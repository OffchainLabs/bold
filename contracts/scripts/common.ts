--- conflicted
+++ resolved
@@ -58,14 +58,11 @@
     chainId: number
     anyTrustFastConfirmer: string
     disableValidatorWhitelist: boolean
-<<<<<<< HEAD
     blockLeafSize: number
     bigStepLeafSize: number
     smallStepLeafSize: number
     numBigStepLevel: number
-=======
     maxDataSize: number
->>>>>>> a907170c
   }
   validators: string[]
 }
