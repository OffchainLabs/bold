--- conflicted
+++ resolved
@@ -80,15 +80,9 @@
         (MockAssertionChain assertionChain, EdgeChallengeManager challengeManager, bytes32 genesis) = deploy();
 
         State memory a1State =
-<<<<<<< HEAD
-            StateToolsLib.randomState(rand, GlobalStateLib.getInboxPosition(genesisState.es.globalState), h1, MachineStatus.FINISHED);
-        State memory a2State =
-            StateToolsLib.randomState(rand, GlobalStateLib.getInboxPosition(genesisState.es.globalState), h2, MachineStatus.FINISHED);
-=======
             StateToolsLib.randomState(rand, GlobalStateLib.getInboxPosition(genesisState.es.globalState), h1, MachineStatus.RUNNING);
         State memory a2State =
             StateToolsLib.randomState(rand, GlobalStateLib.getInboxPosition(genesisState.es.globalState), h2, MachineStatus.RUNNING);
->>>>>>> 777c1b69
 
         // add one since heights are zero indexed in the history states
         bytes32 a1 = assertionChain.addAssertion(
@@ -162,11 +156,7 @@
         (MockAssertionChain assertionChain, EdgeChallengeManager challengeManager, bytes32 genesis) = deploy();
 
         State memory a1State =
-<<<<<<< HEAD
-            StateToolsLib.randomState(rand, GlobalStateLib.getInboxPosition(genesisState.es.globalState), h1, MachineStatus.FINISHED);
-=======
             StateToolsLib.randomState(rand, GlobalStateLib.getInboxPosition(genesisState.es.globalState), h1, MachineStatus.RUNNING);
->>>>>>> 777c1b69
 
         bytes32 a1 = assertionChain.addAssertion(
             genesis, genesisHeight + height1, inboxMsgCountAssertion, genesisState, a1State, 0
@@ -1495,18 +1485,7 @@
 
         ei.challengeManager.confirmEdgeByOneStepProof(
             allWinners[0].lowerChildId,
-<<<<<<< HEAD
-            OneStepData({
-                inboxMsgCountSeen: 7,
-                inboxMsgCountSeenProof: abi.encode(genesisState.es),
-                wasmModuleRoot: bytes32(0),
-                wasmModuleRootProof: abi.encode(bytes32(0), genesisExecutionHash, keccak256(abi.encode(genesisState.es.globalState.u64Vals[0]))),
-                beforeHash: firstStates[0],
-                proof: abi.encodePacked(firstStates[1])
-            }),
-=======
             OneStepData({beforeHash: firstStates[0], proof: abi.encodePacked(firstStates[1])}),
->>>>>>> 777c1b69
             ProofUtils.generateInclusionProof(ProofUtils.rehashed(genesisStates()), 0),
             ProofUtils.generateInclusionProof(ProofUtils.rehashed(firstStates), 1)
         );
