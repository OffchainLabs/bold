// SPDX-License-Identifier: UNLICENSED
pragma solidity ^0.8.17;

import "forge-std/Test.sol";
import "./Utils.sol";
import "../MockAssertionChain.sol";
import "../../src/challengeV2/EdgeChallengeManager.sol";
import "@openzeppelin/contracts/proxy/transparent/TransparentUpgradeableProxy.sol";
import "@openzeppelin/contracts/proxy/transparent/ProxyAdmin.sol";
import "./StateTools.sol";

contract MockOneStepProofEntry is IOneStepProofEntry {
    function proveOneStep(ExecutionContext calldata, uint256, bytes32, bytes calldata proof)
        external
        view
        returns (bytes32 afterHash)
    {
        return bytes32(proof);
    }

    function getMachineHash(ExecutionState calldata execState) external pure override returns (bytes32) {
        require(execState.machineStatus == MachineStatus.FINISHED, "BAD_MACHINE_STATUS");
        return GlobalStateLib.hash(execState.globalState);
    }
}

contract EdgeChallengeManagerTest is Test {
    Random rand = new Random();
    bytes32 genesisBlockHash = rand.hash();
    State genesisState = StateToolsLib.randomState(rand, 4, genesisBlockHash, MachineStatus.FINISHED);
<<<<<<< HEAD
    bytes32 genesisStateHash = StateToolsLib.mockMachineHash(genesisState);
    bytes32 genesisAfterStateHash = RollupLib.executionStateHash(genesisState.es);
=======
    bytes32 genesisStateHash = StateToolsLib.hash(genesisState);
    bytes32 genesisExecutionHash =
        RollupLib.executionHash(AssertionInputs({beforeState: genesisState.es, afterState: genesisState.es}));
>>>>>>> 943c259b

    function genesisStates() internal view returns (bytes32[] memory) {
        bytes32[] memory genStates = new bytes32[](1);
        genStates[0] = genesisStateHash;
        return genStates;
    }

    bytes32 genesisRoot = MerkleTreeLib.root(ProofUtils.expansionFromLeaves(genesisStates(), 0, 1));

    uint256 genesisHeight = 2;
    uint256 inboxMsgCountGenesis = 7;
    uint256 inboxMsgCountAssertion = 12;

    bytes32 h1 = rand.hash();
    bytes32 h2 = rand.hash();
    uint256 height1 = 32;

    uint256 miniStakeVal = 1 ether;
    uint256 challengePeriodBlock = 1000;

    function appendRandomStates(bytes32[] memory currentStates, uint256 numStates)
        internal
        returns (bytes32[] memory, bytes32[] memory)
    {
        bytes32[] memory newStates = rand.hashes(numStates);
        bytes32[] memory full = ArrayUtilsLib.concat(currentStates, newStates);
        bytes32[] memory exp = ProofUtils.expansionFromLeaves(full, 0, full.length);

        return (full, exp);
    }

    function deploy() internal returns (MockAssertionChain, EdgeChallengeManager, bytes32) {
        MockAssertionChain assertionChain = new MockAssertionChain();
        EdgeChallengeManager challengeManagerTemplate = new EdgeChallengeManager();
        EdgeChallengeManager challengeManager = EdgeChallengeManager(
            address(
                new TransparentUpgradeableProxy(
                    address(challengeManagerTemplate),
                    address(new ProxyAdmin()),
                    ""
                )
            )
        );
        challengeManager.initialize(
            assertionChain, challengePeriodBlock, new MockOneStepProofEntry(), 2 ** 5, 2 ** 5, 2 ** 5
        );

        bytes32 genesis =
            assertionChain.addAssertionUnsafe(0, genesisHeight, inboxMsgCountGenesis, genesisState, genesisState, 0);
        return (assertionChain, challengeManager, genesis);
    }

    struct EdgeInitData {
        MockAssertionChain assertionChain;
        EdgeChallengeManager challengeManager;
        bytes32 genesis;
        bytes32 a1;
        bytes32 a2;
        State a1State;
        State a2State;
    }

    function deployAndInit() internal returns (EdgeInitData memory) {
        (MockAssertionChain assertionChain, EdgeChallengeManager challengeManager, bytes32 genesis) = deploy();

        State memory a1State = StateToolsLib.randomState(
            rand, GlobalStateLib.getInboxPosition(genesisState.es.globalState), h1, MachineStatus.FINISHED
        );
        State memory a2State = StateToolsLib.randomState(
            rand, GlobalStateLib.getInboxPosition(genesisState.es.globalState), h2, MachineStatus.FINISHED
        );

        // add one since heights are zero indexed in the history states
        bytes32 a1 = assertionChain.addAssertion(
            genesis, genesisHeight + height1, inboxMsgCountAssertion, genesisState, a1State, 0
        );
        bytes32 a2 = assertionChain.addAssertion(
            genesis, genesisHeight + height1, inboxMsgCountAssertion, genesisState, a2State, 0
        );

        return EdgeInitData({
            assertionChain: assertionChain,
            challengeManager: challengeManager,
            genesis: genesis,
            a1: a1,
            a2: a2,
            a1State: a1State,
            a2State: a2State
        });
    }

    function testRevertBlockNoFork() public {
        (MockAssertionChain assertionChain, EdgeChallengeManager challengeManager, bytes32 genesis) = deploy();

        State memory a1State = StateToolsLib.randomState(
            rand, GlobalStateLib.getInboxPosition(genesisState.es.globalState), h1, MachineStatus.FINISHED
        );

        bytes32 a1 = assertionChain.addAssertion(
            genesis, genesisHeight + height1, inboxMsgCountAssertion, genesisState, a1State, 0
        );

        (bytes32[] memory states, bytes32[] memory exp) =
            appendRandomStatesBetween(genesisStates(), StateToolsLib.mockMachineHash(a1State), height1);

        vm.expectRevert("Assertion is not in a fork");
        bytes32 edgeId = challengeManager.createLayerZeroEdge(
            CreateEdgeArgs({
                edgeType: EdgeType.Block,
                endHistoryRoot: MerkleTreeLib.root(exp),
                endHeight: height1,
                claimId: a1
            }),
            abi.encode(
                ProofUtils.expansionFromLeaves(states, 0, 1),
                ProofUtils.generatePrefixProof(1, ArrayUtilsLib.slice(states, 1, states.length))
            ),
            abi.encode(
                ProofUtils.generateInclusionProof(ProofUtils.rehashed(states), states.length - 1),
                genesisState.es,
                genesisState.inboxMsgCountMax,
                a1State.es,
                a1State.inboxMsgCountMax
            )
        );
    }

    function testRevertBlockInvalidHeight() public {
        EdgeInitData memory ei = deployAndInit();

        (bytes32[] memory states, bytes32[] memory exp) =
            appendRandomStatesBetween(genesisStates(), StateToolsLib.mockMachineHash(ei.a1State), height1);

        vm.expectRevert("Invalid edge size");
        bytes32 edgeId = ei.challengeManager.createLayerZeroEdge(
            CreateEdgeArgs({
                edgeType: EdgeType.Block,
                endHistoryRoot: MerkleTreeLib.root(exp),
                endHeight: 1,
                claimId: ei.a1
            }),
            abi.encode(
                ProofUtils.expansionFromLeaves(states, 0, 1),
                ProofUtils.generatePrefixProof(1, ArrayUtilsLib.slice(states, 1, states.length))
            ),
            abi.encode(
                ProofUtils.generateInclusionProof(ProofUtils.rehashed(states), states.length - 1),
                genesisState.es,
                genesisState.inboxMsgCountMax,
                ei.a1State.es,
                ei.a1State.inboxMsgCountMax
            )
        );
    }

    function testRevertBlockNoProof() public {
        EdgeInitData memory ei = deployAndInit();

        (bytes32[] memory states, bytes32[] memory exp) =
            appendRandomStatesBetween(genesisStates(), StateToolsLib.mockMachineHash(ei.a1State), height1);

        vm.expectRevert("Block edge specific proof is empty");
        bytes32 edgeId = ei.challengeManager.createLayerZeroEdge(
            CreateEdgeArgs({
                edgeType: EdgeType.Block,
                endHistoryRoot: MerkleTreeLib.root(exp),
                endHeight: height1,
                claimId: ei.a1
            }),
            abi.encode(
                ProofUtils.expansionFromLeaves(states, 0, 1),
                ProofUtils.generatePrefixProof(1, ArrayUtilsLib.slice(states, 1, states.length))
            ),
            ""
        );
    }

    function testRevertBlockInvalidProof() public {
        EdgeInitData memory ei = deployAndInit();

        (bytes32[] memory states, bytes32[] memory exp) =
            appendRandomStatesBetween(genesisStates(), StateToolsLib.mockMachineHash(ei.a1State), height1);

        vm.expectRevert("Invalid inclusion proof");
        bytes32 edgeId = ei.challengeManager.createLayerZeroEdge(
            CreateEdgeArgs({
                edgeType: EdgeType.Block,
                endHistoryRoot: MerkleTreeLib.root(exp),
                endHeight: height1,
                claimId: ei.a1
            }),
            abi.encode(
                ProofUtils.expansionFromLeaves(states, 0, 1),
                ProofUtils.generatePrefixProof(1, ArrayUtilsLib.slice(states, 1, states.length))
            ),
            abi.encode(
                ProofUtils.generateInclusionProof(ProofUtils.rehashed(states), 0),
                genesisState.es,
                genesisState.inboxMsgCountMax,
                ei.a1State.es,
                ei.a1State.inboxMsgCountMax
            )
        );
    }

    function testCanConfirmPs() public {
        EdgeInitData memory ei = deployAndInit();

        (bytes32[] memory states, bytes32[] memory exp) =
            appendRandomStatesBetween(genesisStates(), StateToolsLib.mockMachineHash(ei.a1State), height1);

        bytes32 edgeId = ei.challengeManager.createLayerZeroEdge(
            CreateEdgeArgs({
                edgeType: EdgeType.Block,
                endHistoryRoot: MerkleTreeLib.root(exp),
                endHeight: height1,
                claimId: ei.a1
            }),
            abi.encode(
                ProofUtils.expansionFromLeaves(states, 0, 1),
                ProofUtils.generatePrefixProof(1, ArrayUtilsLib.slice(states, 1, states.length))
            ),
            abi.encode(
                ProofUtils.generateInclusionProof(ProofUtils.rehashed(states), states.length - 1),
                genesisState.es,
                genesisState.inboxMsgCountMax,
                ei.a1State.es,
                ei.a1State.inboxMsgCountMax
            )
        );

        vm.roll(challengePeriodBlock + 2);

        bytes32[] memory ancestorEdges = new bytes32[](0);
        ei.challengeManager.confirmEdgeByTime(edgeId, ancestorEdges);

        assertTrue(ei.challengeManager.getEdge(edgeId).status == EdgeStatus.Confirmed, "Edge confirmed");
    }

    function testCanConfirmByChildren() public {
        EdgeInitData memory ei = deployAndInit();

        (bytes32[] memory states1, bytes32[] memory exp1) =
            appendRandomStatesBetween(genesisStates(), StateToolsLib.mockMachineHash(ei.a1State), height1);

        bytes32 edge1Id = ei.challengeManager.createLayerZeroEdge(
            CreateEdgeArgs({
                edgeType: EdgeType.Block,
                endHistoryRoot: MerkleTreeLib.root(exp1),
                endHeight: height1,
                claimId: ei.a1
            }),
            abi.encode(
                ProofUtils.expansionFromLeaves(states1, 0, 1),
                ProofUtils.generatePrefixProof(1, ArrayUtilsLib.slice(states1, 1, states1.length))
            ),
            abi.encode(
                ProofUtils.generateInclusionProof(ProofUtils.rehashed(states1), states1.length - 1),
                genesisState.es,
                genesisState.inboxMsgCountMax,
                ei.a1State.es,
                ei.a1State.inboxMsgCountMax
            )
        );

        vm.roll(block.number + 1);

        assertEq(ei.challengeManager.timeUnrivaled(edge1Id), 1, "Edge1 timer");
        {
            (bytes32[] memory states2, bytes32[] memory exp2) =
                appendRandomStatesBetween(genesisStates(), StateToolsLib.mockMachineHash(ei.a2State), height1);
            bytes32 edge2Id = ei.challengeManager.createLayerZeroEdge(
                CreateEdgeArgs({
                    edgeType: EdgeType.Block,
                    endHistoryRoot: MerkleTreeLib.root(exp2),
                    endHeight: height1,
                    claimId: ei.a2
                }),
                abi.encode(
                    ProofUtils.expansionFromLeaves(states2, 0, 1),
                    ProofUtils.generatePrefixProof(1, ArrayUtilsLib.slice(states2, 1, states2.length))
                ),
                abi.encode(
                    ProofUtils.generateInclusionProof(ProofUtils.rehashed(states2), states2.length - 1),
                    genesisState.es,
                    genesisState.inboxMsgCountMax,
                    ei.a2State.es,
                    ei.a2State.inboxMsgCountMax
                )
            );

            vm.roll(block.number + 2);
            assertEq(ei.challengeManager.timeUnrivaled(edge1Id), 1, "Edge1 timer");
            assertEq(ei.challengeManager.timeUnrivaled(edge2Id), 0, "Edge2 timer");
        }

        BisectionChildren memory children = bisect(ei.challengeManager, edge1Id, states1, 16, states1.length - 1);

        vm.roll(challengePeriodBlock + 5);

        bytes32[] memory ancestors = new bytes32[](1);
        ancestors[0] = edge1Id;
        ei.challengeManager.confirmEdgeByTime(children.lowerChildId, ancestors);
        ei.challengeManager.confirmEdgeByTime(children.upperChildId, ancestors);
        ei.challengeManager.confirmEdgeByChildren(edge1Id);

        assertTrue(ei.challengeManager.getEdge(edge1Id).status == EdgeStatus.Confirmed, "Edge confirmed");
    }

    function bisect(
        EdgeChallengeManager challengeManager,
        bytes32 edgeId,
        bytes32[] memory states,
        uint256 bisectionSize,
        uint256 endSize
    ) internal returns (BisectionChildren memory) {
        bytes32[] memory middleExp = ProofUtils.expansionFromLeaves(states, 0, bisectionSize + 1);
        bytes32[] memory upperStates = ArrayUtilsLib.slice(states, bisectionSize + 1, endSize + 1);

        (bytes32 lowerChildId, bytes32 upperChildId) = challengeManager.bisectEdge(
            edgeId,
            MerkleTreeLib.root(middleExp),
            abi.encode(middleExp, ProofUtils.generatePrefixProof(bisectionSize + 1, upperStates))
        );

        return BisectionChildren(lowerChildId, upperChildId);
    }

    struct BisectionChildren {
        bytes32 lowerChildId;
        bytes32 upperChildId;
    }

    struct BisectToForkOnlyArgs {
        EdgeChallengeManager challengeManager;
        bytes32 winningId;
        bytes32 losingId;
        bytes32[] winningLeaves;
        bytes32[] losingLeaves;
        bool skipLast;
    }

    function bisectToForkOnly(BisectToForkOnlyArgs memory args)
        internal
        returns (BisectionChildren[6] memory, BisectionChildren[6] memory)
    {
        BisectionChildren[6] memory winningEdges;
        BisectionChildren[6] memory losingEdges;

        winningEdges[5] = BisectionChildren(args.winningId, 0);
        losingEdges[5] = BisectionChildren(args.losingId, 0);

        // height 16
        winningEdges[4] = bisect(
            args.challengeManager, winningEdges[5].lowerChildId, args.winningLeaves, 16, args.winningLeaves.length - 1
        );
        losingEdges[4] = bisect(
            args.challengeManager, losingEdges[5].lowerChildId, args.losingLeaves, 16, args.losingLeaves.length - 1
        );

        // height 8
        winningEdges[3] = bisect(args.challengeManager, winningEdges[4].lowerChildId, args.winningLeaves, 8, 16);
        losingEdges[3] = bisect(args.challengeManager, losingEdges[4].lowerChildId, args.losingLeaves, 8, 16);

        // height 4
        winningEdges[2] = bisect(args.challengeManager, winningEdges[3].lowerChildId, args.winningLeaves, 4, 8);
        losingEdges[2] = bisect(args.challengeManager, losingEdges[3].lowerChildId, args.losingLeaves, 4, 8);

        winningEdges[1] = bisect(args.challengeManager, winningEdges[2].lowerChildId, args.winningLeaves, 2, 4);
        losingEdges[1] = bisect(args.challengeManager, losingEdges[2].lowerChildId, args.losingLeaves, 2, 4);

        // height 2
        winningEdges[0] = bisect(args.challengeManager, winningEdges[1].lowerChildId, args.winningLeaves, 1, 2);
        if (!args.skipLast) {
            losingEdges[0] = bisect(args.challengeManager, losingEdges[1].lowerChildId, args.losingLeaves, 1, 2);
        }

        return (winningEdges, losingEdges);
    }

    function appendRandomStatesBetween(bytes32[] memory currentStates, bytes32 endState, uint256 numStates)
        internal
        returns (bytes32[] memory, bytes32[] memory)
    {
        (bytes32[] memory states, bytes32[] memory exp) = appendRandomStates(currentStates, numStates - 1);
        bytes32[] memory fullStates = ArrayUtilsLib.append(states, endState);
        bytes32[] memory fullExp = MerkleTreeLib.appendLeaf(exp, endState);
        return (fullStates, fullExp);
    }

    function toDynamic(BisectionChildren[6] memory l) internal pure returns (BisectionChildren[] memory) {
        BisectionChildren[] memory d = new BisectionChildren[](6);
        for (uint256 i = 0; i < d.length; i++) {
            d[i] = l[i];
        }
        return d;
    }

    function concat(BisectionChildren[] memory arr1, BisectionChildren[] memory arr2)
        internal
        pure
        returns (BisectionChildren[] memory)
    {
        BisectionChildren[] memory full = new BisectionChildren[](arr1.length + arr2.length);
        for (uint256 i = 0; i < arr1.length; i++) {
            full[i] = arr1[i];
        }
        for (uint256 i = 0; i < arr2.length; i++) {
            full[arr1.length + i] = arr2[i];
        }
        return full;
    }

    function getAncestorsAbove(BisectionChildren[] memory layers, uint256 layer)
        internal
        pure
        returns (bytes32[] memory)
    {
        bytes32[] memory ancestors = new bytes32[](layers.length - 1 - layer);
        for (uint256 i = 0; i < layers.length - layer - 1; i++) {
            ancestors[i] = layers[i + layer + 1].lowerChildId;
        }
        return ancestors;
    }

    function generateEdgeProof(bytes32[] memory states1, bytes32[] memory bigStepStates)
        internal
        returns (bytes memory)
    {
        bytes32[] memory claimStartInclusionProof =
            ProofUtils.generateInclusionProof(ProofUtils.rehashed(ArrayUtilsLib.slice(states1, 0, 1)), 0);
        bytes32[] memory claimEndInclusionProof =
            ProofUtils.generateInclusionProof(ProofUtils.rehashed(ArrayUtilsLib.slice(states1, 0, 2)), 1);
        bytes32[] memory edgeInclusionProof =
            ProofUtils.generateInclusionProof(ProofUtils.rehashed(bigStepStates), bigStepStates.length - 1);
        return abi.encode(states1[0], states1[1], claimStartInclusionProof, claimEndInclusionProof, edgeInclusionProof);
    }

    function testRevertEmptyPrefixProof() public {
        EdgeInitData memory ei = deployAndInit();

        (bytes32[] memory states1,, BisectionChildren[6] memory edges1,) = createBlockEdgesAndBisectToFork(
            CreateBlockEdgesBisectArgs(
                ei.challengeManager,
                ei.a1,
                ei.a2,
                ei.a1State,
                ei.a2State,
                false
            )
        );

        (bytes32[] memory bigStepStates, bytes32[] memory bigStepExp) =
            appendRandomStatesBetween(genesisStates(), states1[1], height1);

        vm.expectRevert("Prefix proof is empty");
        bytes32 edge1BigStepId = ei.challengeManager.createLayerZeroEdge(
            CreateEdgeArgs({
                edgeType: EdgeType.BigStep,
                endHistoryRoot: MerkleTreeLib.root(bigStepExp),
                endHeight: height1,
                claimId: edges1[0].lowerChildId
            }),
            "",
            generateEdgeProof(states1, bigStepStates)
        );
    }

    function testRevertInvalidPrefixProof() public {
        EdgeInitData memory ei = deployAndInit();

        (bytes32[] memory states1,, BisectionChildren[6] memory edges1,) = createBlockEdgesAndBisectToFork(
            CreateBlockEdgesBisectArgs(
                ei.challengeManager,
                ei.a1,
                ei.a2,
                ei.a1State,
                ei.a2State,
                false
            )
        );

        (bytes32[] memory bigStepStates, bytes32[] memory bigStepExp) =
            appendRandomStatesBetween(genesisStates(), states1[1], height1);

        vm.expectRevert("Post expansion root not equal post");
        bytes32 edge1BigStepId = ei.challengeManager.createLayerZeroEdge(
            CreateEdgeArgs({
                edgeType: EdgeType.BigStep,
                endHistoryRoot: MerkleTreeLib.root(bigStepExp),
                endHeight: height1,
                claimId: edges1[0].lowerChildId
            }),
            abi.encode(
                ProofUtils.expansionFromLeaves(states1, 0, 1),
                ProofUtils.generatePrefixProof(1, ArrayUtilsLib.slice(states1, 1, states1.length))
            ),
            generateEdgeProof(states1, bigStepStates)
        );
    }

    function testRevertSubChallengeNotOneStepFork() public {
        EdgeInitData memory ei = deployAndInit();

        (bytes32[] memory states1,, BisectionChildren[6] memory edges1,) = createBlockEdgesAndBisectToFork(
            CreateBlockEdgesBisectArgs(
                ei.challengeManager,
                ei.a1,
                ei.a2,
                ei.a1State,
                ei.a2State,
                true // skipLast
            )
        );

        (bytes32[] memory bigStepStates, bytes32[] memory bigStepExp) =
            appendRandomStatesBetween(genesisStates(), states1[1], height1);

        vm.expectRevert("Claim does not have length 1 rival");
        bytes32 edge1BigStepId = ei.challengeManager.createLayerZeroEdge(
            CreateEdgeArgs({
                edgeType: EdgeType.BigStep,
                endHistoryRoot: MerkleTreeLib.root(bigStepExp),
                endHeight: height1,
                claimId: edges1[0].lowerChildId
            }),
            abi.encode(
                ProofUtils.expansionFromLeaves(bigStepStates, 0, 1),
                ProofUtils.generatePrefixProof(1, ArrayUtilsLib.slice(bigStepStates, 1, bigStepStates.length))
            ),
            generateEdgeProof(states1, bigStepStates)
        );
    }

    function testRevertSubChallengeNoProof() public {
        EdgeInitData memory ei = deployAndInit();

        (bytes32[] memory states1,, BisectionChildren[6] memory edges1,) = createBlockEdgesAndBisectToFork(
            CreateBlockEdgesBisectArgs(
                ei.challengeManager,
                ei.a1,
                ei.a2,
                ei.a1State,
                ei.a2State,
                false
            )
        );

        (bytes32[] memory bigStepStates, bytes32[] memory bigStepExp) =
            appendRandomStatesBetween(genesisStates(), states1[1], height1);

        vm.expectRevert("Edge type specific proof is empty");
        bytes32 edge1BigStepId = ei.challengeManager.createLayerZeroEdge(
            CreateEdgeArgs({
                edgeType: EdgeType.BigStep,
                endHistoryRoot: MerkleTreeLib.root(bigStepExp),
                endHeight: height1,
                claimId: edges1[0].lowerChildId
            }),
            abi.encode(
                ProofUtils.expansionFromLeaves(bigStepStates, 0, 1),
                ProofUtils.generatePrefixProof(1, ArrayUtilsLib.slice(bigStepStates, 1, bigStepStates.length))
            ),
            ""
        );
    }

    function testRevertSubChallengeInvalidStartClaimProof() public {
        EdgeInitData memory ei = deployAndInit();

        (bytes32[] memory states1,, BisectionChildren[6] memory edges1,) = createBlockEdgesAndBisectToFork(
            CreateBlockEdgesBisectArgs(
                ei.challengeManager,
                ei.a1,
                ei.a2,
                ei.a1State,
                ei.a2State,
                false
            )
        );

        (bytes32[] memory bigStepStates, bytes32[] memory bigStepExp) =
            appendRandomStatesBetween(genesisStates(), states1[1], height1);

        bytes32[] memory claimEndInclusionProof =
            ProofUtils.generateInclusionProof(ProofUtils.rehashed(ArrayUtilsLib.slice(states1, 0, 2)), 1);
        bytes32[] memory edgeInclusionProof =
            ProofUtils.generateInclusionProof(ProofUtils.rehashed(bigStepStates), bigStepStates.length - 1);

        vm.expectRevert("Invalid inclusion proof");
        ei.challengeManager.createLayerZeroEdge(
            CreateEdgeArgs({
                edgeType: EdgeType.BigStep,
                endHistoryRoot: MerkleTreeLib.root(bigStepExp),
                endHeight: height1,
                claimId: edges1[0].lowerChildId
            }),
            abi.encode(
                ProofUtils.expansionFromLeaves(bigStepStates, 0, 1),
                ProofUtils.generatePrefixProof(1, ArrayUtilsLib.slice(bigStepStates, 1, bigStepStates.length))
            ),
            abi.encode(states1[0], states1[1], claimEndInclusionProof, claimEndInclusionProof, edgeInclusionProof)
        );
    }

    function testRevertSubChallengeInvalidEndClaimProof() public {
        EdgeInitData memory ei = deployAndInit();

        (bytes32[] memory states1,, BisectionChildren[6] memory edges1,) = createBlockEdgesAndBisectToFork(
            CreateBlockEdgesBisectArgs(
                ei.challengeManager,
                ei.a1,
                ei.a2,
                ei.a1State,
                ei.a2State,
                false
            )
        );

        (bytes32[] memory bigStepStates, bytes32[] memory bigStepExp) =
            appendRandomStatesBetween(genesisStates(), states1[1], height1);

        bytes32[] memory claimStartInclusionProof =
            ProofUtils.generateInclusionProof(ProofUtils.rehashed(ArrayUtilsLib.slice(states1, 0, 1)), 0);
        bytes32[] memory edgeInclusionProof =
            ProofUtils.generateInclusionProof(ProofUtils.rehashed(bigStepStates), bigStepStates.length - 1);

        vm.expectRevert("Invalid inclusion proof");
        ei.challengeManager.createLayerZeroEdge(
            CreateEdgeArgs({
                edgeType: EdgeType.BigStep,
                endHistoryRoot: MerkleTreeLib.root(bigStepExp),
                endHeight: height1,
                claimId: edges1[0].lowerChildId
            }),
            abi.encode(
                ProofUtils.expansionFromLeaves(bigStepStates, 0, 1),
                ProofUtils.generatePrefixProof(1, ArrayUtilsLib.slice(bigStepStates, 1, bigStepStates.length))
            ),
            abi.encode(states1[0], states1[1], claimStartInclusionProof, claimStartInclusionProof, edgeInclusionProof)
        );
    }

    function testRevertSubChallengeInvalidEdgeProof() public {
        EdgeInitData memory ei = deployAndInit();

        (bytes32[] memory states1,, BisectionChildren[6] memory edges1,) = createBlockEdgesAndBisectToFork(
            CreateBlockEdgesBisectArgs(
                ei.challengeManager,
                ei.a1,
                ei.a2,
                ei.a1State,
                ei.a2State,
                false
            )
        );

        (bytes32[] memory bigStepStates, bytes32[] memory bigStepExp) =
            appendRandomStatesBetween(genesisStates(), states1[1], height1);

        bytes32[] memory claimStartInclusionProof =
            ProofUtils.generateInclusionProof(ProofUtils.rehashed(ArrayUtilsLib.slice(states1, 0, 1)), 0);
        bytes32[] memory claimEndInclusionProof =
            ProofUtils.generateInclusionProof(ProofUtils.rehashed(ArrayUtilsLib.slice(states1, 0, 2)), 1);

        vm.expectRevert("Invalid inclusion proof");
        ei.challengeManager.createLayerZeroEdge(
            CreateEdgeArgs({
                edgeType: EdgeType.BigStep,
                endHistoryRoot: MerkleTreeLib.root(bigStepExp),
                endHeight: height1,
                claimId: edges1[0].lowerChildId
            }),
            abi.encode(
                ProofUtils.expansionFromLeaves(bigStepStates, 0, 1),
                ProofUtils.generatePrefixProof(1, ArrayUtilsLib.slice(bigStepStates, 1, bigStepStates.length))
            ),
            abi.encode(
                states1[0], states1[1], claimStartInclusionProof, claimEndInclusionProof, claimStartInclusionProof
            )
        );
    }

    function testRevertBigStepInvalidHeight() public {
        EdgeInitData memory ei = deployAndInit();

        (bytes32[] memory states1,, BisectionChildren[6] memory edges1,) = createBlockEdgesAndBisectToFork(
            CreateBlockEdgesBisectArgs(
                ei.challengeManager,
                ei.a1,
                ei.a2,
                ei.a1State,
                ei.a2State,
                false
            )
        );

        (bytes32[] memory bigStepStates, bytes32[] memory bigStepExp) =
            appendRandomStatesBetween(genesisStates(), states1[1], height1);

        vm.expectRevert("Invalid edge size");
        ei.challengeManager.createLayerZeroEdge(
            CreateEdgeArgs({
                edgeType: EdgeType.BigStep,
                endHistoryRoot: MerkleTreeLib.root(bigStepExp),
                endHeight: 1,
                claimId: edges1[0].lowerChildId
            }),
            abi.encode(
                ProofUtils.expansionFromLeaves(bigStepStates, 0, 1),
                ProofUtils.generatePrefixProof(1, ArrayUtilsLib.slice(bigStepStates, 1, bigStepStates.length))
            ),
            generateEdgeProof(states1, bigStepStates)
        );
    }

    function testRevertBigStepInvalidClaimType() public {
        EdgeInitData memory ei = deployAndInit();

        (
            bytes32[] memory states1,
            bytes32[] memory states2,
            BisectionChildren[6] memory edges1,
            BisectionChildren[6] memory edges2
        ) = createBlockEdgesAndBisectToFork(
            CreateBlockEdgesBisectArgs(
                ei.challengeManager,
                ei.a1,
                ei.a2,
                ei.a1State,
                ei.a2State,
                false
            )
        );

        bytes32[] memory bigStepStates1;
        bytes32 edge1BigStepId;
        {
            bytes32[] memory bigStepExp1;
            (bigStepStates1, bigStepExp1) = appendRandomStatesBetween(genesisStates(), states1[1], height1);

            edge1BigStepId = ei.challengeManager.createLayerZeroEdge(
                CreateEdgeArgs({
                    edgeType: EdgeType.BigStep,
                    endHistoryRoot: MerkleTreeLib.root(bigStepExp1),
                    endHeight: height1,
                    claimId: edges1[0].lowerChildId
                }),
                abi.encode(
                    ProofUtils.expansionFromLeaves(bigStepStates1, 0, 1),
                    ProofUtils.generatePrefixProof(1, ArrayUtilsLib.slice(bigStepStates1, 1, bigStepStates1.length))
                ),
                generateEdgeProof(states1, bigStepStates1)
            );
        }

        bytes32[] memory bigStepStates2;
        bytes32 edge2BigStepId;
        {
            bytes32[] memory bigStepExp2;
            (bigStepStates2, bigStepExp2) = appendRandomStatesBetween(genesisStates(), states2[1], height1);

            edge2BigStepId = ei.challengeManager.createLayerZeroEdge(
                CreateEdgeArgs({
                    edgeType: EdgeType.BigStep,
                    endHistoryRoot: MerkleTreeLib.root(bigStepExp2),
                    endHeight: height1,
                    claimId: edges2[0].lowerChildId
                }),
                abi.encode(
                    ProofUtils.expansionFromLeaves(bigStepStates2, 0, 1),
                    ProofUtils.generatePrefixProof(1, ArrayUtilsLib.slice(bigStepStates2, 1, bigStepStates2.length))
                ),
                generateEdgeProof(states2, bigStepStates2)
            );
        }

        (BisectionChildren[6] memory bigstepedges1, BisectionChildren[6] memory bigstepedges2) = bisectToForkOnly(
            BisectToForkOnlyArgs(
                ei.challengeManager, edge1BigStepId, edge2BigStepId, bigStepStates1, bigStepStates2, false
            )
        );

        bytes32[] memory smallStepStates1;
        bytes32 edge1SmallStepId;
        {
            bytes32[] memory smallStepExp1;
            (smallStepStates1, smallStepExp1) = appendRandomStatesBetween(genesisStates(), bigStepStates1[1], height1);

            vm.expectRevert("Invalid claim edge type");
            edge1SmallStepId = ei.challengeManager.createLayerZeroEdge(
                CreateEdgeArgs({
                    edgeType: EdgeType.BigStep,
                    endHistoryRoot: MerkleTreeLib.root(smallStepExp1),
                    endHeight: 1,
                    claimId: bigstepedges1[0].lowerChildId
                }),
                abi.encode(
                    ProofUtils.expansionFromLeaves(smallStepStates1, 0, 1),
                    ProofUtils.generatePrefixProof(1, ArrayUtilsLib.slice(smallStepStates1, 1, smallStepStates1.length))
                ),
                generateEdgeProof(bigStepStates1, smallStepStates1)
            );
        }
    }

    function testRevertSmallStepInvalidClaimType() public {
        EdgeInitData memory ei = deployAndInit();

        (bytes32[] memory states1,, BisectionChildren[6] memory edges1,) = createBlockEdgesAndBisectToFork(
            CreateBlockEdgesBisectArgs(
                ei.challengeManager,
                ei.a1,
                ei.a2,
                ei.a1State,
                ei.a2State,
                false
            )
        );

        bytes32[] memory bigStepStates1;
        bytes32 edge1BigStepId;
        {
            bytes32[] memory bigStepExp1;
            (bigStepStates1, bigStepExp1) = appendRandomStatesBetween(genesisStates(), states1[1], height1);

            vm.expectRevert("Invalid claim edge type");
            edge1BigStepId = ei.challengeManager.createLayerZeroEdge(
                CreateEdgeArgs({
                    edgeType: EdgeType.SmallStep,
                    endHistoryRoot: MerkleTreeLib.root(bigStepExp1),
                    endHeight: height1,
                    claimId: edges1[0].lowerChildId
                }),
                abi.encode(
                    ProofUtils.expansionFromLeaves(bigStepStates1, 0, 1),
                    ProofUtils.generatePrefixProof(1, ArrayUtilsLib.slice(bigStepStates1, 1, bigStepStates1.length))
                ),
                generateEdgeProof(states1, bigStepStates1)
            );
        }
    }

    function testRevertSmallStepInvalidHeight() public {
        EdgeInitData memory ei = deployAndInit();

        (
            bytes32[] memory states1,
            bytes32[] memory states2,
            BisectionChildren[6] memory edges1,
            BisectionChildren[6] memory edges2
        ) = createBlockEdgesAndBisectToFork(
            CreateBlockEdgesBisectArgs(
                ei.challengeManager,
                ei.a1,
                ei.a2,
                ei.a1State,
                ei.a2State,
                false
            )
        );

        bytes32[] memory bigStepStates1;
        bytes32 edge1BigStepId;
        {
            bytes32[] memory bigStepExp1;
            (bigStepStates1, bigStepExp1) = appendRandomStatesBetween(genesisStates(), states1[1], height1);

            edge1BigStepId = ei.challengeManager.createLayerZeroEdge(
                CreateEdgeArgs({
                    edgeType: EdgeType.BigStep,
                    endHistoryRoot: MerkleTreeLib.root(bigStepExp1),
                    endHeight: height1,
                    claimId: edges1[0].lowerChildId
                }),
                abi.encode(
                    ProofUtils.expansionFromLeaves(bigStepStates1, 0, 1),
                    ProofUtils.generatePrefixProof(1, ArrayUtilsLib.slice(bigStepStates1, 1, bigStepStates1.length))
                ),
                generateEdgeProof(states1, bigStepStates1)
            );
        }

        bytes32[] memory bigStepStates2;
        bytes32 edge2BigStepId;
        {
            bytes32[] memory bigStepExp2;
            (bigStepStates2, bigStepExp2) = appendRandomStatesBetween(genesisStates(), states2[1], height1);

            edge2BigStepId = ei.challengeManager.createLayerZeroEdge(
                CreateEdgeArgs({
                    edgeType: EdgeType.BigStep,
                    endHistoryRoot: MerkleTreeLib.root(bigStepExp2),
                    endHeight: height1,
                    claimId: edges2[0].lowerChildId
                }),
                abi.encode(
                    ProofUtils.expansionFromLeaves(bigStepStates2, 0, 1),
                    ProofUtils.generatePrefixProof(1, ArrayUtilsLib.slice(bigStepStates2, 1, bigStepStates2.length))
                ),
                generateEdgeProof(states2, bigStepStates2)
            );
        }

        (BisectionChildren[6] memory bigstepedges1, BisectionChildren[6] memory bigstepedges2) = bisectToForkOnly(
            BisectToForkOnlyArgs(
                ei.challengeManager, edge1BigStepId, edge2BigStepId, bigStepStates1, bigStepStates2, false
            )
        );

        bytes32[] memory smallStepStates1;
        bytes32 edge1SmallStepId;
        {
            bytes32[] memory smallStepExp1;
            (smallStepStates1, smallStepExp1) = appendRandomStatesBetween(genesisStates(), bigStepStates1[1], height1);

            vm.expectRevert("Invalid edge size");
            edge1SmallStepId = ei.challengeManager.createLayerZeroEdge(
                CreateEdgeArgs({
                    edgeType: EdgeType.SmallStep,
                    endHistoryRoot: MerkleTreeLib.root(smallStepExp1),
                    endHeight: 1,
                    claimId: bigstepedges1[0].lowerChildId
                }),
                abi.encode(
                    ProofUtils.expansionFromLeaves(smallStepStates1, 0, 1),
                    ProofUtils.generatePrefixProof(1, ArrayUtilsLib.slice(smallStepStates1, 1, smallStepStates1.length))
                ),
                generateEdgeProof(bigStepStates1, smallStepStates1)
            );
        }
    }

    function testCanConfirmByClaim() public {
        EdgeInitData memory ei = deployAndInit();

        (bytes32[] memory states1,, BisectionChildren[6] memory edges1,) = createBlockEdgesAndBisectToFork(
            CreateBlockEdgesBisectArgs(
                ei.challengeManager,
                ei.a1,
                ei.a2,
                ei.a1State,
                ei.a2State,
                false
            )
        );

        (bytes32[] memory bigStepStates, bytes32[] memory bigStepExp) =
            appendRandomStatesBetween(genesisStates(), states1[1], height1);

        bytes32 edge1BigStepId = ei.challengeManager.createLayerZeroEdge(
            CreateEdgeArgs({
                edgeType: EdgeType.BigStep,
                endHistoryRoot: MerkleTreeLib.root(bigStepExp),
                endHeight: height1,
                claimId: edges1[0].lowerChildId
            }),
            abi.encode(
                ProofUtils.expansionFromLeaves(bigStepStates, 0, 1),
                ProofUtils.generatePrefixProof(1, ArrayUtilsLib.slice(bigStepStates, 1, bigStepStates.length))
            ),
            generateEdgeProof(states1, bigStepStates)
        );

        vm.roll(challengePeriodBlock + 5);
        bytes32[] memory ancestors = new bytes32[](edges1.length);
        for (uint256 i = 0; i < edges1.length; i++) {
            ancestors[i] = edges1[i].lowerChildId;
        }

        ei.challengeManager.confirmEdgeByTime(edge1BigStepId, ancestors);

        ei.challengeManager.confirmEdgeByClaim(edges1[0].lowerChildId, edge1BigStepId);
        ei.challengeManager.confirmEdgeByTime(edges1[0].upperChildId, getAncestorsAbove(toDynamic(edges1), 0));

        ei.challengeManager.confirmEdgeByChildren(edges1[1].lowerChildId);
        ei.challengeManager.confirmEdgeByTime(edges1[1].upperChildId, getAncestorsAbove(toDynamic(edges1), 1));

        ei.challengeManager.confirmEdgeByChildren(edges1[2].lowerChildId);
        ei.challengeManager.confirmEdgeByTime(edges1[2].upperChildId, getAncestorsAbove(toDynamic(edges1), 2));

        ei.challengeManager.confirmEdgeByChildren(edges1[3].lowerChildId);
        ei.challengeManager.confirmEdgeByTime(edges1[3].upperChildId, getAncestorsAbove(toDynamic(edges1), 3));

        ei.challengeManager.confirmEdgeByChildren(edges1[4].lowerChildId);

        assertTrue(ei.challengeManager.getEdge(edges1[4].lowerChildId).status == EdgeStatus.Confirmed, "Edge confirmed");
    }

    struct CreateBlockEdgesBisectArgs {
        EdgeChallengeManager challengeManager;
        bytes32 claim1Id;
        bytes32 claim2Id;
        State endState1;
        State endState2;
        bool skipLast;
    }

    struct CreateMachineEdgesBisectArgs {
        EdgeChallengeManager challengeManager;
        EdgeType eType;
        bytes32 claim1Id;
        bytes32 claim2Id;
        bytes32 endState1;
        bytes32 endState2;
        bool skipLast;
        bytes32[] forkStates1;
        bytes32[] forkStates2;
    }

    function createBlockEdgesAndBisectToFork(CreateBlockEdgesBisectArgs memory args)
        internal
        returns (bytes32[] memory, bytes32[] memory, BisectionChildren[6] memory, BisectionChildren[6] memory)
    {
        (bytes32[] memory states1, bytes32[] memory exp1) =
            appendRandomStatesBetween(genesisStates(), StateToolsLib.mockMachineHash(args.endState1), height1);
        bytes32 edge1Id;
        {
            bytes memory typeSpecificProof1 =
                abi.encode(
                    ProofUtils.generateInclusionProof(ProofUtils.rehashed(states1), states1.length - 1),
                    genesisState.es,
                    genesisState.inboxMsgCountMax,
                    args.endState1.es,
                    args.endState1.inboxMsgCountMax
                );
            edge1Id = args.challengeManager.createLayerZeroEdge(
                CreateEdgeArgs({
                    edgeType: EdgeType.Block,
                    endHistoryRoot: MerkleTreeLib.root(exp1),
                    endHeight: height1,
                    claimId: args.claim1Id
                }),
                abi.encode(
                    ProofUtils.expansionFromLeaves(states1, 0, 1),
                    ProofUtils.generatePrefixProof(1, ArrayUtilsLib.slice(states1, 1, states1.length))
                ),
                typeSpecificProof1
            );
        }

        vm.roll(block.number + 1);

        assertEq(args.challengeManager.timeUnrivaled(edge1Id), 1, "Edge1 timer");

        (bytes32[] memory states2, bytes32[] memory exp2) =
            appendRandomStatesBetween(genesisStates(), StateToolsLib.mockMachineHash(args.endState2), height1);
        bytes32 edge2Id;
        {
            bytes memory typeSpecificProof2 =
                abi.encode(
                    ProofUtils.generateInclusionProof(ProofUtils.rehashed(states2), states2.length - 1),
                    genesisState.es,
                    genesisState.inboxMsgCountMax,
                    args.endState2.es,
                    args.endState2.inboxMsgCountMax
                );
            edge2Id = args.challengeManager.createLayerZeroEdge(
                CreateEdgeArgs({
                    edgeType: EdgeType.Block,
                    endHistoryRoot: MerkleTreeLib.root(exp2),
                    endHeight: height1,
                    claimId: args.claim2Id
                }),
                abi.encode(
                    ProofUtils.expansionFromLeaves(states2, 0, 1),
                    ProofUtils.generatePrefixProof(1, ArrayUtilsLib.slice(states2, 1, states2.length))
                ),
                typeSpecificProof2
            );
        }

        vm.roll(block.number + 2);

        (BisectionChildren[6] memory edges1, BisectionChildren[6] memory edges2) = bisectToForkOnly(
            BisectToForkOnlyArgs(args.challengeManager, edge1Id, edge2Id, states1, states2, args.skipLast)
        );

        return (states1, states2, edges1, edges2);
    }

    function createMachineEdgesAndBisectToFork(CreateMachineEdgesBisectArgs memory args)
        internal
        returns (bytes32[] memory, bytes32[] memory, BisectionChildren[6] memory, BisectionChildren[6] memory)
    {
        (bytes32[] memory states1, bytes32[] memory exp1) =
            appendRandomStatesBetween(genesisStates(), args.endState1, height1);
        bytes32 edge1Id;
        {
            bytes memory typeSpecificProof1;
            {
                bytes32[] memory claimStartInclusionProof = ProofUtils.generateInclusionProof(
                    ProofUtils.rehashed(ArrayUtilsLib.slice(args.forkStates1, 0, 1)), 0
                );
                bytes32[] memory claimEndInclusionProof =
                    ProofUtils.generateInclusionProof(ProofUtils.rehashed(args.forkStates1), 1);
                bytes32[] memory edgeInclusionProof =
                    ProofUtils.generateInclusionProof(ProofUtils.rehashed(states1), states1.length - 1);
                typeSpecificProof1 = abi.encode(
                    genesisStateHash,
                    args.endState1,
                    claimStartInclusionProof,
                    claimEndInclusionProof,
                    edgeInclusionProof
                );
            }
            edge1Id = args.challengeManager.createLayerZeroEdge(
                CreateEdgeArgs({
                    edgeType: args.eType,
                    endHistoryRoot: MerkleTreeLib.root(exp1),
                    endHeight: height1,
                    claimId: args.claim1Id
                }),
                abi.encode(
                    ProofUtils.expansionFromLeaves(states1, 0, 1),
                    ProofUtils.generatePrefixProof(1, ArrayUtilsLib.slice(states1, 1, states1.length))
                ),
                typeSpecificProof1
            );
        }

        vm.roll(block.number + 1);

        assertEq(args.challengeManager.timeUnrivaled(edge1Id), 1, "Edge1 timer");

        (bytes32[] memory states2, bytes32[] memory exp2) =
            appendRandomStatesBetween(genesisStates(), args.endState2, height1);
        bytes32 edge2Id;
        {
            bytes memory typeSpecificProof2;
            {
                bytes32[] memory claimStartInclusionProof = ProofUtils.generateInclusionProof(
                    ProofUtils.rehashed(ArrayUtilsLib.slice(args.forkStates2, 0, 1)), 0
                );
                bytes32[] memory claimEndInclusionProof =
                    ProofUtils.generateInclusionProof(ProofUtils.rehashed(args.forkStates2), 1);
                bytes32[] memory edgeInclusionProof =
                    ProofUtils.generateInclusionProof(ProofUtils.rehashed(states2), states2.length - 1);
                typeSpecificProof2 = abi.encode(
                    genesisStateHash,
                    args.endState2,
                    claimStartInclusionProof,
                    claimEndInclusionProof,
                    edgeInclusionProof
                );
            }
            edge2Id = args.challengeManager.createLayerZeroEdge(
                CreateEdgeArgs({
                    edgeType: args.eType,
                    endHistoryRoot: MerkleTreeLib.root(exp2),
                    endHeight: height1,
                    claimId: args.claim2Id
                }),
                abi.encode(
                    ProofUtils.expansionFromLeaves(states2, 0, 1),
                    ProofUtils.generatePrefixProof(1, ArrayUtilsLib.slice(states2, 1, states2.length))
                ),
                typeSpecificProof2
            );
        }

        vm.roll(block.number + 2);

        (BisectionChildren[6] memory edges1, BisectionChildren[6] memory edges2) = bisectToForkOnly(
            BisectToForkOnlyArgs(args.challengeManager, edge1Id, edge2Id, states1, states2, args.skipLast)
        );

        return (states1, states2, edges1, edges2);
    }

    function testCanConfirmByClaimSubChallenge() public {
        EdgeInitData memory ei = deployAndInit();

        (
            bytes32[] memory blockStates1,
            bytes32[] memory blockStates2,
            BisectionChildren[6] memory blockEdges1,
            BisectionChildren[6] memory blockEdges2
        ) = createBlockEdgesAndBisectToFork(
            CreateBlockEdgesBisectArgs(
                ei.challengeManager,
                ei.a1,
                ei.a2,
                ei.a1State,
                ei.a2State,
                false
            )
        );

        (
            bytes32[] memory bigStepStates1,
            bytes32[] memory bigStepStates2,
            BisectionChildren[6] memory bigStepEdges1,
            BisectionChildren[6] memory bigStepEdges2
        ) = createMachineEdgesAndBisectToFork(
            CreateMachineEdgesBisectArgs(
                ei.challengeManager,
                EdgeType.BigStep,
                blockEdges1[0].lowerChildId,
                blockEdges2[0].lowerChildId,
                blockStates1[1],
                blockStates2[1],
                false,
                ArrayUtilsLib.slice(blockStates1, 0, 2),
                ArrayUtilsLib.slice(blockStates2, 0, 2)
            )
        );

        (,, BisectionChildren[6] memory smallStepEdges1,) = createMachineEdgesAndBisectToFork(
            CreateMachineEdgesBisectArgs(
                ei.challengeManager,
                EdgeType.SmallStep,
                bigStepEdges1[0].lowerChildId,
                bigStepEdges2[0].lowerChildId,
                bigStepStates1[1],
                bigStepStates2[1],
                true,
                ArrayUtilsLib.slice(bigStepStates1, 0, 2),
                ArrayUtilsLib.slice(bigStepStates2, 0, 2)
            )
        );

        vm.roll(challengePeriodBlock + 11);

        BisectionChildren[] memory allWinners =
            concat(concat(toDynamic(smallStepEdges1), toDynamic(bigStepEdges1)), toDynamic(blockEdges1));

        ei.challengeManager.confirmEdgeByTime(allWinners[0].lowerChildId, getAncestorsAbove(allWinners, 0));
        ei.challengeManager.confirmEdgeByTime(allWinners[0].upperChildId, getAncestorsAbove(allWinners, 0));

        ei.challengeManager.confirmEdgeByChildren(allWinners[1].lowerChildId);
        ei.challengeManager.confirmEdgeByTime(allWinners[1].upperChildId, getAncestorsAbove(allWinners, 1));

        ei.challengeManager.confirmEdgeByChildren(allWinners[2].lowerChildId);
        ei.challengeManager.confirmEdgeByTime(allWinners[2].upperChildId, getAncestorsAbove(allWinners, 2));

        ei.challengeManager.confirmEdgeByChildren(allWinners[3].lowerChildId);
        ei.challengeManager.confirmEdgeByTime(allWinners[3].upperChildId, getAncestorsAbove(allWinners, 3));

        ei.challengeManager.confirmEdgeByChildren(allWinners[4].lowerChildId);
        ei.challengeManager.confirmEdgeByTime(allWinners[4].upperChildId, getAncestorsAbove(allWinners, 4));

        ei.challengeManager.confirmEdgeByChildren(allWinners[5].lowerChildId);

        ei.challengeManager.confirmEdgeByClaim(allWinners[6].lowerChildId, allWinners[5].lowerChildId);
        ei.challengeManager.confirmEdgeByTime(allWinners[6].upperChildId, getAncestorsAbove(allWinners, 6));

        ei.challengeManager.confirmEdgeByChildren(allWinners[7].lowerChildId);
        ei.challengeManager.confirmEdgeByTime(allWinners[7].upperChildId, getAncestorsAbove(allWinners, 7));

        ei.challengeManager.confirmEdgeByChildren(allWinners[8].lowerChildId);
        ei.challengeManager.confirmEdgeByTime(allWinners[8].upperChildId, getAncestorsAbove(allWinners, 8));

        ei.challengeManager.confirmEdgeByChildren(allWinners[9].lowerChildId);
        ei.challengeManager.confirmEdgeByTime(allWinners[9].upperChildId, getAncestorsAbove(allWinners, 9));

        ei.challengeManager.confirmEdgeByChildren(allWinners[10].lowerChildId);
        ei.challengeManager.confirmEdgeByTime(allWinners[10].upperChildId, getAncestorsAbove(allWinners, 10));

        ei.challengeManager.confirmEdgeByChildren(allWinners[11].lowerChildId);

        ei.challengeManager.confirmEdgeByClaim(allWinners[12].lowerChildId, allWinners[11].lowerChildId);
        ei.challengeManager.confirmEdgeByTime(allWinners[12].upperChildId, getAncestorsAbove(allWinners, 12));

        ei.challengeManager.confirmEdgeByChildren(allWinners[13].lowerChildId);
        ei.challengeManager.confirmEdgeByTime(allWinners[13].upperChildId, getAncestorsAbove(allWinners, 13));

        ei.challengeManager.confirmEdgeByChildren(allWinners[14].lowerChildId);
        ei.challengeManager.confirmEdgeByTime(allWinners[14].upperChildId, getAncestorsAbove(allWinners, 14));

        ei.challengeManager.confirmEdgeByChildren(allWinners[15].lowerChildId);
        ei.challengeManager.confirmEdgeByTime(allWinners[15].upperChildId, getAncestorsAbove(allWinners, 15));

        ei.challengeManager.confirmEdgeByChildren(allWinners[16].lowerChildId);
        ei.challengeManager.confirmEdgeByTime(allWinners[16].upperChildId, getAncestorsAbove(allWinners, 16));

        ei.challengeManager.confirmEdgeByChildren(allWinners[17].lowerChildId);

        assertTrue(
            ei.challengeManager.getEdge(allWinners[14].lowerChildId).status == EdgeStatus.Confirmed, "Edge confirmed"
        );
    }

    function testCanConfirmByOneStep() public {
        EdgeInitData memory ei = deployAndInit();

        (
            bytes32[] memory blockStates1,
            bytes32[] memory blockStates2,
            BisectionChildren[6] memory blockEdges1,
            BisectionChildren[6] memory blockEdges2
        ) = createBlockEdgesAndBisectToFork(
            CreateBlockEdgesBisectArgs(
                ei.challengeManager,
                ei.a1,
                ei.a2,
                ei.a1State,
                ei.a2State,
                false
            )
        );

        (
            bytes32[] memory bigStepStates1,
            bytes32[] memory bigStepStates2,
            BisectionChildren[6] memory bigStepEdges1,
            BisectionChildren[6] memory bigStepEdges2
        ) = createMachineEdgesAndBisectToFork(
            CreateMachineEdgesBisectArgs(
                ei.challengeManager,
                EdgeType.BigStep,
                blockEdges1[0].lowerChildId,
                blockEdges2[0].lowerChildId,
                blockStates1[1],
                blockStates2[1],
                false,
                ArrayUtilsLib.slice(blockStates1, 0, 2),
                ArrayUtilsLib.slice(blockStates2, 0, 2)
            )
        );

        (bytes32[] memory smallStepStates1,, BisectionChildren[6] memory smallStepEdges1,) = createMachineEdgesAndBisectToFork(
            CreateMachineEdgesBisectArgs(
                ei.challengeManager,
                EdgeType.SmallStep,
                bigStepEdges1[0].lowerChildId,
                bigStepEdges2[0].lowerChildId,
                bigStepStates1[1],
                bigStepStates2[1],
                false,
                ArrayUtilsLib.slice(bigStepStates1, 0, 2),
                ArrayUtilsLib.slice(bigStepStates2, 0, 2)
            )
        );

        vm.roll(challengePeriodBlock + 11);

        BisectionChildren[] memory allWinners =
            concat(concat(toDynamic(smallStepEdges1), toDynamic(bigStepEdges1)), toDynamic(blockEdges1));

        bytes32[] memory firstStates = new bytes32[](2);
        firstStates[0] = smallStepStates1[0];
        firstStates[1] = smallStepStates1[1];

        ei.challengeManager.confirmEdgeByOneStepProof(
            allWinners[0].lowerChildId,
            OneStepData({
                inboxMsgCountSeen: 7,
                inboxMsgCountSeenProof: abi.encode(genesisState.es),
                wasmModuleRoot: bytes32(0),
<<<<<<< HEAD
                wasmModuleRootProof: abi.encode(bytes32(0), genesisAfterStateHash, keccak256(abi.encode(genesisState.es.globalState.u64Vals[0]))),
=======
                wasmModuleRootProof: abi.encode(
                    bytes32(0), genesisExecutionHash, keccak256(abi.encode(genesisState.es.globalState.u64Vals[0]))
                    ),
>>>>>>> 943c259b
                beforeHash: firstStates[0],
                proof: abi.encodePacked(firstStates[1])
            }),
            ProofUtils.generateInclusionProof(ProofUtils.rehashed(genesisStates()), 0),
            ProofUtils.generateInclusionProof(ProofUtils.rehashed(firstStates), 1)
        );
        bytes32[] memory above = getAncestorsAbove(allWinners, 0);
        ei.challengeManager.confirmEdgeByTime(allWinners[0].upperChildId, above);

        ei.challengeManager.confirmEdgeByChildren(allWinners[1].lowerChildId);
        ei.challengeManager.confirmEdgeByTime(allWinners[1].upperChildId, getAncestorsAbove(allWinners, 1));

        ei.challengeManager.confirmEdgeByChildren(allWinners[2].lowerChildId);
        ei.challengeManager.confirmEdgeByTime(allWinners[2].upperChildId, getAncestorsAbove(allWinners, 2));

        ei.challengeManager.confirmEdgeByChildren(allWinners[3].lowerChildId);
        ei.challengeManager.confirmEdgeByTime(allWinners[3].upperChildId, getAncestorsAbove(allWinners, 3));

        ei.challengeManager.confirmEdgeByChildren(allWinners[4].lowerChildId);
        ei.challengeManager.confirmEdgeByTime(allWinners[4].upperChildId, getAncestorsAbove(allWinners, 4));

        ei.challengeManager.confirmEdgeByChildren(allWinners[5].lowerChildId);

        ei.challengeManager.confirmEdgeByClaim(allWinners[6].lowerChildId, allWinners[5].lowerChildId);
        ei.challengeManager.confirmEdgeByTime(allWinners[6].upperChildId, getAncestorsAbove(allWinners, 6));

        ei.challengeManager.confirmEdgeByChildren(allWinners[7].lowerChildId);
        ei.challengeManager.confirmEdgeByTime(allWinners[7].upperChildId, getAncestorsAbove(allWinners, 7));

        ei.challengeManager.confirmEdgeByChildren(allWinners[8].lowerChildId);
        ei.challengeManager.confirmEdgeByTime(allWinners[8].upperChildId, getAncestorsAbove(allWinners, 8));

        ei.challengeManager.confirmEdgeByChildren(allWinners[9].lowerChildId);
        ei.challengeManager.confirmEdgeByTime(allWinners[9].upperChildId, getAncestorsAbove(allWinners, 9));

        ei.challengeManager.confirmEdgeByChildren(allWinners[10].lowerChildId);
        ei.challengeManager.confirmEdgeByTime(allWinners[10].upperChildId, getAncestorsAbove(allWinners, 10));

        ei.challengeManager.confirmEdgeByChildren(allWinners[11].lowerChildId);

        ei.challengeManager.confirmEdgeByClaim(allWinners[12].lowerChildId, allWinners[11].lowerChildId);
        ei.challengeManager.confirmEdgeByTime(allWinners[12].upperChildId, getAncestorsAbove(allWinners, 12));

        ei.challengeManager.confirmEdgeByChildren(allWinners[13].lowerChildId);
        ei.challengeManager.confirmEdgeByTime(allWinners[13].upperChildId, getAncestorsAbove(allWinners, 13));

        ei.challengeManager.confirmEdgeByChildren(allWinners[14].lowerChildId);
        ei.challengeManager.confirmEdgeByTime(allWinners[14].upperChildId, getAncestorsAbove(allWinners, 14));

        ei.challengeManager.confirmEdgeByChildren(allWinners[15].lowerChildId);
        ei.challengeManager.confirmEdgeByTime(allWinners[15].upperChildId, getAncestorsAbove(allWinners, 15));

        ei.challengeManager.confirmEdgeByChildren(allWinners[16].lowerChildId);
        ei.challengeManager.confirmEdgeByTime(allWinners[16].upperChildId, getAncestorsAbove(allWinners, 16));

        ei.challengeManager.confirmEdgeByChildren(allWinners[17].lowerChildId);

        assertTrue(
            ei.challengeManager.getEdge(allWinners[17].lowerChildId).status == EdgeStatus.Confirmed, "Edge confirmed"
        );
    }

    function testGetPrevAssertionId() public {
        EdgeInitData memory ei = deployAndInit();

        (
            bytes32[] memory blockStates1,
            bytes32[] memory blockStates2,
            BisectionChildren[6] memory blockEdges1,
            BisectionChildren[6] memory blockEdges2
        ) = createBlockEdgesAndBisectToFork(
            CreateBlockEdgesBisectArgs(
                ei.challengeManager,
                ei.a1,
                ei.a2,
                ei.a1State,
                ei.a2State,
                false
            )
        );

        (
            bytes32[] memory bigStepStates1,
            bytes32[] memory bigStepStates2,
            BisectionChildren[6] memory bigStepEdges1,
            BisectionChildren[6] memory bigStepEdges2
        ) = createMachineEdgesAndBisectToFork(
            CreateMachineEdgesBisectArgs(
                ei.challengeManager,
                EdgeType.BigStep,
                blockEdges1[0].lowerChildId,
                blockEdges2[0].lowerChildId,
                blockStates1[1],
                blockStates2[1],
                false,
                ArrayUtilsLib.slice(blockStates1, 0, 2),
                ArrayUtilsLib.slice(blockStates2, 0, 2)
            )
        );

        (
            bytes32[] memory smallStepStates1,
            ,
            BisectionChildren[6] memory smallStepEdges1,
            BisectionChildren[6] memory smallStepEdges2
        ) = createMachineEdgesAndBisectToFork(
            CreateMachineEdgesBisectArgs(
                ei.challengeManager,
                EdgeType.SmallStep,
                bigStepEdges1[0].lowerChildId,
                bigStepEdges2[0].lowerChildId,
                bigStepStates1[1],
                bigStepStates2[1],
                false,
                ArrayUtilsLib.slice(bigStepStates1, 0, 2),
                ArrayUtilsLib.slice(bigStepStates2, 0, 2)
            )
        );

        for (uint256 i = 0; i < smallStepEdges1.length; i++) {
            bytes32 childId = smallStepEdges1[i].lowerChildId;
            assertEq(ei.challengeManager.getPrevAssertionId(childId), ei.genesis);
        }

        for (uint256 i = 0; i < smallStepEdges2.length; i++) {
            bytes32 childId = smallStepEdges2[i].lowerChildId;
            assertEq(ei.challengeManager.getPrevAssertionId(childId), ei.genesis);
        }

        for (uint256 i = 0; i < bigStepEdges1.length; i++) {
            bytes32 childId = bigStepEdges1[i].lowerChildId;
            assertEq(ei.challengeManager.getPrevAssertionId(childId), ei.genesis);
        }

        for (uint256 i = 0; i < bigStepEdges2.length; i++) {
            bytes32 childId = bigStepEdges2[i].lowerChildId;
            assertEq(ei.challengeManager.getPrevAssertionId(childId), ei.genesis);
        }

        for (uint256 i = 0; i < blockEdges1.length; i++) {
            bytes32 childId = blockEdges1[i].lowerChildId;
            assertEq(ei.challengeManager.getPrevAssertionId(childId), ei.genesis);
        }

        for (uint256 i = 0; i < blockEdges2.length; i++) {
            bytes32 childId = blockEdges2[i].lowerChildId;
            assertEq(ei.challengeManager.getPrevAssertionId(childId), ei.genesis);
        }
    }
}<|MERGE_RESOLUTION|>--- conflicted
+++ resolved
@@ -28,14 +28,8 @@
     Random rand = new Random();
     bytes32 genesisBlockHash = rand.hash();
     State genesisState = StateToolsLib.randomState(rand, 4, genesisBlockHash, MachineStatus.FINISHED);
-<<<<<<< HEAD
     bytes32 genesisStateHash = StateToolsLib.mockMachineHash(genesisState);
     bytes32 genesisAfterStateHash = RollupLib.executionStateHash(genesisState.es);
-=======
-    bytes32 genesisStateHash = StateToolsLib.hash(genesisState);
-    bytes32 genesisExecutionHash =
-        RollupLib.executionHash(AssertionInputs({beforeState: genesisState.es, afterState: genesisState.es}));
->>>>>>> 943c259b
 
     function genesisStates() internal view returns (bytes32[] memory) {
         bytes32[] memory genStates = new bytes32[](1);
@@ -1386,13 +1380,9 @@
                 inboxMsgCountSeen: 7,
                 inboxMsgCountSeenProof: abi.encode(genesisState.es),
                 wasmModuleRoot: bytes32(0),
-<<<<<<< HEAD
-                wasmModuleRootProof: abi.encode(bytes32(0), genesisAfterStateHash, keccak256(abi.encode(genesisState.es.globalState.u64Vals[0]))),
-=======
                 wasmModuleRootProof: abi.encode(
-                    bytes32(0), genesisExecutionHash, keccak256(abi.encode(genesisState.es.globalState.u64Vals[0]))
-                    ),
->>>>>>> 943c259b
+                    bytes32(0), genesisAfterStateHash, keccak256(abi.encode(genesisState.es.globalState.u64Vals[0]))
+                ),
                 beforeHash: firstStates[0],
                 proof: abi.encodePacked(firstStates[1])
             }),
