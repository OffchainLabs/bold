--- conflicted
+++ resolved
@@ -521,53 +521,12 @@
 
         _safeVmRoll(START_BLOCK + challengePeriodBlock);
 
-<<<<<<< HEAD
-        bytes32[] memory ancestorEdges = new bytes32[](0);
-        ei.challengeManager.confirmEdgeByTime(edgeId, new bytes32[](0), ei.a1Data);
-=======
         ei.challengeManager.confirmEdgeByTime(edgeId, ei.a1Data);
->>>>>>> d6bcb94a
 
         assertTrue(ei.challengeManager.getEdge(edgeId).status == EdgeStatus.Confirmed, "Edge confirmed");
     }
 
-<<<<<<< HEAD
-    function testCanConfirmByTimeNotBlock() public {
-        EdgeInitData memory ei = deployAndInit();
-        (
-            bytes32[] memory blockStates1,
-            bytes32[] memory blockStates2,
-            BisectionChildren[6] memory blockEdges1,
-            BisectionChildren[6] memory blockEdges2
-        ) = createBlockEdgesAndBisectToFork(
-            CreateBlockEdgesBisectArgs(ei.challengeManager, ei.a1, ei.a2, ei.a1State, ei.a2State, false)
-        );
-
-        BisectionData memory bsbd = createMachineEdgesAndBisectToFork(
-            CreateMachineEdgesBisectArgs(
-                ei.challengeManager,
-                1,
-                blockEdges1[0].lowerChildId,
-                blockEdges2[0].lowerChildId,
-                blockStates1[1],
-                blockStates2[1],
-                false,
-                ArrayUtilsLib.slice(blockStates1, 0, 2),
-                ArrayUtilsLib.slice(blockStates2, 0, 2)
-            )
-        );
-
-        vm.roll(challengePeriodBlock + 2);
-
-        bytes32[] memory ancestorEdges = new bytes32[](0);
-        vm.expectRevert(abi.encodeWithSelector(EdgeTypeNotBlock.selector, 1));
-        ei.challengeManager.updateTimerCacheByChildren(bsbd.edges1[5].lowerChildId);
-    }
-
-    function testCanConfirmByTimeLayerZero() public {
-=======
     function testCanConfirmByTimeNotLayerZero() public {
->>>>>>> d6bcb94a
         EdgeInitData memory ei = deployAndInit();
         (,, BisectionChildren[6] memory blockEdges1,) = createBlockEdgesAndBisectToFork(
             CreateBlockEdgesBisectArgs(ei.challengeManager, ei.a1, ei.a2, ei.a1State, ei.a2State, false)
@@ -580,11 +539,7 @@
         vm.expectRevert(
             abi.encodeWithSelector(EdgeNotLayerZero.selector, blockEdges1[0].lowerChildId, ce.staker, ce.claimId)
         );
-<<<<<<< HEAD
-        ei.challengeManager.updateTimerCacheByChildren(blockEdges1[0].lowerChildId);
-=======
         ei.challengeManager.confirmEdgeByTime(blockEdges1[0].lowerChildId, ei.a1Data);
->>>>>>> d6bcb94a
     }
 
     function testCanConfirmByChildren() public returns (EdgeInitData memory, bytes32) {
@@ -623,17 +578,9 @@
 
         _safeVmRoll(block.number + challengePeriodBlock);
 
-<<<<<<< HEAD
-        bytes32[] memory ancestors = new bytes32[](1);
-        ancestors[0] = edge1Id;
-        ei.challengeManager.updateTimerCacheByChildren(children.lowerChildId);
-        ei.challengeManager.updateTimerCacheByChildren(children.upperChildId);
-        ei.challengeManager.confirmEdgeByTime(edge1Id, new bytes32[](0), ei.a1Data);
-=======
         ei.challengeManager.updateTimerCacheByChildren(children.lowerChildId);
         ei.challengeManager.updateTimerCacheByChildren(children.upperChildId);
         ei.challengeManager.confirmEdgeByTime(edge1Id, ei.a1Data);
->>>>>>> d6bcb94a
 
         assertTrue(ei.challengeManager.getEdge(edge1Id).status == EdgeStatus.Confirmed, "Edge confirmed");
 
@@ -665,21 +612,6 @@
 
         BisectionChildren memory children = bisect(ei.challengeManager, edge2Id, states2, 16, states2.length - 1);
         BisectionChildren memory children2 = bisect(ei.challengeManager, children.lowerChildId, states2, 8, 16);
-<<<<<<< HEAD
-        vm.roll(block.number + challengePeriodBlock + 5);
-        bytes32[] memory ancestors = new bytes32[](2);
-        ancestors[0] = children.lowerChildId;
-        ancestors[1] = edge2Id;
-        ei.challengeManager.updateTimerCacheByChildren(children2.lowerChildId);
-        ei.challengeManager.updateTimerCacheByChildren(children2.upperChildId);
-        vm.expectRevert(); // should not be able to confirm when a rival is already confirmed
-        ei.challengeManager.updateTimerCacheByChildren(children.lowerChildId);
-        ancestors = new bytes32[](1);
-        ancestors[0] = edge2Id;
-        ei.challengeManager.updateTimerCacheByChildren(children.upperChildId);
-        vm.expectRevert(); // should not be able to confirm when a rival is already confirmed
-        ei.challengeManager.updateTimerCacheByChildren(edge2Id);
-=======
         _safeVmRoll(block.number + challengePeriodBlock + 5);
         ei.challengeManager.updateTimerCacheByChildren(children2.lowerChildId);
         ei.challengeManager.updateTimerCacheByChildren(children2.upperChildId);
@@ -690,7 +622,6 @@
         vm.expectRevert(abi.encodeWithSelector(RivalEdgeConfirmed.selector, edge2Id, edge1Id));
         ei.challengeManager.confirmEdgeByTime(edge2Id, ei.a2Data);
 
->>>>>>> d6bcb94a
         assertFalse(ei.challengeManager.getEdge(edge1Id).status == ei.challengeManager.getEdge(edge2Id).status);
         assertTrue(edge1Id != edge2Id, "Same edge");
         assertEq(
@@ -1287,12 +1218,8 @@
         ei.challengeManager.updateTimerCacheByChildren(edges1[3].lowerChildId);
         ei.challengeManager.updateTimerCacheByChildren(edges1[3].upperChildId);
 
-<<<<<<< HEAD
-        ei.challengeManager.confirmEdgeByTime(edges1[4].lowerChildId, new bytes32[](0), ei.a1Data);
-=======
         ei.challengeManager.updateTimerCacheByChildren(edges1[4].lowerChildId);
         ei.challengeManager.updateTimerCacheByChildren(edges1[4].upperChildId);
->>>>>>> d6bcb94a
 
         ei.challengeManager.confirmEdgeByTime(edges1[5].lowerChildId, ei.a1Data);
 
@@ -1553,11 +1480,7 @@
         ei.challengeManager.updateTimerCacheByChildren(allWinners[16].lowerChildId);
         ei.challengeManager.updateTimerCacheByChildren(allWinners[16].upperChildId);
 
-<<<<<<< HEAD
-        ei.challengeManager.confirmEdgeByTime(allWinners[17].lowerChildId, new bytes32[](0), ei.a1Data);
-=======
         ei.challengeManager.confirmEdgeByTime(allWinners[17].lowerChildId, ei.a1Data);
->>>>>>> d6bcb94a
 
         assertTrue(
             ei.challengeManager.getEdge(allWinners[17].lowerChildId).status == EdgeStatus.Confirmed, "Edge confirmed"
@@ -1657,11 +1580,6 @@
             ProofUtils.generateInclusionProof(ProofUtils.rehashed(genesisStates()), 0),
             ProofUtils.generateInclusionProof(ProofUtils.rehashed(firstStates), 1)
         );
-<<<<<<< HEAD
-        // bytes32[] memory above = getAncestorsAbove(allWinners, 0);
-        ei.challengeManager.updateTimerCacheByChildren(allWinners[0].upperChildId);
-=======
->>>>>>> d6bcb94a
 
         _updateTimers(ei, allWinners);
 
@@ -1680,32 +1598,15 @@
                 if (i % 6 != 0) {
                     ei.challengeManager.updateTimerCacheByChildren(allWinners[i].lowerChildId);
                 } else {
-<<<<<<< HEAD
-                    ei.challengeManager.updateTimerCacheByClaim(allWinners[i].lowerChildId, allWinners[i - 1].lowerChildId);
-=======
                     ei.challengeManager.updateTimerCacheByClaim(
                         allWinners[i].lowerChildId, allWinners[i - 1].lowerChildId
                     );
->>>>>>> d6bcb94a
                 }
                 ei.challengeManager.updateTimerCacheByChildren(allWinners[i].upperChildId);
             } else {
                 ei.challengeManager.updateTimerCacheByChildren(allWinners[i].lowerChildId);
             }
         }
-<<<<<<< HEAD
-
-        bytes32 topEdgeId = allWinners[allWinners.length - 1].lowerChildId;
-        ei.challengeManager.confirmEdgeByTime(topEdgeId, new bytes32[](0), ei.a1Data);
-
-        assertTrue(
-            ei.challengeManager.getEdge(topEdgeId).status == EdgeStatus.Confirmed,
-            "Edge confirmed"
-        );
-
-        return (ei, allWinners);
-=======
->>>>>>> d6bcb94a
     }
 
     function testExcessStakeReceived() external {
