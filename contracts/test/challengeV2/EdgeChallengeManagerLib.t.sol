// Copyright 2023, Offchain Labs, Inc.
// For license information, see https://github.com/offchainlabs/bold/blob/main/LICENSE
// SPDX-License-Identifier: BUSL-1.1
//
pragma solidity ^0.8.17;

import "forge-std/Test.sol";
import "../MockAssertionChain.sol";
import "../../src/challengeV2/EdgeChallengeManager.sol";
import "./Utils.sol";

contract MockOneStepProofEntry is IOneStepProofEntry {
    using GlobalStateLib for GlobalState;

    constructor(uint256 _testMachineStep) {
        testMachineStep = _testMachineStep;
    }

    uint256 public testMachineStep;

    function proveOneStep(ExecutionContext calldata, uint256 machineStep, bytes32, bytes calldata proof)
        external
        view
        returns (bytes32 afterHash)
    {
        if (testMachineStep != 0) require(testMachineStep == machineStep, "Invalid machine step");
        return bytes32(proof);
    }

    function getMachineHash(ExecutionState calldata execState) external pure override returns (bytes32) {
        require(execState.machineStatus == MachineStatus.FINISHED, "BAD_MACHINE_STATUS");
        return GlobalStateLib.hash(execState.globalState);
    }
}

contract EdgeChallengeManagerLibAccess {
    using EdgeChallengeManagerLib for EdgeStore;
    using ChallengeEdgeLib for ChallengeEdge;

    EdgeStore private store;

    function exists(bytes32 edgeId) public view returns (bool) {
        return store.get(edgeId).exists();
    }

    function get(bytes32 edgeId) public view returns (ChallengeEdge memory) {
        return store.get(edgeId);
    }

    function getNoCheck(bytes32 edgeId) public view returns (ChallengeEdge memory) {
        return store.getNoCheck(edgeId);
    }

    function add(ChallengeEdge memory edge) public returns (EdgeAddedData memory) {
        return store.add(edge);
    }

    function isPowerOfTwo(uint256 x) public pure returns (bool) {
        return EdgeChallengeManagerLib.isPowerOfTwo(x);
    }

    function createLayerZeroEdge(
        CreateEdgeArgs calldata args,
        AssertionReferenceData memory ard,
        IOneStepProofEntry oneStepProofEntry,
        uint256 expectedEndHeight,
        uint8 numBigStepLevel
    ) public returns (EdgeAddedData memory) {
        return store.createLayerZeroEdge(args, ard, oneStepProofEntry, expectedEndHeight, numBigStepLevel);
    }

    function getPrevAssertionHash(bytes32 edgeId) public view returns (bytes32) {
        return store.getPrevAssertionHash(edgeId);
    }

    function hasRival(bytes32 edgeId) public view returns (bool) {
        return store.hasRival(edgeId);
    }

    function setFirstRival(bytes32 edgeId, bytes32 firstRival) public {
        store.firstRivals[edgeId] = firstRival;
    }

    function hasLengthOneRival(bytes32 edgeId) public view returns (bool) {
        return store.hasLengthOneRival(edgeId);
    }

    function timeUnrivaled(bytes32 edgeId) public view returns (uint256) {
        return store.timeUnrivaled(edgeId);
    }

    function timeUnrivaledTotal(bytes32 edgeId) public view returns (uint256) {
        return store.timeUnrivaledTotal(edgeId);
    }

    function updateTimerCacheByChildren(bytes32 edgeId) public {
        store.updateTimerCacheByChildren(edgeId);
    }

    function mandatoryBisectionHeight(uint256 start, uint256 end) public pure returns (uint256) {
        return EdgeChallengeManagerLib.mandatoryBisectionHeight(start, end);
    }

    function bisectEdge(bytes32 edgeId, bytes32 bisectionHistoryRoot, bytes memory prefixProof)
        public
        returns (bytes32, EdgeAddedData memory, EdgeAddedData memory)
    {
        return store.bisectEdge(edgeId, bisectionHistoryRoot, prefixProof);
    }

    function setConfirmed(bytes32 id) public {
        store.get(id).setConfirmed();
    }

    function setConfirmedRival(bytes32 edgeId) public {
        return EdgeChallengeManagerLib.setConfirmedRival(store, edgeId);
    }

    function setClaimId(bytes32 edgeId, bytes32 claimId) public {
        store.get(edgeId).claimId = claimId;
    }

    function getConfirmedRival(bytes32 mutualId) public view returns (bytes32) {
        return store.confirmedRivals[mutualId];
    }

    function setLevel(bytes32 edgeId, uint8 level) public {
        store.get(edgeId).level = level;
    }

    function nextEdgeLevel(uint8 level, uint8 numBigStepLevel) public pure returns (uint8) {
        return EdgeChallengeManagerLib.nextEdgeLevel(level, numBigStepLevel);
    }

    function firstRivals(bytes32 mutualId) public view returns (bytes32) {
        return store.firstRivals[mutualId];
    }

    function remove(bytes32 edgeId) public {
        delete store.edges[edgeId];
    }

    function confirmedRivals(bytes32 mutualId) public view returns (bytes32) {
        return store.confirmedRivals[mutualId];
    }

    function confirmEdgeByTime(
        bytes32 edgeId,
        uint64 claimedAssertionUnrivaledBlocks,
<<<<<<< HEAD
        uint64 confirmationThresholdBlock,
        uint8 numBigStepLevel
    ) public returns (uint256) {
        return store.confirmEdgeByTime(
            edgeId, ancestorEdgeIds, claimedAssertionUnrivaledBlocks, confirmationThresholdBlock, numBigStepLevel
        );
=======
        uint64 confirmationThresholdBlock
    ) public returns (uint256) {
        return store.confirmEdgeByTime(edgeId, claimedAssertionUnrivaledBlocks, confirmationThresholdBlock);
>>>>>>> d6bcb94a
    }

    function confirmEdgeByOneStepProof(
        bytes32 edgeId,
        IOneStepProofEntry oneStepProofEntry,
        OneStepData calldata oneStepData,
        ExecutionContext memory execCtx,
        bytes32[] calldata beforeHistoryInclusionProof,
        bytes32[] calldata afterHistoryInclusionProof,
        uint8 numBigStepLevel,
        uint256 bigStepHeight,
        uint256 smallStepHeight
    ) public {
        store.confirmEdgeByOneStepProof(
            edgeId,
            oneStepProofEntry,
            oneStepData,
            execCtx,
            beforeHistoryInclusionProof,
            afterHistoryInclusionProof,
            numBigStepLevel,
            bigStepHeight,
            smallStepHeight
        );
    }
}

contract EdgeChallengeManagerLibTest is Test {
    using ChallengeEdgeLib for ChallengeEdge;

    MockOneStepProofEntry mockOsp = new MockOneStepProofEntry(0);

    uint64 challengePeriodBlocks = 7;
    uint256 stakeAmount = 13;

    EdgeChallengeManagerLibAccess store = new EdgeChallengeManagerLibAccess();
    Random rand = new Random();

    uint8 constant NUM_BIGSTEP_LEVEL = 3;

    function twoNonRivals() internal returns (ChallengeEdge memory, ChallengeEdge memory) {
        bytes32 originId = rand.hash();

        ChallengeEdge memory edge1 = ChallengeEdgeLib.newChildEdge(originId, rand.hash(), 3, rand.hash(), 9, 0);
        ChallengeEdge memory edge2 = ChallengeEdgeLib.newChildEdge(originId, rand.hash(), 3, rand.hash(), 9, 0);

        return (edge1, edge2);
    }

    function twoRivals() internal returns (ChallengeEdge memory, ChallengeEdge memory) {
        bytes32 originId = rand.hash();
        bytes32 startRoot = rand.hash();

        ChallengeEdge memory edge1 = ChallengeEdgeLib.newChildEdge(originId, startRoot, 3, rand.hash(), 9, 0);
        ChallengeEdge memory edge2 = ChallengeEdgeLib.newChildEdge(originId, startRoot, 3, rand.hash(), 9, 0);

        return (edge1, edge2);
    }

    function checkEdgeAddedData(ChallengeEdge memory edge, bool hasRival, EdgeAddedData memory d) internal {
        bytes32 id = edge.idMem();
        bytes32 mutualId = ChallengeEdgeLib.mutualIdComponent(
            edge.level, edge.originId, edge.startHeight, edge.startHistoryRoot, edge.endHeight
        );
        assertEq(id, d.edgeId, "invalid edge id");
        assertEq(mutualId, d.mutualId, "invalid mutual id");
        assertEq(edge.originId, d.originId, "invalid origin id");
        assertEq(hasRival, d.hasRival, "invalid has rival");
        assertEq(edge.endHeight - edge.startHeight, d.length, "invalid length");
        assertEq(uint256(edge.level), uint256(d.level), "invalid eType");
        assertEq(false, d.isLayerZero, "invalid is layer zero");
    }

    function testAdd() public {
        (ChallengeEdge memory edge,) = twoNonRivals();

        EdgeAddedData memory d = store.add(edge);

        ChallengeEdge memory se = store.get(edge.idMem());
        assertTrue(store.exists(edge.idMem()), "Edge exists");
        assertTrue(store.firstRivals(se.mutualIdMem()) == EdgeChallengeManagerLib.UNRIVALED, "NO_RIVAL first rival");

        checkEdgeAddedData(se, false, d);
    }

    function testGet() public {
        (ChallengeEdge memory edge,) = twoNonRivals();

        store.add(edge);

        ChallengeEdge memory se = store.get(edge.idMem());
        assertEq(edge.idMem(), se.idMem(), "Id's are equal");
    }

    function testGetNotExist() public {
        (ChallengeEdge memory edge,) = twoNonRivals();

        bytes32 edgeId = edge.idMem();

        vm.expectRevert(abi.encodeWithSelector(EdgeNotExists.selector, edgeId));
        store.get(edgeId);
    }

    function testAddRivals() public {
        (ChallengeEdge memory edge1, ChallengeEdge memory edge2) = twoRivals();

        EdgeAddedData memory d1 = store.add(edge1);

        EdgeAddedData memory d2 = store.add(edge2);

        ChallengeEdge memory se = store.get(edge1.idMem());
        ChallengeEdge memory se2 = store.get(edge2.idMem());
        assertTrue(store.exists(se2.idMem()), "Edge exists");
        assertTrue(store.firstRivals(se2.mutualIdMem()) == edge2.idMem(), "First rival1");
        assertTrue(store.firstRivals(se.mutualIdMem()) == edge2.idMem(), "First rival2");
        checkEdgeAddedData(se, false, d1);
        checkEdgeAddedData(se2, true, d2);
    }

    function testAddMoreRivals() public {
        (ChallengeEdge memory edge1, ChallengeEdge memory edge2) = twoRivals();
        ChallengeEdge memory edge3 = ChallengeEdgeLib.newChildEdge(
            edge1.originId, edge1.startHistoryRoot, edge1.startHeight, rand.hash(), edge1.endHeight, 0
        );

        store.add(edge1);
        store.add(edge2);
        store.add(edge3);

        ChallengeEdge memory se = store.get(edge1.idMem());
        ChallengeEdge memory se2 = store.get(edge2.idMem());
        ChallengeEdge memory se3 = store.get(edge3.idMem());
        assertTrue(store.exists(se3.idMem()), "Edge exists");
        assertTrue(store.firstRivals(se.mutualIdMem()) == edge2.idMem(), "First rival1");
        assertTrue(store.firstRivals(se2.mutualIdMem()) == edge2.idMem(), "First rival2");
        assertTrue(store.firstRivals(se3.mutualIdMem()) == edge2.idMem(), "First rival3");
    }

    function testAddNonRivals() public {
        (ChallengeEdge memory edge1, ChallengeEdge memory edge2) = twoNonRivals();

        store.add(edge1);
        store.add(edge2);

        ChallengeEdge memory se = store.get(edge1.idMem());
        ChallengeEdge memory se2 = store.get(edge2.idMem());
        assertTrue(store.exists(se2.idMem()), "Edge exists");
        assertTrue(store.firstRivals(se.mutualIdMem()) == EdgeChallengeManagerLib.UNRIVALED, "First rival1");
        assertTrue(store.firstRivals(se2.mutualIdMem()) == EdgeChallengeManagerLib.UNRIVALED, "First rival2");
    }

    function testCannotAddSameEdgeTwice() public {
        ChallengeEdge memory edge = ChallengeEdgeLib.newChildEdge(rand.hash(), rand.hash(), 0, rand.hash(), 10, 0);

        store.add(edge);

        vm.expectRevert(abi.encodeWithSelector(EdgeAlreadyExists.selector, edge.idMem()));
        store.add(edge);
    }

    function testHasRival() public {
        (ChallengeEdge memory edge1, ChallengeEdge memory edge2) = twoRivals();

        store.add(edge1);
        store.add(edge2);

        assertTrue(store.hasRival(edge1.idMem()), "Edge1 rival");
        assertTrue(store.hasRival(edge2.idMem()), "Edge2 rival");
    }

    function testHasRivalEmpty() public {
        (ChallengeEdge memory edge1, ChallengeEdge memory edge2) = twoRivals();

        store.add(edge1);
        store.add(edge2);

        assertTrue(store.hasRival(edge1.idMem()), "Edge1 rival");
        store.setFirstRival(edge2.mutualIdMem(), 0);
        vm.expectRevert(abi.encodeWithSelector(EmptyFirstRival.selector));
        store.hasRival(edge2.idMem());
    }

    function testHasRivalMore() public {
        (ChallengeEdge memory edge1, ChallengeEdge memory edge2) = twoRivals();
        ChallengeEdge memory edge3 = ChallengeEdgeLib.newChildEdge(
            edge1.originId, edge1.startHistoryRoot, edge1.startHeight, rand.hash(), edge1.endHeight, 0
        );

        store.add(edge1);
        store.add(edge2);
        store.add(edge3);

        assertTrue(store.hasRival(edge1.idMem()), "Edge1 rival");
        assertTrue(store.hasRival(edge2.idMem()), "Edge2 rival");
        assertTrue(store.hasRival(edge3.idMem()), "Edge2 rival");
    }

    function testNoRival() public {
        (ChallengeEdge memory edge1, ChallengeEdge memory edge2) = twoNonRivals();

        store.add(edge1);
        store.add(edge2);

        assertFalse(store.hasRival(edge1.idMem()), "Edge1 rival");
        assertFalse(store.hasRival(edge2.idMem()), "Edge2 rival");
    }

    function testRivalNotExist() public {
        (ChallengeEdge memory edge1, ChallengeEdge memory edge2) = twoRivals();

        store.add(edge1);

        bytes32 edge2Id = edge2.idMem();
        vm.expectRevert(abi.encodeWithSelector(EdgeNotExists.selector, edge2Id));
        store.hasRival(edge2Id);
    }

    function testSingleStepRivalNotRival() public {
        bytes32 originId = rand.hash();
        ChallengeEdge memory edge1 = ChallengeEdgeLib.newChildEdge(originId, rand.hash(), 9, rand.hash(), 10, 0);
        ChallengeEdge memory edge2 = ChallengeEdgeLib.newChildEdge(originId, rand.hash(), 9, rand.hash(), 10, 0);

        store.add(edge1);
        store.add(edge2);

        assertFalse(store.hasLengthOneRival(edge1.idMem()));
        assertFalse(store.hasLengthOneRival(edge2.idMem()));
    }

    function testSingleStepRivalNotHeight() public {
        bytes32 originId = rand.hash();
        bytes32 startRoot = rand.hash();
        ChallengeEdge memory edge1 = ChallengeEdgeLib.newChildEdge(originId, startRoot, 8, rand.hash(), 10, 0);
        ChallengeEdge memory edge2 = ChallengeEdgeLib.newChildEdge(originId, startRoot, 8, rand.hash(), 10, 0);

        store.add(edge1);
        store.add(edge2);

        assertFalse(store.hasLengthOneRival(edge1.idMem()));
        assertFalse(store.hasLengthOneRival(edge2.idMem()));
    }

    function testSingleStepRival() public {
        bytes32 originId = rand.hash();
        bytes32 startRoot = rand.hash();
        ChallengeEdge memory edge1 = ChallengeEdgeLib.newChildEdge(originId, startRoot, 9, rand.hash(), 10, 0);
        ChallengeEdge memory edge2 = ChallengeEdgeLib.newChildEdge(originId, startRoot, 9, rand.hash(), 10, 0);

        store.add(edge1);
        store.add(edge2);

        assertTrue(store.hasLengthOneRival(edge1.idMem()));
        assertTrue(store.hasLengthOneRival(edge2.idMem()));
    }

    function testSingleStepRivalNotExist() public {
        bytes32 originId = rand.hash();
        bytes32 startRoot = rand.hash();
        ChallengeEdge memory edge1 = ChallengeEdgeLib.newChildEdge(originId, startRoot, 9, rand.hash(), 10, 0);
        ChallengeEdge memory edge2 = ChallengeEdgeLib.newChildEdge(originId, startRoot, 9, rand.hash(), 10, 0);

        store.add(edge1);

        bytes32 edge2Id = edge2.idMem();
        vm.expectRevert(abi.encodeWithSelector(EdgeNotExists.selector, edge2Id));
        store.hasLengthOneRival(edge2Id);
    }

    function testTimeUnrivaled() public {
        (ChallengeEdge memory edge1,) = twoRivals();

        store.add(edge1);
        vm.roll(block.number + 3);

        assertEq(store.timeUnrivaled(edge1.idMem()), 3, "Time unrivaled");
    }

    function testTimeUnrivaledFirstRivalEdgeNotExist() public {
        (ChallengeEdge memory edge1, ChallengeEdge memory edge2) = twoRivals();

        store.add(edge1);
        vm.roll(block.number + 3);
        store.add(edge2);

        store.remove(edge2.idMem());

        vm.expectRevert(abi.encodeWithSelector(EdgeNotExists.selector, edge2.idMem()));
        store.timeUnrivaled(edge1.idMem());
    }

    function testTimeUnrivaledFirstRivalNotExist() public {
        (ChallengeEdge memory edge1,) = twoRivals();

        store.add(edge1);
        vm.roll(block.number + 3);

        store.setFirstRival(edge1.mutualIdMem(), 0);
        vm.expectRevert(abi.encodeWithSelector(EmptyFirstRival.selector));
        store.timeUnrivaled(edge1.idMem());
    }

    function testTimeUnrivaledNotExist() public {
        (ChallengeEdge memory edge1,) = twoRivals();

        vm.roll(block.number + 3);

        bytes32 id1 = edge1.idMem();
        vm.expectRevert(abi.encodeWithSelector(EdgeNotExists.selector, id1));
        store.timeUnrivaled(id1);
    }

    function testTimeUnrivaledAfterRival() public {
        bytes32 originId = rand.hash();
        bytes32 startRoot = rand.hash();
        ChallengeEdge memory edge1 = ChallengeEdgeLib.newChildEdge(originId, startRoot, 3, rand.hash(), 9, 0);

        store.add(edge1);
        vm.roll(block.number + 4);

        ChallengeEdge memory edge2 = ChallengeEdgeLib.newChildEdge(originId, startRoot, 3, rand.hash(), 9, 0);

        store.add(edge2);
        vm.roll(block.number + 5);

        ChallengeEdge memory edge3 = ChallengeEdgeLib.newChildEdge(originId, startRoot, 3, rand.hash(), 9, 0);
        store.add(edge3);

        vm.roll(block.number + 6);

        ChallengeEdge memory edge4 = ChallengeEdgeLib.newChildEdge(originId, rand.hash(), 3, rand.hash(), 9, 0);
        store.add(edge4);

        vm.roll(block.number + 7);

        assertEq(store.timeUnrivaled(edge1.idMem()), 4, "Time unrivaled 1");
        assertEq(store.timeUnrivaled(edge2.idMem()), 0, "Time unrivaled 2");
        assertEq(store.timeUnrivaled(edge3.idMem()), 0, "Time unrivaled 3");
        assertEq(store.timeUnrivaled(edge4.idMem()), 7, "Time unrivaled 4");
    }

    function testMandatoryBisectHeightSizeOne() public {
        vm.expectRevert(abi.encodeWithSelector(HeightDiffLtTwo.selector, 1, 2));
        store.mandatoryBisectionHeight(1, 2);
    }

    function testMandatoryBisectHeightSizes() public {
        assertEq(store.mandatoryBisectionHeight(1, 3), 2);
        assertEq(store.mandatoryBisectionHeight(0, 4), 2);
        assertEq(store.mandatoryBisectionHeight(1, 4), 2);
        assertEq(store.mandatoryBisectionHeight(2, 4), 3);
        assertEq(store.mandatoryBisectionHeight(0, 5), 4);
        assertEq(store.mandatoryBisectionHeight(1, 5), 4);
        assertEq(store.mandatoryBisectionHeight(2, 5), 4);
        assertEq(store.mandatoryBisectionHeight(3, 5), 4);
        assertEq(store.mandatoryBisectionHeight(0, 6), 4);
        assertEq(store.mandatoryBisectionHeight(1, 6), 4);
        assertEq(store.mandatoryBisectionHeight(2, 6), 4);
        assertEq(store.mandatoryBisectionHeight(3, 6), 4);
        assertEq(store.mandatoryBisectionHeight(4, 6), 5);
        assertEq(store.mandatoryBisectionHeight(0, 7), 4);
        assertEq(store.mandatoryBisectionHeight(1, 7), 4);
        assertEq(store.mandatoryBisectionHeight(2, 7), 4);
        assertEq(store.mandatoryBisectionHeight(2, 7), 4);
        assertEq(store.mandatoryBisectionHeight(3, 7), 4);
        assertEq(store.mandatoryBisectionHeight(4, 7), 6);
        assertEq(store.mandatoryBisectionHeight(5, 7), 6);
        assertEq(store.mandatoryBisectionHeight(0, 8), 4);
        assertEq(store.mandatoryBisectionHeight(1, 8), 4);
        assertEq(store.mandatoryBisectionHeight(2, 8), 4);
        assertEq(store.mandatoryBisectionHeight(3, 8), 4);
        assertEq(store.mandatoryBisectionHeight(4, 8), 6);
        assertEq(store.mandatoryBisectionHeight(5, 8), 6);
        assertEq(store.mandatoryBisectionHeight(6, 8), 7);
        assertEq(store.mandatoryBisectionHeight(0, 9), 8);
        assertEq(store.mandatoryBisectionHeight(1, 9), 8);
        assertEq(store.mandatoryBisectionHeight(2, 9), 8);
        assertEq(store.mandatoryBisectionHeight(2, 9), 8);
        assertEq(store.mandatoryBisectionHeight(3, 9), 8);
        assertEq(store.mandatoryBisectionHeight(4, 9), 8);
        assertEq(store.mandatoryBisectionHeight(5, 9), 8);
        assertEq(store.mandatoryBisectionHeight(6, 9), 8);
        assertEq(store.mandatoryBisectionHeight(7, 9), 8);
        assertEq(store.mandatoryBisectionHeight(0, 10), 8);
        assertEq(store.mandatoryBisectionHeight(1, 10), 8);
        assertEq(store.mandatoryBisectionHeight(2, 10), 8);
        assertEq(store.mandatoryBisectionHeight(3, 10), 8);
        assertEq(store.mandatoryBisectionHeight(4, 10), 8);
        assertEq(store.mandatoryBisectionHeight(5, 10), 8);
        assertEq(store.mandatoryBisectionHeight(6, 10), 8);
        assertEq(store.mandatoryBisectionHeight(7, 10), 8);
        assertEq(store.mandatoryBisectionHeight(8, 10), 9);
        assertEq(store.mandatoryBisectionHeight(0, 11), 8);
        assertEq(store.mandatoryBisectionHeight(1, 11), 8);
        assertEq(store.mandatoryBisectionHeight(2, 11), 8);
        assertEq(store.mandatoryBisectionHeight(3, 11), 8);
        assertEq(store.mandatoryBisectionHeight(4, 11), 8);
        assertEq(store.mandatoryBisectionHeight(5, 11), 8);
        assertEq(store.mandatoryBisectionHeight(6, 11), 8);
        assertEq(store.mandatoryBisectionHeight(7, 11), 8);
        assertEq(store.mandatoryBisectionHeight(8, 11), 10);
        assertEq(store.mandatoryBisectionHeight(9, 11), 10);
        assertEq(store.mandatoryBisectionHeight(7, 73), 64);
        assertEq(store.mandatoryBisectionHeight(765273563, 10898783768364), 8796093022208);
    }

    function getExpansion(uint256 leafCount) internal returns (bytes32[] memory) {
        bytes32[] memory hashes = rand.hashes(leafCount);
        bytes32[] memory expansion = ProofUtils.expansionFromLeaves(hashes, 0, leafCount);
        return expansion;
    }

    function appendRandomStates(bytes32[] memory currentStates, uint256 numStates)
        internal
        returns (bytes32[] memory, bytes32[] memory)
    {
        bytes32[] memory newStates = rand.hashes(numStates);
        bytes32[] memory full = ArrayUtilsLib.concat(currentStates, newStates);
        bytes32[] memory exp = ProofUtils.expansionFromLeaves(full, 0, full.length);

        return (full, exp);
    }

    function appendRandomStatesBetween(bytes32[] memory currentStates, bytes32 endState, uint256 numStates)
        internal
        returns (bytes32[] memory, bytes32[] memory)
    {
        (bytes32[] memory states, bytes32[] memory exp) = appendRandomStates(currentStates, numStates - 1);
        bytes32[] memory fullStates = ArrayUtilsLib.append(states, endState);
        bytes32[] memory fullExp = MerkleTreeLib.appendLeaf(exp, endState);
        return (fullStates, fullExp);
    }

    struct BisectionDefArgs {
        uint256 start;
        uint256 agreePoint;
        uint256 end;
    }

    function rivalStates(uint256 start, uint256 agreePoint, uint256 end)
        internal
        returns (bytes32[] memory, bytes32[] memory)
    {
        bytes32[] memory preStates = rand.hashes(start + 1);
        (bytes32[] memory agreeStates,) = appendRandomStates(preStates, agreePoint - start);
        (bytes32[] memory states1,) = appendRandomStates(agreeStates, end - agreePoint);

        (bytes32[] memory states2,) = appendRandomStates(agreeStates, end - agreePoint);

        return (states1, states2);
    }

    function edgeFromStates(bytes32 originId, uint256 start, uint256 end, bytes32[] memory states)
        internal
        view
        returns (ChallengeEdge memory)
    {
        bytes32 startRoot = MerkleTreeLib.root(ProofUtils.expansionFromLeaves(states, 0, start + 1));
        bytes32 endRoot = MerkleTreeLib.root(ProofUtils.expansionFromLeaves(states, 0, end + 1));

        return ChallengeEdgeLib.newChildEdge(originId, startRoot, start, endRoot, end, 0);
    }

    function proofGen(uint256 start, bytes32[] memory states) internal pure returns (bytes32[] memory) {
        return ProofUtils.generatePrefixProof(start, ArrayUtilsLib.slice(states, start, states.length));
    }

    function twoRivalsFromLeaves(uint256 start, uint256 agreePoint, uint256 end)
        internal
        returns (ChallengeEdge memory, ChallengeEdge memory, bytes32[] memory, bytes32[] memory)
    {
        (bytes32[] memory states1, bytes32[] memory states2) = rivalStates(start, agreePoint, end);

        ChallengeEdge memory edge1 = edgeFromStates(rand.hash(), start, end, states1);
        ChallengeEdge memory edge2 = edgeFromStates(edge1.originId, start, end, states2);

        return (edge1, edge2, states1, states2);
    }

    function bisectEdgeEmitted(
        ChallengeEdge memory edge,
        bytes32 bisectionRoot,
        uint256 bisectionHeight,
        bool lowerChildHasRival,
        bool upperChildHasRival,
        bytes32 lowerChildId,
        EdgeAddedData memory lowerChildAdded,
        EdgeAddedData memory upperChildAdded
    ) internal {
        ChallengeEdge memory lowerChild = ChallengeEdgeLib.newChildEdge(
            edge.originId, edge.startHistoryRoot, edge.startHeight, bisectionRoot, bisectionHeight, edge.level
        );
        ChallengeEdge memory upperChild = ChallengeEdgeLib.newChildEdge(
            edge.originId, bisectionRoot, bisectionHeight, edge.endHistoryRoot, edge.endHeight, edge.level
        );

        if (lowerChildAdded.edgeId != 0) {
            checkEdgeAddedData(lowerChild, lowerChildHasRival, lowerChildAdded);
        }
        checkEdgeAddedData(upperChild, upperChildHasRival, upperChildAdded);

        bytes32 lowerId = lowerChild.idMem();
        assertEq(lowerId, lowerChildId, "Invalid lower child id");
    }

    function bisectAndCheck(
        ChallengeEdge memory edge,
        bytes32 bisectionRoot,
        uint256 bisectionPoint,
        bytes32[] memory states,
        bool lowerHasRival,
        bool upperHasRival
    ) internal {
        (bytes32 lowerChildId, EdgeAddedData memory lowerChildAdded, EdgeAddedData memory upperChildAdded) = store
            .bisectEdge(
            edge.idMem(),
            bisectionRoot,
            abi.encode(
                ProofUtils.expansionFromLeaves(states, 0, bisectionPoint + 1),
                ProofUtils.generatePrefixProof(
                    bisectionPoint + 1, ArrayUtilsLib.slice(states, bisectionPoint + 1, states.length)
                )
            )
        );
        bisectEdgeEmitted(
            edge,
            bisectionRoot,
            bisectionPoint,
            lowerHasRival,
            upperHasRival,
            lowerChildId,
            lowerChildAdded,
            upperChildAdded
        );
    }

    function testBisectEdge() public {
        uint256 start = 3;
        uint256 agree = 5; // agree point is below the bisection point of 8
        uint256 end = 11;
        uint256 bisectionPoint = store.mandatoryBisectionHeight(start, end);

        (ChallengeEdge memory edge1, ChallengeEdge memory edge2, bytes32[] memory states1, bytes32[] memory states2) =
            twoRivalsFromLeaves(start, agree, end);

        store.add(edge1);
        store.add(edge2);

        bytes32 bisectionRoot1 = MerkleTreeLib.root(ProofUtils.expansionFromLeaves(states1, 0, bisectionPoint + 1));
        bisectAndCheck(edge1, bisectionRoot1, bisectionPoint, states1, false, false);

        assertEq(
            store.get(edge1.idMem()).lowerChildId,
            (
                ChallengeEdgeLib.newChildEdge(
                    edge1.originId,
                    edge1.startHistoryRoot,
                    edge1.startHeight,
                    bisectionRoot1,
                    bisectionPoint,
                    edge1.level
                )
            ).idMem(),
            "Lower child id"
        );

        assertEq(
            store.get(edge1.idMem()).upperChildId,
            (
                ChallengeEdgeLib.newChildEdge(
                    edge1.originId, bisectionRoot1, bisectionPoint, edge1.endHistoryRoot, edge1.endHeight, edge1.level
                )
            ).idMem(),
            "Lower child id"
        );

        assertFalse(store.hasRival(store.get(edge1.idMem()).lowerChildId), "Lower child rival");
        assertFalse(store.hasRival(store.get(edge1.idMem()).upperChildId), "Upper child rival");

        bytes32 bisectionRoot2 = MerkleTreeLib.root(ProofUtils.expansionFromLeaves(states2, 0, bisectionPoint + 1));
        bisectAndCheck(edge2, bisectionRoot2, bisectionPoint, states2, true, false);

        assertEq(
            store.get(edge2.idMem()).lowerChildId,
            (
                ChallengeEdgeLib.newChildEdge(
                    edge2.originId,
                    edge2.startHistoryRoot,
                    edge2.startHeight,
                    bisectionRoot2,
                    bisectionPoint,
                    edge2.level
                )
            ).idMem(),
            "Lower child id"
        );

        assertEq(
            store.get(edge2.idMem()).upperChildId,
            (
                ChallengeEdgeLib.newChildEdge(
                    edge2.originId, bisectionRoot2, bisectionPoint, edge2.endHistoryRoot, edge2.endHeight, edge2.level
                )
            ).idMem(),
            "Lower child id"
        );

        assertTrue(store.hasRival(store.get(edge2.idMem()).lowerChildId), "Lower child rival");
        assertFalse(store.hasRival(store.get(edge2.idMem()).upperChildId), "Upper child rival");
    }

    function bisectMergeEdge(uint256 agree) internal {
        uint256 start = 3;
        uint256 end = 11;
        uint256 bisectionPoint = store.mandatoryBisectionHeight(start, end);

        (ChallengeEdge memory edge1, ChallengeEdge memory edge2, bytes32[] memory states1, bytes32[] memory states2) =
            twoRivalsFromLeaves(start, agree, end);

        store.add(edge1);
        store.add(edge2);

        bytes32 bisectionRoot1 = MerkleTreeLib.root(ProofUtils.expansionFromLeaves(states1, 0, bisectionPoint + 1));
        bisectAndCheck(edge1, bisectionRoot1, bisectionPoint, states1, false, false);

        assertEq(
            store.get(edge1.idMem()).lowerChildId,
            (
                ChallengeEdgeLib.newChildEdge(
                    edge1.originId,
                    edge1.startHistoryRoot,
                    edge1.startHeight,
                    bisectionRoot1,
                    bisectionPoint,
                    edge1.level
                )
            ).idMem(),
            "Lower child id"
        );

        assertEq(
            store.get(edge1.idMem()).upperChildId,
            (
                ChallengeEdgeLib.newChildEdge(
                    edge1.originId, bisectionRoot1, bisectionPoint, edge1.endHistoryRoot, edge1.endHeight, edge1.level
                )
            ).idMem(),
            "Lower child id"
        );

        assertFalse(store.hasRival(store.get(edge1.idMem()).lowerChildId), "Lower child rival");
        assertFalse(store.hasRival(store.get(edge1.idMem()).upperChildId), "Upper child rival");

        bytes32 bisectionRoot2 = MerkleTreeLib.root(ProofUtils.expansionFromLeaves(states2, 0, bisectionPoint + 1));
        bisectAndCheck(edge2, bisectionRoot2, bisectionPoint, states2, false, true);

        assertEq(
            store.get(edge2.idMem()).lowerChildId,
            (
                ChallengeEdgeLib.newChildEdge(
                    edge2.originId,
                    edge2.startHistoryRoot,
                    edge2.startHeight,
                    bisectionRoot2,
                    bisectionPoint,
                    edge2.level
                )
            ).idMem(),
            "Lower child id"
        );

        assertEq(
            store.get(edge2.idMem()).upperChildId,
            (
                ChallengeEdgeLib.newChildEdge(
                    edge2.originId, bisectionRoot2, bisectionPoint, edge2.endHistoryRoot, edge2.endHeight, edge2.level
                )
            ).idMem(),
            "Lower child id"
        );

        assertFalse(store.hasRival(store.get(edge2.idMem()).lowerChildId), "Lower child rival");
        assertTrue(store.hasRival(store.get(edge2.idMem()).upperChildId), "Upper child rival");

        assertEq(
            store.hasRival(store.get(edge1.idMem()).lowerChildId),
            store.hasRival(store.get(edge2.idMem()).lowerChildId),
            "Lower children equal"
        );
    }

    function testBisectMergeEdge() public {
        bisectMergeEdge(9);
    }

    function testBisectMergeEdgeEqualBisection() public {
        bisectMergeEdge(8);
    }

    function testBisectNoRival() public {
        uint256 start = 3;
        uint256 agree = 5;
        uint256 end = 11;
        uint256 bisectionPoint = store.mandatoryBisectionHeight(start, end);

        (ChallengeEdge memory edge1,, bytes32[] memory states1,) = twoRivalsFromLeaves(start, agree, end);

        store.add(edge1);

        bytes32 bisectionRoot1 = MerkleTreeLib.root(ProofUtils.expansionFromLeaves(states1, 0, bisectionPoint + 1));
        bytes32 edgeId = edge1.idMem();
        bytes memory proof = abi.encode(
            ProofUtils.expansionFromLeaves(states1, 0, bisectionPoint + 1),
            ProofUtils.generatePrefixProof(
                bisectionPoint + 1, ArrayUtilsLib.slice(states1, bisectionPoint + 1, states1.length)
            )
        );
        vm.expectRevert(abi.encodeWithSelector(EdgeUnrivaled.selector, edgeId));
        store.bisectEdge(edgeId, bisectionRoot1, proof);
    }

    function testBisectTwice() public {
        uint256 start = 3;
        uint256 agree = 5;
        uint256 end = 11;
        uint256 bisectionPoint = store.mandatoryBisectionHeight(start, end);

        (ChallengeEdge memory edge1, ChallengeEdge memory edge2, bytes32[] memory states1,) =
            twoRivalsFromLeaves(start, agree, end);

        store.add(edge1);
        store.add(edge2);

        bytes32 bisectionRoot1 = MerkleTreeLib.root(ProofUtils.expansionFromLeaves(states1, 0, bisectionPoint + 1));
        bytes32 edgeId = edge1.idMem();
        bytes memory proof = abi.encode(
            ProofUtils.expansionFromLeaves(states1, 0, bisectionPoint + 1),
            ProofUtils.generatePrefixProof(
                bisectionPoint + 1, ArrayUtilsLib.slice(states1, bisectionPoint + 1, states1.length)
            )
        );
        store.bisectEdge(edgeId, bisectionRoot1, proof);

        vm.expectRevert(abi.encodeWithSelector(EdgeAlreadyExists.selector, store.get(edgeId).upperChildId));
        store.bisectEdge(edgeId, bisectionRoot1, proof);
    }

    function testBisectInvalidProof() public {
        uint256 start = 3;
        uint256 agree = 5;
        uint256 end = 11;
        uint256 bisectionPoint = store.mandatoryBisectionHeight(start, end);

        (ChallengeEdge memory edge1, ChallengeEdge memory edge2, bytes32[] memory states1,) =
            twoRivalsFromLeaves(start, agree, end);

        store.add(edge1);
        store.add(edge2);

        bytes32 bisectionRoot1 = MerkleTreeLib.root(ProofUtils.expansionFromLeaves(states1, 0, bisectionPoint + 1));
        bytes32 edgeId = edge1.idMem();
        bytes memory proof = abi.encode(
            ProofUtils.expansionFromLeaves(states1, 0, bisectionPoint),
            ProofUtils.generatePrefixProof(
                bisectionPoint + 1, ArrayUtilsLib.slice(states1, bisectionPoint + 1, states1.length)
            )
        );
        vm.expectRevert("Pre expansion root mismatch");
        store.bisectEdge(edgeId, bisectionRoot1, proof);
    }

    function testBisectEdgeConfirmed() public {
        uint256 start = 3;
        uint256 agree = 5; // agree point is below the bisection point of 8
        uint256 end = 11;
        uint256 bisectionPoint = store.mandatoryBisectionHeight(start, end);

        (ChallengeEdge memory edge1, ChallengeEdge memory edge2, bytes32[] memory states1,) =
            twoRivalsFromLeaves(start, agree, end);

        edge1.status = EdgeStatus.Confirmed;

        store.add(edge1);
        store.add(edge2);

        bytes32 bisectionRoot1 = MerkleTreeLib.root(ProofUtils.expansionFromLeaves(states1, 0, bisectionPoint + 1));
        bytes memory proof = abi.encode(
            ProofUtils.expansionFromLeaves(states1, 0, bisectionPoint + 1),
            ProofUtils.generatePrefixProof(
                bisectionPoint + 1, ArrayUtilsLib.slice(states1, bisectionPoint + 1, states1.length)
            )
        );
        bytes32 edgeId = edge1.idMem();
        vm.expectRevert(abi.encodeWithSelector(EdgeNotPending.selector, edgeId, EdgeStatus.Confirmed));
        store.bisectEdge(edgeId, bisectionRoot1, proof);
    }

    function testBisectEdgeLengthOne() public {
        uint256 start = 0;
        uint256 end = 1;

        bytes32[] memory states1 = new bytes32[](2);
        states1[0] = rand.hash();
        states1[1] = rand.hash();
        bytes32[] memory states2 = new bytes32[](2);
        states2[0] = states1[0];
        states2[1] = rand.hash();
        ChallengeEdge memory edge1 = edgeFromStates(rand.hash(), start, end, states1);
        ChallengeEdge memory edge2 = edgeFromStates(edge1.originId, start, end, states2);

        store.add(edge1);
        store.add(edge2);

        bytes32 edgeId = edge1.idMem();
        vm.expectRevert(abi.encodeWithSelector(HeightDiffLtTwo.selector, start, end));
        store.bisectEdge(edgeId, edge1.endHistoryRoot, "");
    }

    function bisectArgs(bytes32[] memory states, uint256 start, uint256 end)
        internal
        view
        returns (uint256, bytes32, bytes memory)
    {
        uint256 bisectionPoint = store.mandatoryBisectionHeight(start, end);
        bytes32 bisectionRoot = MerkleTreeLib.root(ProofUtils.expansionFromLeaves(states, 0, bisectionPoint + 1));
        bytes memory proof = abi.encode(
            ProofUtils.expansionFromLeaves(states, 0, bisectionPoint + 1),
            ProofUtils.generatePrefixProof(bisectionPoint + 1, ArrayUtilsLib.slice(states, bisectionPoint + 1, end + 1))
        );

        return (bisectionPoint, bisectionRoot, proof);
    }

    function addParentAndChildren(uint256 start, uint256 agree, uint256 end)
        internal
        returns (bytes32, bytes32, bytes32)
    {
        (ChallengeEdge memory edge1, ChallengeEdge memory edge2, bytes32[] memory states1,) =
            twoRivalsFromLeaves(start, agree, end);
        store.add(edge1);
        store.add(edge2);

        (, bytes32 bisectionRoot, bytes memory bisectionProof) = bisectArgs(states1, start, end);

        (bytes32 lowerChildId,, EdgeAddedData memory upperChildAdded) =
            store.bisectEdge(edge1.idMem(), bisectionRoot, bisectionProof);

        return (edge1.idMem(), lowerChildId, upperChildAdded.edgeId);
    }

    function testNextlevel() public {
        assertTrue(store.nextEdgeLevel(0, NUM_BIGSTEP_LEVEL) == 1);
        assertTrue(store.nextEdgeLevel(NUM_BIGSTEP_LEVEL, NUM_BIGSTEP_LEVEL) == NUM_BIGSTEP_LEVEL + 1);
        vm.expectRevert(abi.encodeWithSelector(LevelTooHigh.selector, NUM_BIGSTEP_LEVEL + 2, NUM_BIGSTEP_LEVEL));
        store.nextEdgeLevel(NUM_BIGSTEP_LEVEL + 1, NUM_BIGSTEP_LEVEL);
    }

    function bisect(ChallengeEdge memory edge, bytes32[] memory states, uint256 start, uint256 end)
        internal
        returns (bytes32, bytes32)
    {
        (, bytes32 bisectionRoot, bytes memory bisectionProof) = bisectArgs(states, start, end);
        (bytes32 lowerChildId,, EdgeAddedData memory upperChildAdded) =
            store.bisectEdge(edge.idMem(), bisectionRoot, bisectionProof);
        return (lowerChildId, upperChildAdded.edgeId);
    }

    struct BArgs {
        bytes32 edge1Id;
        bytes32 edge2Id;
        bytes32 lowerChildId1;
        bytes32 upperChildId1;
        bytes32 lowerChildId2;
        bytes32 upperChildId2;
        bytes32[] states1;
        bytes32[] states2;
    }

    function addParentsAndChildren(uint256 start, uint256 agree, uint256 end) internal returns (BArgs memory) {
        (ChallengeEdge memory edge1, ChallengeEdge memory edge2, bytes32[] memory states1, bytes32[] memory states2) =
            twoRivalsFromLeaves(start, agree, end);

        store.add(edge1);
        store.add(edge2);

        (bytes32 lowerChildId1, bytes32 upperChildId1) = bisect(edge1, states1, start, end);
        (bytes32 lowerChildId2, bytes32 upperChildId2) = bisect(edge2, states2, start, end);

        return BArgs(
            edge1.idMem(), edge2.idMem(), lowerChildId1, upperChildId1, lowerChildId2, upperChildId2, states1, states2
        );
    }

    // todo:
    // updateTimerCacheByClaim

    function testTimeUnrivaledTotalAndUpdateTimerCacheByChildren() public {
        (ChallengeEdge memory edge1, ChallengeEdge memory edge2, bytes32[] memory states1, bytes32[] memory states2) =
            twoRivalsFromLeaves(2, 5, 8);

        // create 2 two parent edges
        store.add(edge1);
        vm.roll(block.number + 2);
        edge2.createdAtBlock = uint64(block.number);
        store.add(edge2);

        // bisect first parent
        (, bytes32 bisectionRoot1, bytes memory bisectionProof1) = bisectArgs(states1, 2, 8);
        (bytes32 lowerChildId1,, EdgeAddedData memory upperChildAdded1) =
            store.bisectEdge(edge1.idMem(), bisectionRoot1, bisectionProof1);

        // roll forward a bit
        vm.roll(block.number + 20);

        // bisect second parent
        (, bytes32 bisectionRoot2, bytes memory bisectionProof2) = bisectArgs(states2, 2, 8);
        (bytes32 lowerChildId2,, EdgeAddedData memory upperChildAdded2) =
            store.bisectEdge(edge2.idMem(), bisectionRoot2, bisectionProof2);

        // roll forward a bit
        vm.roll(block.number + 200);

        // make sure we have expected time unrivaled
        assertEq(store.timeUnrivaled(edge1.idMem()), 2);
        assertEq(store.timeUnrivaled(edge2.idMem()), 0);
        assertEq(store.timeUnrivaled(lowerChildId1), 220);
        assertEq(store.timeUnrivaled(upperChildAdded1.edgeId), 20);
        assertEq(store.timeUnrivaled(lowerChildId2), 220);
        assertEq(store.timeUnrivaled(upperChildAdded2.edgeId), 0);

        // make sure caches are 0
        assertEq(store.get(edge1.idMem()).totalTimeUnrivaledCache, 0);
        assertEq(store.get(edge2.idMem()).totalTimeUnrivaledCache, 0);
        assertEq(store.get(lowerChildId1).totalTimeUnrivaledCache, 0);
        assertEq(store.get(upperChildAdded1.edgeId).totalTimeUnrivaledCache, 0);
        assertEq(store.get(lowerChildId2).totalTimeUnrivaledCache, 0);
        assertEq(store.get(upperChildAdded2.edgeId).totalTimeUnrivaledCache, 0);

        // make sure leaves just return their time unrivaled for total time unrivaled
        assertEq(store.timeUnrivaledTotal(lowerChildId1), 220);
        assertEq(store.timeUnrivaledTotal(upperChildAdded1.edgeId), 20);
        assertEq(store.timeUnrivaledTotal(lowerChildId2), 220);
        assertEq(store.timeUnrivaledTotal(upperChildAdded2.edgeId), 0);

        // make sure parents return their time unrivaled for total time unrivaled (since we haven't updated caches yet)
        assertEq(store.timeUnrivaledTotal(edge1.idMem()), 2);
        assertEq(store.timeUnrivaledTotal(edge2.idMem()), 0);

        // update the child caches, since they are leaves, this should just set the cache to the time unrivaled
        store.updateTimerCacheByChildren(lowerChildId1);
        store.updateTimerCacheByChildren(upperChildAdded1.edgeId);
        store.updateTimerCacheByChildren(lowerChildId2);
        store.updateTimerCacheByChildren(upperChildAdded2.edgeId);
        assertEq(store.get(lowerChildId1).totalTimeUnrivaledCache, 220);
        assertEq(store.get(upperChildAdded1.edgeId).totalTimeUnrivaledCache, 20);
        assertEq(store.get(lowerChildId2).totalTimeUnrivaledCache, 220);
        assertEq(store.get(upperChildAdded2.edgeId).totalTimeUnrivaledCache, 0);

        // time unrivaled total should now return the parent's time unrivaled plus the lower child's time unrivaled cache
        assertEq(store.timeUnrivaledTotal(edge1.idMem()), 22);
        assertEq(store.timeUnrivaledTotal(edge2.idMem()), 0);

        // updating the cache should set the cache to the time unrivaled total
        store.updateTimerCacheByChildren(edge1.idMem());
        store.updateTimerCacheByChildren(edge2.idMem());
        assertEq(store.get(edge1.idMem()).totalTimeUnrivaledCache, 22);
        assertEq(store.get(edge2.idMem()).totalTimeUnrivaledCache, 0);
    }

    struct ConfirmByOneStepData {
        ChallengeEdge e1;
        ChallengeEdge e2;
        bytes32[] beforeProof;
        bytes32[] afterProof;
        bytes revertArg;
    }

    uint256 BIGSTEPHEIGHT = 1 << 4;
    uint256 SMALLSTEPHEIGHT = 1 << 6;

    function addUpLastLevel() internal returns (bytes32 originId, uint256[] memory startHeights) {
        originId = rand.hash();

        startHeights = new uint256[](NUM_BIGSTEP_LEVEL + 1);
        for (uint256 i = 0; i < NUM_BIGSTEP_LEVEL + 1; i++) {
            uint256 startHeight = rand.unsignedInt(BIGSTEPHEIGHT);
            ChallengeEdge memory e1 = ChallengeEdgeLib.newChildEdge(
                originId, rand.hash(), startHeight, rand.hash(), startHeight + 1, uint8(i)
            );
            store.add(e1);
            ChallengeEdge memory e2 = ChallengeEdgeLib.newChildEdge(
                originId, e1.startHistoryRoot, startHeight, rand.hash(), startHeight + 1, uint8(i)
            );
            store.add(e2);

            originId = e1.mutualIdMem();
            startHeights[i] = startHeight;
        }
    }

    function getLayerZeroStepSize(
        uint256 numBigStepLevel,
        uint256 bigStepHeight,
        uint256 smallStepHeight,
        uint256 level
    ) internal returns (uint256) {
        uint256 stepSize = 1;
        uint256 maxLevelIndex = numBigStepLevel + 1;
        for (uint256 i = level; i < maxLevelIndex; i++) {
            if (i == maxLevelIndex - 1) {
                stepSize *= smallStepHeight;
            } else {
                stepSize *= bigStepHeight;
            }
        }
        return stepSize;
    }

    function confirmByOneStep(uint256 flag) internal {
        uint256 startHeight = rand.unsignedInt(SMALLSTEPHEIGHT);
        (bytes32[] memory states1, bytes32[] memory states2) = rivalStates(startHeight, startHeight, startHeight + 1);

        (bytes32 originId, uint256[] memory startHeights) = addUpLastLevel();
        ConfirmByOneStepData memory data;
        data.e1 = ChallengeEdgeLib.newChildEdge(
            originId,
            MerkleTreeLib.root(ProofUtils.expansionFromLeaves(states1, 0, startHeight + 1)),
            startHeight,
            MerkleTreeLib.root(ProofUtils.expansionFromLeaves(states1, 0, startHeight + 2)),
            startHeight + 1,
            NUM_BIGSTEP_LEVEL + 1
        );

        data.e2 = ChallengeEdgeLib.newChildEdge(
            originId,
            MerkleTreeLib.root(ProofUtils.expansionFromLeaves(states2, 0, startHeight + 1)),
            startHeight,
            MerkleTreeLib.root(ProofUtils.expansionFromLeaves(states2, 0, startHeight + 2)),
            startHeight + 1,
            NUM_BIGSTEP_LEVEL + 1
        );
        if (flag == 3) {
            data.e1.level = NUM_BIGSTEP_LEVEL;
            data.revertArg = abi.encodeWithSelector(EdgeTypeNotSmallStep.selector, data.e1.level);
        }
        if (flag == 5) {
            data.e1.endHeight = data.e1.endHeight + 1;
            data.revertArg = abi.encodeWithSelector(EdgeNotLengthOne.selector, 2);
        }
        bytes32 eid = data.e1.idMem();
        if (flag == 2) {
            data.e1.status = EdgeStatus.Confirmed;
            data.revertArg = abi.encodeWithSelector(EdgeNotPending.selector, eid, data.e1.status);
        }

        uint256 expectedStartMachineStep = startHeight;
        {
            for (uint256 i = 1; i < startHeights.length; i++) {
                expectedStartMachineStep +=
                    getLayerZeroStepSize(NUM_BIGSTEP_LEVEL, BIGSTEPHEIGHT, SMALLSTEPHEIGHT, i) * startHeights[i];
            }
        }
        MockOneStepProofEntry entry = new MockOneStepProofEntry(expectedStartMachineStep);

        if (flag != 1) {
            store.add(data.e1);
        } else {
            data.revertArg = abi.encodeWithSelector(EdgeNotExists.selector, eid);
        }
        if (flag != 4) {
            store.add(data.e2);
        }
        OneStepData memory d =
            OneStepData({beforeHash: states1[startHeight], proof: abi.encodePacked(states1[startHeight + 1])});
        ExecutionContext memory e =
            ExecutionContext({maxInboxMessagesRead: 0, bridge: IBridge(address(0)), initialWasmModuleRoot: bytes32(0)});
        data.beforeProof = ProofUtils.generateInclusionProof(
            ProofUtils.rehashed(ArrayUtilsLib.slice(states1, 0, startHeight + 1)), startHeight
        );
        if (flag == 6) {
            data.beforeProof[0] = rand.hash();
            data.revertArg = "Invalid inclusion proof";
        }
        data.afterProof = ProofUtils.generateInclusionProof(ProofUtils.rehashed(states1), startHeight + 1);
        if (flag == 7) {
            data.afterProof[0] = rand.hash();
            data.revertArg = "Invalid inclusion proof";
        }
        if (flag == 8) {
            d.proof = abi.encodePacked(rand.hash());
            data.revertArg = "Invalid inclusion proof";
        }
        if (flag == 9) {
            store.setConfirmed(data.e2.idMem());
            store.setConfirmedRival(data.e2.idMem());
            data.revertArg = abi.encodeWithSelector(RivalEdgeConfirmed.selector, data.e1.idMem(), data.e2.idMem());
        }

        if (data.revertArg.length != 0) {
            vm.expectRevert(data.revertArg);
        }
        store.confirmEdgeByOneStepProof(
            eid, entry, d, e, data.beforeProof, data.afterProof, NUM_BIGSTEP_LEVEL, 1 << 4, 1 << 6
        );

        if (bytes(data.revertArg).length != 0) {
            // for flag one the edge does not exist
            // for flag two we set the status to confirmed anyway
            if (flag != 1 && flag != 2) {
                assertTrue(store.get(eid).status == EdgeStatus.Pending, "Edge pending");
            }
        } else {
            assertTrue(store.get(eid).status == EdgeStatus.Confirmed, "Edge confirmed");
            assertEq(store.getConfirmedRival(ChallengeEdgeLib.mutualIdMem(data.e1)), eid, "Confirmed rival");
        }
    }

    error MachineStep(uint256 actual, uint256 expected, uint256[] startHeights, uint256 smallStartHeight);

    function testConfirmByOneStep() public {
        confirmByOneStep(0);
    }

    function testConfirmByOneStepNotExist() public {
        confirmByOneStep(1);
    }

    function testConfirmByOneStepNotPending() public {
        confirmByOneStep(2);
    }

    function testConfirmByOneStepNotSmallStep() public {
        confirmByOneStep(3);
    }

    function testConfirmByOneStepNotLengthOne() public {
        confirmByOneStep(5);
    }

    function testConfirmByOneStepBadStartProof() public {
        confirmByOneStep(6);
    }

    function testConfirmByOneStepBadAfterProof() public {
        confirmByOneStep(7);
    }

    function testConfirmByOneStepBadOneStepReturn() public {
        confirmByOneStep(8);
    }

    function testConfirmByOneStepRivalConfirmed() public {
        confirmByOneStep(9);
    }

    function testPowerOfTwo() public {
        assertEq(store.isPowerOfTwo(0), false);
        assertEq(store.isPowerOfTwo(1), true);
        assertEq(store.isPowerOfTwo(2), true);
        assertEq(store.isPowerOfTwo(3), false);
        assertEq(store.isPowerOfTwo(4), true);
        assertEq(store.isPowerOfTwo(5), false);
        assertEq(store.isPowerOfTwo(6), false);
        assertEq(store.isPowerOfTwo(7), false);
        assertEq(store.isPowerOfTwo(8), true);
        assertEq(store.isPowerOfTwo(2 ** 17), true);
        assertEq(store.isPowerOfTwo(1 << 255), true);
    }

    struct ExpsAndProofs {
        bytes32[] states;
        bytes32[] startExp;
        bytes32[] endExp;
        bytes32[] startInclusionProof;
        bytes32[] endInclusionProof;
        bytes32[] prefixProof;
    }

    function newRootsAndProofs(uint256 startHeight, uint256 endHeight, bytes32 startState, bytes32 endState)
        internal
        returns (ExpsAndProofs memory)
    {
        bytes32[] memory states;
        {
            if (startState == 0) {
                startState = rand.hash();
            }
            if (endState == 0) {
                endState = rand.hash();
            }

            bytes32[] memory innerStates = rand.hashes(endHeight - 1);
            bytes32[] memory startStates = new bytes32[](1);
            startStates[0] = startState;
            bytes32[] memory endStates = new bytes32[](1);
            endStates[0] = endState;
            states = ArrayUtilsLib.concat(ArrayUtilsLib.concat(startStates, innerStates), endStates);
        }
        bytes32[] memory startExp = ProofUtils.expansionFromLeaves(states, 0, startHeight + 1);
        bytes32[] memory expansion = ProofUtils.expansionFromLeaves(states, 0, endHeight + 1);

        // inclusion in the start root
        bytes32[] memory startInclusionProof = ProofUtils.generateInclusionProof(
            ProofUtils.rehashed(ArrayUtilsLib.slice(states, 0, startHeight + 1)), startHeight
        );
        bytes32[] memory endInclusionProof = ProofUtils.generateInclusionProof(ProofUtils.rehashed(states), endHeight);

        bytes32[] memory prefixProof =
            ProofUtils.generatePrefixProof(startHeight + 1, ArrayUtilsLib.slice(states, startHeight + 1, endHeight + 1));

        return ExpsAndProofs(states, startExp, expansion, startInclusionProof, endInclusionProof, prefixProof);
    }

    struct ExecStateVars {
        ExecutionState execState;
        bytes32 machineHash;
    }

    function randomExecutionState(IOneStepProofEntry os) private returns (ExecStateVars memory) {
        ExecutionState memory execState = ExecutionState(
            GlobalState([rand.hash(), rand.hash()], [uint64(uint256(rand.hash())), uint64(uint256(rand.hash()))]),
            MachineStatus.FINISHED
        );

        bytes32 machineHash = os.getMachineHash(execState);
        return ExecStateVars(execState, machineHash);
    }

    function createZeroBlockEdge(uint256 mode) internal {
        bytes memory revertArg;
        MockOneStepProofEntry entry = new MockOneStepProofEntry(0);
        uint256 expectedEndHeight = 2 ** 2;
        if (mode == 139) {
            expectedEndHeight = 2 ** 5 - 1;
            revertArg = abi.encodeWithSelector(NotPowerOfTwo.selector, expectedEndHeight);
        }

        ExecStateVars memory startExec = randomExecutionState(entry);
        ExecStateVars memory endExec = randomExecutionState(entry);
        ExpsAndProofs memory roots = newRootsAndProofs(0, expectedEndHeight, startExec.machineHash, endExec.machineHash);
        bytes32 claimId = rand.hash();
        bytes32 endRoot;
        if (mode == 137) {
            endRoot = rand.hash();
            revertArg = "Invalid inclusion proof";
        } else {
            endRoot = MerkleTreeLib.root(roots.endExp);
        }
        AssertionReferenceData memory ard;
        if (mode != 144) {
            ard = AssertionReferenceData({
                assertionHash: claimId,
                predecessorId: rand.hash(),
                isPending: true,
                hasSibling: true,
                startState: startExec.execState,
                endState: endExec.execState
            });
            if (mode == 141) {
                ard.assertionHash = rand.hash();
                revertArg = abi.encodeWithSelector(AssertionHashMismatch.selector, ard.assertionHash, claimId);
            }
            if (mode == 142) {
                ard.isPending = false;
                revertArg = abi.encodeWithSelector(AssertionNotPending.selector);
            }
            if (mode == 143) {
                ard.hasSibling = false;
                revertArg = abi.encodeWithSelector(AssertionNoSibling.selector);
            }
        } else {
            revertArg = abi.encodeWithSelector(AssertionHashEmpty.selector);
        }

        if (mode == 145) {
            ExecutionState memory s;
            ard.startState = s;
            revertArg = abi.encodeWithSelector(EmptyStartMachineStatus.selector);
        }
        if (mode == 146) {
            ExecutionState memory e;
            ard.endState = e;
            revertArg = abi.encodeWithSelector(EmptyEndMachineStatus.selector);
        }

        bytes memory proof = abi.encode(
            ProofUtils.generateInclusionProof(ProofUtils.rehashed(roots.states), expectedEndHeight),
            ExecutionStateData(ard.startState, bytes32(0), bytes32(0)),
            ExecutionStateData(ard.endState, bytes32(0), bytes32(0))
        );
        if (mode == 147) {
            proof = "";
            revertArg = abi.encodeWithSelector(EmptyEdgeSpecificProof.selector);
        }

        CreateEdgeArgs memory args = CreateEdgeArgs({
            level: 0,
            endHistoryRoot: endRoot,
            endHeight: expectedEndHeight,
            claimId: claimId,
            prefixProof: abi.encode(roots.startExp, roots.prefixProof),
            proof: proof
        });
        if (mode == 138) {
            args.endHeight = 2 ** 4;
            revertArg = abi.encodeWithSelector(InvalidEndHeight.selector, 2 ** 4, expectedEndHeight);
        }
        if (mode == 148) {
            args.prefixProof = "";
            revertArg = abi.encodeWithSelector(EmptyPrefixProof.selector);
        }

        if (revertArg.length != 0) {
            vm.expectRevert(revertArg);
        }
        EdgeAddedData memory addedEdge =
            store.createLayerZeroEdge(args, ard, entry, expectedEndHeight, NUM_BIGSTEP_LEVEL);
        if (revertArg.length == 0) {
            assertEq(
                store.get(addedEdge.edgeId).startHistoryRoot,
                MerkleTreeLib.root(
                    MerkleTreeLib.appendLeaf(new bytes32[](0), mockOsp.getMachineHash(startExec.execState))
                ),
                "Start history root"
            );
        }
    }

    function testCreateLayerZeroEdgeBlockA() public {
        createZeroBlockEdge(0);
    }

    function testCreateLayerZeroEdgeBlockInvalidInclusionProof() public {
        createZeroBlockEdge(137);
    }

    function testCreateLayerZeroEdgeBlockEndHeight() public {
        createZeroBlockEdge(138);
    }

    function testCreateLayerZeroEdgeBlockPowerHeight() public {
        createZeroBlockEdge(139);
    }

    function testCreateLayerZeroEdgeInvalidPrefixProof() public {
        createZeroBlockEdge(140);
    }

    function testCreateLayerZeroEdgeClaimId() public {
        createZeroBlockEdge(141);
    }

    function testCreateLayerZeroEdgeIsPending() public {
        createZeroBlockEdge(142);
    }

    function testCreateLayerZeroEdgeHasSibling() public {
        createZeroBlockEdge(143);
    }

    function testCreateLayerZeroEdgeEmptyAssertion() public {
        createZeroBlockEdge(144);
    }

    function testCreateLayerZeroEdgeEmptyStartState() public {
        createZeroBlockEdge(145);
    }

    function testCreateLayerZeroEdgeEmptyEndState() public {
        createZeroBlockEdge(146);
    }

    function testCreateLayerZeroEdgeEmptyEdgeSpecificProof() public {
        createZeroBlockEdge(147);
    }

    function testCreateLayerZeroEdgeEmptyPrefixProof() public {
        createZeroBlockEdge(148);
    }

    function createClaimEdge(EdgeChallengeManagerLibAccess c, uint256 start, uint256 end, bool includeRival)
        public
        returns (bytes32, ExpsAndProofs memory)
    {
        // create a claim edge
        ExpsAndProofs memory claimRoots = newRootsAndProofs(start, end, 0, 0);
        ChallengeEdge memory ce = ChallengeEdgeLib.newChildEdge(
            rand.hash(),
            MerkleTreeLib.root(claimRoots.startExp),
            start,
            MerkleTreeLib.root(claimRoots.endExp),
            end,
            NUM_BIGSTEP_LEVEL
        );
        c.add(ce);
        // and give it a rival
        if (includeRival) {
            c.add(
                ChallengeEdgeLib.newChildEdge(
                    ce.originId, ce.startHistoryRoot, ce.startHeight, rand.hash(), ce.endHeight, ce.level
                )
            );
        }

        return (ce.idMem(), claimRoots);
    }

    struct CreateSmallStepEdgeData {
        bytes revertArg;
        uint256 claimStartHeight;
        uint256 claimEndHeight;
        uint256 expectedEndHeight;
        bytes32 claimId;
        ExpsAndProofs claimRoots;
        ExpsAndProofs roots;
        bytes proof;
        MockOneStepProofEntry a;
        AssertionReferenceData emptyArd;
    }

    function createSmallStepEdge(uint256 mode) internal {
        CreateSmallStepEdgeData memory vars;

        vars.claimStartHeight = 4;
        vars.claimEndHeight = mode == 161 ? 6 : 5;

        vars.expectedEndHeight = 2 ** 5;
        (vars.claimId, vars.claimRoots) =
            createClaimEdge(store, vars.claimStartHeight, vars.claimEndHeight, mode == 160 ? false : true);
        if (mode == 160) {
            vars.revertArg = abi.encodeWithSelector(ClaimEdgeNotLengthOneRival.selector, vars.claimId);
        }
        if (mode == 161) {
            vars.revertArg = abi.encodeWithSelector(ClaimEdgeNotLengthOneRival.selector, vars.claimId);
        }

        vars.roots = newRootsAndProofs(
            0,
            vars.expectedEndHeight,
            vars.claimRoots.states[vars.claimStartHeight],
            vars.claimRoots.states[vars.claimEndHeight]
        );
        if (mode == 164) {
            bytes32[] memory b = new bytes32[](1);
            b[0] = rand.hash();
            vars.claimRoots.startInclusionProof = ArrayUtilsLib.concat(vars.claimRoots.startInclusionProof, b);
            vars.revertArg = "Invalid inclusion proof";
        }
        if (mode == 165) {
            bytes32[] memory b = new bytes32[](1);
            b[0] = rand.hash();
            vars.claimRoots.endInclusionProof = ArrayUtilsLib.concat(vars.claimRoots.endInclusionProof, b);
            vars.revertArg = "Invalid inclusion proof";
        }
        vars.proof = abi.encode(
            vars.roots.states[0],
            vars.roots.states[vars.expectedEndHeight],
            vars.claimRoots.startInclusionProof,
            vars.claimRoots.endInclusionProof,
            ProofUtils.generateInclusionProof(ProofUtils.rehashed(vars.roots.states), vars.expectedEndHeight)
        );
        if (mode == 166) {
            vars.proof = "";
            vars.revertArg = abi.encodeWithSelector(EmptyEdgeSpecificProof.selector);
        }
        if (mode == 162) {
            store.setConfirmed(vars.claimId);
            vars.revertArg = abi.encodeWithSelector(ClaimEdgeNotPending.selector);
        }

        vars.a = new MockOneStepProofEntry(0);
        vars.emptyArd;

        if (mode == 163) {
            vars.revertArg =
                abi.encodeWithSelector(ClaimEdgeInvalidLevel.selector, NUM_BIGSTEP_LEVEL, NUM_BIGSTEP_LEVEL);
        }
        if (vars.revertArg.length != 0) {
            vm.expectRevert(vars.revertArg);
        }
        store.createLayerZeroEdge(
            CreateEdgeArgs({
                level: mode == 163 ? NUM_BIGSTEP_LEVEL : NUM_BIGSTEP_LEVEL + 1,
                endHistoryRoot: MerkleTreeLib.root(vars.roots.endExp),
                endHeight: vars.expectedEndHeight,
                claimId: vars.claimId,
                prefixProof: abi.encode(vars.roots.startExp, vars.roots.prefixProof),
                proof: vars.proof
            }),
            vars.emptyArd,
            vars.a,
            vars.expectedEndHeight,
            NUM_BIGSTEP_LEVEL
        );
    }

    function testCreateLayerZeroEdgeSmallStep() public {
        createSmallStepEdge(0);
    }

    function testCreateLayerZeroEdgeSmallStepNoRival() public {
        createSmallStepEdge(160);
    }

    function testCreateLayerZeroEdgeSmallStepNotLength1() public {
        createSmallStepEdge(161);
    }

    function testCreateLayerZeroEdgeSmallSteplevel() public {
        createSmallStepEdge(162);
    }

    function testCreateLayerZeroEdgeSmallStepNotPending() public {
        createSmallStepEdge(163);
    }

    function testCreateLayerZeroEdgeSmallStepStartInclusion() public {
        createSmallStepEdge(164);
    }

    function testCreateLayerZeroEdgeSmallStepEndInclusion() public {
        createSmallStepEdge(165);
    }

    function testCreateLayerZeroEdgeSmallStepEmptySpecificProof() public {
        createSmallStepEdge(166);
    }

    struct CreateBlockEdgesBisectArgs {
        bytes32 claim1Id;
        bytes32 claim2Id;
        ExecutionState endState1;
        ExecutionState endState2;
        bool skipLast;
    }

    bytes32 genesisBlockHash = rand.hash();
    ExecutionState genesisState = StateToolsLib.randomState(rand, 4, genesisBlockHash, MachineStatus.FINISHED);
    bytes32 genesisStateHash = StateToolsLib.mockMachineHash(genesisState);
    ExecutionStateData genesisStateData = ExecutionStateData(genesisState, bytes32(0), bytes32(0));
    bytes32 genesisAssertionHash = rand.hash();
    uint256 height1 = 32;

    function genesisStates() internal view returns (bytes32[] memory) {
        bytes32[] memory genStates = new bytes32[](1);
        genStates[0] = genesisStateHash;
        return genStates;
    }

    function createLayerZeroEdge(
        bytes32 claimId,
        ExecutionState memory endState,
        bytes32[] memory states,
        bytes32[] memory exp,
        AssertionReferenceData memory ard,
        uint256 expectedEndHeight,
        uint8 numBigStepLevel
    ) internal returns (bytes32) {
        bytes memory typeSpecificProof1 = abi.encode(
            ProofUtils.generateInclusionProof(ProofUtils.rehashed(states), states.length - 1),
            genesisStateData,
            ExecutionStateData(endState, genesisAssertionHash, bytes32(0))
        );
        bytes memory prefixProof = abi.encode(
            ProofUtils.expansionFromLeaves(states, 0, 1),
            ProofUtils.generatePrefixProof(1, ArrayUtilsLib.slice(states, 1, states.length))
        );

        return store.createLayerZeroEdge(
            CreateEdgeArgs({
                level: 0,
                endHistoryRoot: MerkleTreeLib.root(exp),
                endHeight: height1,
                claimId: claimId,
                prefixProof: prefixProof,
                proof: typeSpecificProof1
            }),
            ard,
            mockOsp,
            expectedEndHeight,
            numBigStepLevel
        ).edgeId;
    }

    struct BisectionChildren {
        bytes32 lowerChildId;
        bytes32 upperChildId;
    }

    struct BisectToForkOnlyArgs {
        bytes32 winningId;
        bytes32 losingId;
        bytes32[] winningLeaves;
        bytes32[] losingLeaves;
        bool skipLast;
    }

    function bisect(bytes32 edgeId, bytes32[] memory states, uint256 bisectionSize, uint256 endSize)
        internal
        returns (BisectionChildren memory)
    {
        bytes32[] memory middleExp = ProofUtils.expansionFromLeaves(states, 0, bisectionSize + 1);
        bytes32[] memory upperStates = ArrayUtilsLib.slice(states, bisectionSize + 1, endSize + 1);

        (bytes32 lowerChildId,, EdgeAddedData memory upperChild) = store.bisectEdge(
            edgeId,
            MerkleTreeLib.root(middleExp),
            abi.encode(middleExp, ProofUtils.generatePrefixProof(bisectionSize + 1, upperStates))
        );

        return BisectionChildren(lowerChildId, upperChild.edgeId);
    }

    function bisectToForkOnly(BisectToForkOnlyArgs memory args)
        internal
        returns (BisectionChildren[6] memory, BisectionChildren[6] memory)
    {
        BisectionChildren[6] memory winningEdges;
        BisectionChildren[6] memory losingEdges;

        winningEdges[5] = BisectionChildren(args.winningId, 0);
        losingEdges[5] = BisectionChildren(args.losingId, 0);

        // height 16
        winningEdges[4] = bisect(winningEdges[5].lowerChildId, args.winningLeaves, 16, args.winningLeaves.length - 1);
        losingEdges[4] = bisect(losingEdges[5].lowerChildId, args.losingLeaves, 16, args.losingLeaves.length - 1);

        // height 8
        winningEdges[3] = bisect(winningEdges[4].lowerChildId, args.winningLeaves, 8, 16);
        losingEdges[3] = bisect(losingEdges[4].lowerChildId, args.losingLeaves, 8, 16);

        // height 4
        winningEdges[2] = bisect(winningEdges[3].lowerChildId, args.winningLeaves, 4, 8);
        losingEdges[2] = bisect(losingEdges[3].lowerChildId, args.losingLeaves, 4, 8);

        winningEdges[1] = bisect(winningEdges[2].lowerChildId, args.winningLeaves, 2, 4);
        losingEdges[1] = bisect(losingEdges[2].lowerChildId, args.losingLeaves, 2, 4);

        // height 2
        winningEdges[0] = bisect(winningEdges[1].lowerChildId, args.winningLeaves, 1, 2);
        if (!args.skipLast) {
            losingEdges[0] = bisect(losingEdges[1].lowerChildId, args.losingLeaves, 1, 2);
        }

        return (winningEdges, losingEdges);
    }

    function createBlockEdgesAndBisectToFork(CreateBlockEdgesBisectArgs memory args)
        internal
        returns (bytes32[] memory, bytes32[] memory, BisectionChildren[6] memory, BisectionChildren[6] memory)
    {
        bytes32[] memory states1;
        bytes32 edge1Id;
        {
            bytes32[] memory exp1;
            (states1, exp1) =
                appendRandomStatesBetween(genesisStates(), StateToolsLib.mockMachineHash(args.endState1), height1);

            edge1Id = createLayerZeroEdge(
                args.claim1Id,
                args.endState1,
                states1,
                exp1,
                AssertionReferenceData(args.claim1Id, genesisAssertionHash, true, true, genesisState, args.endState1),
                32,
                1
            );

            vm.roll(block.number + 1);

            assertEq(store.timeUnrivaled(edge1Id), 1, "Edge1 timer");
        }

        bytes32[] memory states2;
        bytes32 edge2Id;
        {
            bytes32[] memory exp2;
            (states2, exp2) =
                appendRandomStatesBetween(genesisStates(), StateToolsLib.mockMachineHash(args.endState2), height1);
            AssertionReferenceData memory ard2 =
                AssertionReferenceData(args.claim2Id, genesisAssertionHash, true, true, genesisState, args.endState2);
            edge2Id = createLayerZeroEdge(args.claim2Id, args.endState2, states2, exp2, ard2, 32, 1);

            vm.roll(block.number + 2);

            assertEq(store.timeUnrivaled(edge1Id), 1, "Edge1 timer 2");
            assertEq(store.timeUnrivaled(edge2Id), 0, "Edge2 timer 2");
        }

        (BisectionChildren[6] memory edges1, BisectionChildren[6] memory edges2) =
            bisectToForkOnly(BisectToForkOnlyArgs(edge1Id, edge2Id, states1, states2, args.skipLast));

        return (states1, states2, edges1, edges2);
    }

    struct CreateMachineEdgesBisectArgs {
        uint8 eType;
        bytes32 claim1Id;
        bytes32 claim2Id;
        bytes32 endState1;
        bytes32 endState2;
        bool skipLast;
        bytes32[] forkStates1;
        bytes32[] forkStates2;
    }

    struct BisectionData {
        bytes32[] states1;
        bytes32[] states2;
        BisectionChildren[6] edges1;
        BisectionChildren[6] edges2;
    }

    AssertionReferenceData emptyArd;

    function createMachineEdgesAndBisectToFork(CreateMachineEdgesBisectArgs memory args)
        internal
        returns (BisectionData memory)
    {
        (bytes32[] memory states1, bytes32[] memory exp1) =
            appendRandomStatesBetween(genesisStates(), args.endState1, height1);
        bytes32 edge1Id;
        {
            bytes memory typeSpecificProof1;
            {
                bytes32[] memory claimStartInclusionProof = ProofUtils.generateInclusionProof(
                    ProofUtils.rehashed(ArrayUtilsLib.slice(args.forkStates1, 0, 1)), 0
                );
                bytes32[] memory claimEndInclusionProof =
                    ProofUtils.generateInclusionProof(ProofUtils.rehashed(args.forkStates1), 1);
                bytes32[] memory edgeInclusionProof =
                    ProofUtils.generateInclusionProof(ProofUtils.rehashed(states1), states1.length - 1);
                typeSpecificProof1 = abi.encode(
                    genesisStateHash,
                    args.endState1,
                    claimStartInclusionProof,
                    claimEndInclusionProof,
                    edgeInclusionProof
                );
            }
            edge1Id = store.createLayerZeroEdge(
                CreateEdgeArgs({
                    level: args.eType,
                    endHistoryRoot: MerkleTreeLib.root(exp1),
                    endHeight: height1,
                    claimId: args.claim1Id,
                    prefixProof: abi.encode(
                        ProofUtils.expansionFromLeaves(states1, 0, 1),
                        ProofUtils.generatePrefixProof(1, ArrayUtilsLib.slice(states1, 1, states1.length))
                        ),
                    proof: typeSpecificProof1
                }),
                emptyArd,
                mockOsp,
                32,
                1
            ).edgeId;
        }

        vm.roll(block.number + 1);

        assertEq(store.timeUnrivaled(edge1Id), 1, "Edge1 timer");

        (bytes32[] memory states2, bytes32[] memory exp2) =
            appendRandomStatesBetween(genesisStates(), args.endState2, height1);
        bytes32 edge2Id;
        {
            bytes memory typeSpecificProof2;
            {
                bytes32[] memory claimStartInclusionProof = ProofUtils.generateInclusionProof(
                    ProofUtils.rehashed(ArrayUtilsLib.slice(args.forkStates2, 0, 1)), 0
                );
                bytes32[] memory claimEndInclusionProof =
                    ProofUtils.generateInclusionProof(ProofUtils.rehashed(args.forkStates2), 1);
                bytes32[] memory edgeInclusionProof =
                    ProofUtils.generateInclusionProof(ProofUtils.rehashed(states2), states2.length - 1);
                typeSpecificProof2 = abi.encode(
                    genesisStateHash,
                    args.endState2,
                    claimStartInclusionProof,
                    claimEndInclusionProof,
                    edgeInclusionProof
                );
            }
            edge2Id = store.createLayerZeroEdge(
                CreateEdgeArgs({
                    level: args.eType,
                    endHistoryRoot: MerkleTreeLib.root(exp2),
                    endHeight: height1,
                    claimId: args.claim2Id,
                    prefixProof: abi.encode(
                        ProofUtils.expansionFromLeaves(states2, 0, 1),
                        ProofUtils.generatePrefixProof(1, ArrayUtilsLib.slice(states2, 1, states2.length))
                        ),
                    proof: typeSpecificProof2
                }),
                emptyArd,
                mockOsp,
                32,
                1
            ).edgeId;
        }

        vm.roll(block.number + 2);

        (BisectionChildren[6] memory edges1, BisectionChildren[6] memory edges2) =
            bisectToForkOnly(BisectToForkOnlyArgs(edge1Id, edge2Id, states1, states2, args.skipLast));

        return BisectionData(states1, states2, edges1, edges2);
    }

    function testGetPrevAssertionHashCorrectly() public {
        bytes32 a1 = rand.hash();
        bytes32 a2 = rand.hash();
        bytes32 h1 = rand.hash();
        bytes32 h2 = rand.hash();
        ExecutionState memory a1State = StateToolsLib.randomState(
            rand, GlobalStateLib.getInboxPosition(genesisState.globalState), h1, MachineStatus.FINISHED
        );
        ExecutionState memory a2State = StateToolsLib.randomState(
            rand, GlobalStateLib.getInboxPosition(genesisState.globalState), h2, MachineStatus.FINISHED
        );

        (
            bytes32[] memory blockStates1,
            bytes32[] memory blockStates2,
            BisectionChildren[6] memory blockEdges1,
            BisectionChildren[6] memory blockEdges2
        ) = createBlockEdgesAndBisectToFork(CreateBlockEdgesBisectArgs(a1, a2, a1State, a2State, false));

        BisectionData memory bsbd = createMachineEdgesAndBisectToFork(
            CreateMachineEdgesBisectArgs(
                1,
                blockEdges1[0].lowerChildId,
                blockEdges2[0].lowerChildId,
                blockStates1[1],
                blockStates2[1],
                false,
                ArrayUtilsLib.slice(blockStates1, 0, 2),
                ArrayUtilsLib.slice(blockStates2, 0, 2)
            )
        );

        BisectionData memory ssbd = createMachineEdgesAndBisectToFork(
            CreateMachineEdgesBisectArgs(
                2,
                bsbd.edges1[0].lowerChildId,
                bsbd.edges2[0].lowerChildId,
                bsbd.states1[1],
                bsbd.states2[1],
                false,
                ArrayUtilsLib.slice(bsbd.states1, 0, 2),
                ArrayUtilsLib.slice(bsbd.states2, 0, 2)
            )
        );

        assertEq(
            store.getPrevAssertionHash(blockEdges1[5].lowerChildId), genesisAssertionHash, "Block level winning edge"
        );
        assertEq(
            store.getPrevAssertionHash(blockEdges2[5].lowerChildId), genesisAssertionHash, "Block level losing edge"
        );

        for (uint256 x = 0; x < 5; x++) {
            assertEq(
                store.getPrevAssertionHash(blockEdges1[x].lowerChildId),
                genesisAssertionHash,
                "Block level winning edge lower"
            );
            assertEq(
                store.getPrevAssertionHash(blockEdges2[x].lowerChildId),
                genesisAssertionHash,
                "Block level losing edge lower"
            );
            assertEq(
                store.getPrevAssertionHash(blockEdges1[x].upperChildId),
                genesisAssertionHash,
                "Block level winning edge upper"
            );
            assertEq(
                store.getPrevAssertionHash(blockEdges2[x].upperChildId),
                genesisAssertionHash,
                "Block level losing edge upper"
            );
        }

        assertEq(
            store.getPrevAssertionHash(bsbd.edges1[5].lowerChildId), genesisAssertionHash, "Block level winning edge"
        );
        assertEq(
            store.getPrevAssertionHash(bsbd.edges2[5].lowerChildId), genesisAssertionHash, "Block level losing edge"
        );

        for (uint256 x = 0; x < 5; x++) {
            assertEq(
                store.getPrevAssertionHash(bsbd.edges1[x].lowerChildId),
                genesisAssertionHash,
                "Block level winning edge lower"
            );
            assertEq(
                store.getPrevAssertionHash(bsbd.edges2[x].lowerChildId),
                genesisAssertionHash,
                "Block level losing edge lower"
            );
            assertEq(
                store.getPrevAssertionHash(bsbd.edges1[x].upperChildId),
                genesisAssertionHash,
                "Block level winning edge upper"
            );
            assertEq(
                store.getPrevAssertionHash(bsbd.edges2[x].upperChildId),
                genesisAssertionHash,
                "Block level losing edge upper"
            );
        }

        assertEq(
            store.getPrevAssertionHash(ssbd.edges1[5].lowerChildId), genesisAssertionHash, "Block level winning edge"
        );
        assertEq(
            store.getPrevAssertionHash(ssbd.edges2[5].lowerChildId), genesisAssertionHash, "Block level losing edge"
        );

        for (uint256 x = 0; x < 5; x++) {
            assertEq(
                store.getPrevAssertionHash(ssbd.edges1[x].lowerChildId),
                genesisAssertionHash,
                "Block level winning edge lower"
            );
            assertEq(
                store.getPrevAssertionHash(ssbd.edges2[x].lowerChildId),
                genesisAssertionHash,
                "Block level losing edge lower"
            );
            assertEq(
                store.getPrevAssertionHash(ssbd.edges1[x].upperChildId),
                genesisAssertionHash,
                "Block level winning edge upper"
            );
            assertEq(
                store.getPrevAssertionHash(ssbd.edges2[x].upperChildId),
                genesisAssertionHash,
                "Block level losing edge upper"
            );
        }
    }
}<|MERGE_RESOLUTION|>--- conflicted
+++ resolved
@@ -147,18 +147,9 @@
     function confirmEdgeByTime(
         bytes32 edgeId,
         uint64 claimedAssertionUnrivaledBlocks,
-<<<<<<< HEAD
-        uint64 confirmationThresholdBlock,
-        uint8 numBigStepLevel
-    ) public returns (uint256) {
-        return store.confirmEdgeByTime(
-            edgeId, ancestorEdgeIds, claimedAssertionUnrivaledBlocks, confirmationThresholdBlock, numBigStepLevel
-        );
-=======
         uint64 confirmationThresholdBlock
     ) public returns (uint256) {
         return store.confirmEdgeByTime(edgeId, claimedAssertionUnrivaledBlocks, confirmationThresholdBlock);
->>>>>>> d6bcb94a
     }
 
     function confirmEdgeByOneStepProof(
