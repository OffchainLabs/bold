    // SPDX-License-Identifier: UNLICENSED
pragma solidity ^0.8.17;

import "forge-std/Test.sol";
import "../MockAssertionChain.sol";
import "../../src/challengeV2/EdgeChallengeManager.sol";
import "./Utils.sol";

contract MockOneStepProofEntry is IOneStepProofEntry {
    function proveOneStep(ExecutionContext calldata, uint256, bytes32, bytes calldata proof)
        external
        view
        returns (bytes32 afterHash)
    {
        return bytes32(proof);
    }
}

contract EdgeChallengeManagerLibAccess {
    using EdgeChallengeManagerLib for EdgeStore;

    EdgeStore private store;

    function add(ChallengeEdge memory edge) public {
        store.add(edge);
    }

    function getEdge(bytes32 id) public view returns (ChallengeEdge memory) {
        return store.get(id);
    }

    function confirmEdgeByOneStepProof(
        bytes32 edgeId,
        IOneStepProofEntry oneStepProofEntry,
        OneStepData memory oneStepData,
        ExecutionContext memory execCtx,
        bytes32[] memory beforeHistoryInclusionProof,
        bytes32[] memory afterHistoryInclusionProof
    ) public {
        store.confirmEdgeByOneStepProof(
            edgeId, oneStepProofEntry, oneStepData, execCtx, beforeHistoryInclusionProof, afterHistoryInclusionProof
        );
    }
}

contract EdgeChallengeManagerLibTest is Test {
    using ChallengeEdgeLib for ChallengeEdge;
    using EdgeChallengeManagerLib for EdgeStore;

    EdgeStore store;
    Random rand = new Random();

    function twoNonRivals() internal returns (ChallengeEdge memory, ChallengeEdge memory) {
        bytes32 originId = rand.hash();

        ChallengeEdge memory edge1 =
            ChallengeEdgeLib.newChildEdge(originId, rand.hash(), 3, rand.hash(), 9, EdgeType.Block);
        ChallengeEdge memory edge2 =
            ChallengeEdgeLib.newChildEdge(originId, rand.hash(), 3, rand.hash(), 9, EdgeType.Block);

        return (edge1, edge2);
    }

    function twoRivals() internal returns (ChallengeEdge memory, ChallengeEdge memory) {
        bytes32 originId = rand.hash();
        bytes32 startRoot = rand.hash();

        ChallengeEdge memory edge1 =
            ChallengeEdgeLib.newChildEdge(originId, startRoot, 3, rand.hash(), 9, EdgeType.Block);
        ChallengeEdge memory edge2 =
            ChallengeEdgeLib.newChildEdge(originId, startRoot, 3, rand.hash(), 9, EdgeType.Block);

        return (edge1, edge2);
    }

    function checkEdgeAddedData(ChallengeEdge memory edge, bool hasRival, EdgeAddedData memory d) internal {
        bytes32 id = edge.idMem();
        bytes32 mutualId = ChallengeEdgeLib.mutualIdComponent(
            edge.eType, edge.originId, edge.startHeight, edge.startHistoryRoot, edge.endHeight
        );
        assertEq(id, d.edgeId, "invalid edge id");
        assertEq(mutualId, d.mutualId, "invalid mutual id");
        assertEq(edge.originId, d.originId, "invalid origin id");
        assertEq(hasRival, d.hasRival, "invalid has rival");
        assertEq(edge.endHeight - edge.startHeight, d.length, "invalid length");
        assertEq(uint256(edge.eType), uint256(d.eType), "invalid eType");
        assertEq(false, d.isLayerZero, "invalid is layer zero");
    }

    function testAdd() public {
        (ChallengeEdge memory edge,) = twoNonRivals();

        EdgeAddedData memory d = store.add(edge);

        ChallengeEdge storage se = store.edges[edge.idMem()];
        assertTrue(se.exists(), "Edge exists");
        assertTrue(store.firstRivals[se.mutualId()] == EdgeChallengeManagerLib.UNRIVALED, "NO_RIVAL first rival");

        checkEdgeAddedData(se, false, d);
    }

    function testGet() public {
        (ChallengeEdge memory edge,) = twoNonRivals();

        store.add(edge);

        ChallengeEdge storage se = store.get(edge.idMem());
        assertEq(edge.idMem(), se.idMem(), "Id's are equal");
    }

    function testGetNotExist() public {
        (ChallengeEdge memory edge,) = twoNonRivals();

        bytes32 edgeId = edge.idMem();

        vm.expectRevert("Edge does not exist");
        store.get(edgeId);
    }

    function testAddRivals() public {
        (ChallengeEdge memory edge1, ChallengeEdge memory edge2) = twoRivals();

        EdgeAddedData memory d1 = store.add(edge1);

        EdgeAddedData memory d2 = store.add(edge2);

        ChallengeEdge storage se = store.edges[edge1.idMem()];
        ChallengeEdge storage se2 = store.edges[edge2.idMem()];
        assertTrue(se2.exists(), "Edge exists");
        assertTrue(store.firstRivals[se2.mutualId()] == edge2.idMem(), "First rival1");
        assertTrue(store.firstRivals[se.mutualId()] == edge2.idMem(), "First rival2");
        checkEdgeAddedData(se, false, d1);
        checkEdgeAddedData(se2, true, d2);
    }

    function testAddMoreRivals() public {
        (ChallengeEdge memory edge1, ChallengeEdge memory edge2) = twoRivals();
        ChallengeEdge memory edge3 = ChallengeEdgeLib.newChildEdge(
            edge1.originId, edge1.startHistoryRoot, edge1.startHeight, rand.hash(), edge1.endHeight, EdgeType.Block
        );

        store.add(edge1);
        store.add(edge2);
        store.add(edge3);

        ChallengeEdge storage se = store.edges[edge1.idMem()];
        ChallengeEdge storage se2 = store.edges[edge2.idMem()];
        ChallengeEdge storage se3 = store.edges[edge3.idMem()];
        assertTrue(se3.exists(), "Edge exists");
        assertTrue(store.firstRivals[se.mutualId()] == edge2.idMem(), "First rival1");
        assertTrue(store.firstRivals[se2.mutualId()] == edge2.idMem(), "First rival2");
        assertTrue(store.firstRivals[se3.mutualId()] == edge2.idMem(), "First rival3");
    }

    function testAddNonRivals() public {
        (ChallengeEdge memory edge1, ChallengeEdge memory edge2) = twoNonRivals();

        store.add(edge1);
        store.add(edge2);

        ChallengeEdge storage se = store.edges[edge1.idMem()];
        ChallengeEdge storage se2 = store.edges[edge2.idMem()];
        assertTrue(se2.exists(), "Edge exists");
        assertTrue(store.firstRivals[se.mutualId()] == EdgeChallengeManagerLib.UNRIVALED, "First rival1");
        assertTrue(store.firstRivals[se2.mutualId()] == EdgeChallengeManagerLib.UNRIVALED, "First rival2");
    }

    function testCannotAddSameEdgeTwice() public {
        ChallengeEdge memory edge =
            ChallengeEdgeLib.newChildEdge(rand.hash(), rand.hash(), 0, rand.hash(), 10, EdgeType.Block);

        store.add(edge);
        vm.expectRevert("Edge already exists");
        store.add(edge);
    }

    function testHasRival() public {
        (ChallengeEdge memory edge1, ChallengeEdge memory edge2) = twoRivals();

        store.add(edge1);
        store.add(edge2);

        assertTrue(store.hasRival(edge1.idMem()), "Edge1 rival");
        assertTrue(store.hasRival(edge2.idMem()), "Edge2 rival");
    }

    function testHasRivalMore() public {
        (ChallengeEdge memory edge1, ChallengeEdge memory edge2) = twoRivals();
        ChallengeEdge memory edge3 = ChallengeEdgeLib.newChildEdge(
            edge1.originId, edge1.startHistoryRoot, edge1.startHeight, rand.hash(), edge1.endHeight, EdgeType.Block
        );

        store.add(edge1);
        store.add(edge2);
        store.add(edge3);

        assertTrue(store.hasRival(edge1.idMem()), "Edge1 rival");
        assertTrue(store.hasRival(edge2.idMem()), "Edge2 rival");
        assertTrue(store.hasRival(edge3.idMem()), "Edge2 rival");
    }

    function testNoRival() public {
        (ChallengeEdge memory edge1, ChallengeEdge memory edge2) = twoNonRivals();

        store.add(edge1);
        store.add(edge2);

        assertFalse(store.hasRival(edge1.idMem()), "Edge1 rival");
        assertFalse(store.hasRival(edge2.idMem()), "Edge2 rival");
    }

    function testRivalNotExist() public {
        (ChallengeEdge memory edge1, ChallengeEdge memory edge2) = twoRivals();

        store.add(edge1);

        bytes32 edge2Id = edge2.idMem();
        vm.expectRevert("Edge does not exist");
        store.hasRival(edge2Id);
    }

    function testSingleStepRivalNotRival() public {
        bytes32 originId = rand.hash();
        ChallengeEdge memory edge1 =
            ChallengeEdgeLib.newChildEdge(originId, rand.hash(), 9, rand.hash(), 10, EdgeType.Block);
        ChallengeEdge memory edge2 =
            ChallengeEdgeLib.newChildEdge(originId, rand.hash(), 9, rand.hash(), 10, EdgeType.Block);

        store.add(edge1);
        store.add(edge2);

        assertFalse(store.hasLengthOneRival(edge1.idMem()));
        assertFalse(store.hasLengthOneRival(edge2.idMem()));
    }

    function testSingleStepRivalNotHeight() public {
        bytes32 originId = rand.hash();
        bytes32 startRoot = rand.hash();
        ChallengeEdge memory edge1 =
            ChallengeEdgeLib.newChildEdge(originId, startRoot, 8, rand.hash(), 10, EdgeType.Block);
        ChallengeEdge memory edge2 =
            ChallengeEdgeLib.newChildEdge(originId, startRoot, 8, rand.hash(), 10, EdgeType.Block);

        store.add(edge1);
        store.add(edge2);

        assertFalse(store.hasLengthOneRival(edge1.idMem()));
        assertFalse(store.hasLengthOneRival(edge2.idMem()));
    }

    function testSingleStepRival() public {
        bytes32 originId = rand.hash();
        bytes32 startRoot = rand.hash();
        ChallengeEdge memory edge1 =
            ChallengeEdgeLib.newChildEdge(originId, startRoot, 9, rand.hash(), 10, EdgeType.Block);
        ChallengeEdge memory edge2 =
            ChallengeEdgeLib.newChildEdge(originId, startRoot, 9, rand.hash(), 10, EdgeType.Block);

        store.add(edge1);
        store.add(edge2);

        assertTrue(store.hasLengthOneRival(edge1.idMem()));
        assertTrue(store.hasLengthOneRival(edge2.idMem()));
    }

    function testSingleStepRivalNotExist() public {
        bytes32 originId = rand.hash();
        bytes32 startRoot = rand.hash();
        ChallengeEdge memory edge1 =
            ChallengeEdgeLib.newChildEdge(originId, startRoot, 9, rand.hash(), 10, EdgeType.Block);
        ChallengeEdge memory edge2 =
            ChallengeEdgeLib.newChildEdge(originId, startRoot, 9, rand.hash(), 10, EdgeType.Block);

        store.add(edge1);

        bytes32 edge2Id = edge2.idMem();
        vm.expectRevert("Edge does not exist");
        store.hasLengthOneRival(edge2Id);
    }

    function testTimeUnrivaled() public {
        (ChallengeEdge memory edge1,) = twoRivals();

        store.add(edge1);
        vm.roll(block.number + 3);

        assertEq(store.timeUnrivaled(edge1.idMem()), 3, "Time unrivaled");
    }

    function testTimeUnrivaledNotExist() public {
        (ChallengeEdge memory edge1,) = twoRivals();

        vm.roll(block.number + 3);

        bytes32 id1 = edge1.idMem();
        vm.expectRevert("Edge does not exist");
        assertEq(store.timeUnrivaled(id1), 3, "Time unrivaled");
    }

    function testTimeUnrivaledAfterRival() public {
        bytes32 originId = rand.hash();
        bytes32 startRoot = rand.hash();
        ChallengeEdge memory edge1 =
            ChallengeEdgeLib.newChildEdge(originId, startRoot, 3, rand.hash(), 9, EdgeType.Block);

        store.add(edge1);
        vm.roll(block.number + 4);

        ChallengeEdge memory edge2 =
            ChallengeEdgeLib.newChildEdge(originId, startRoot, 3, rand.hash(), 9, EdgeType.Block);

        store.add(edge2);
        vm.roll(block.number + 5);

        ChallengeEdge memory edge3 =
            ChallengeEdgeLib.newChildEdge(originId, startRoot, 3, rand.hash(), 9, EdgeType.Block);
        store.add(edge3);

        vm.roll(block.number + 6);

        ChallengeEdge memory edge4 =
            ChallengeEdgeLib.newChildEdge(originId, rand.hash(), 3, rand.hash(), 9, EdgeType.Block);
        store.add(edge4);

        vm.roll(block.number + 7);

        assertEq(store.timeUnrivaled(edge1.idMem()), 4, "Time unrivaled 1");
        assertEq(store.timeUnrivaled(edge2.idMem()), 0, "Time unrivaled 2");
        assertEq(store.timeUnrivaled(edge3.idMem()), 0, "Time unrivaled 3");
        assertEq(store.timeUnrivaled(edge4.idMem()), 7, "Time unrivaled 4");
    }

    function testMandatoryBisectHeightSizeOne() public {
        vm.expectRevert("Height difference not two or more");
        EdgeChallengeManagerLib.mandatoryBisectionHeight(1, 2);
    }

    function testMandatoryBisectHeightSizes() public {
        assertEq(EdgeChallengeManagerLib.mandatoryBisectionHeight(1, 3), 2);
        assertEq(EdgeChallengeManagerLib.mandatoryBisectionHeight(0, 4), 2);
        assertEq(EdgeChallengeManagerLib.mandatoryBisectionHeight(1, 4), 2);
        assertEq(EdgeChallengeManagerLib.mandatoryBisectionHeight(2, 4), 3);
        assertEq(EdgeChallengeManagerLib.mandatoryBisectionHeight(0, 5), 4);
        assertEq(EdgeChallengeManagerLib.mandatoryBisectionHeight(1, 5), 4);
        assertEq(EdgeChallengeManagerLib.mandatoryBisectionHeight(2, 5), 4);
        assertEq(EdgeChallengeManagerLib.mandatoryBisectionHeight(3, 5), 4);
        assertEq(EdgeChallengeManagerLib.mandatoryBisectionHeight(0, 6), 4);
        assertEq(EdgeChallengeManagerLib.mandatoryBisectionHeight(1, 6), 4);
        assertEq(EdgeChallengeManagerLib.mandatoryBisectionHeight(2, 6), 4);
        assertEq(EdgeChallengeManagerLib.mandatoryBisectionHeight(3, 6), 4);
        assertEq(EdgeChallengeManagerLib.mandatoryBisectionHeight(4, 6), 5);
        assertEq(EdgeChallengeManagerLib.mandatoryBisectionHeight(0, 7), 4);
        assertEq(EdgeChallengeManagerLib.mandatoryBisectionHeight(1, 7), 4);
        assertEq(EdgeChallengeManagerLib.mandatoryBisectionHeight(2, 7), 4);
        assertEq(EdgeChallengeManagerLib.mandatoryBisectionHeight(2, 7), 4);
        assertEq(EdgeChallengeManagerLib.mandatoryBisectionHeight(3, 7), 4);
        assertEq(EdgeChallengeManagerLib.mandatoryBisectionHeight(4, 7), 6);
        assertEq(EdgeChallengeManagerLib.mandatoryBisectionHeight(5, 7), 6);
        assertEq(EdgeChallengeManagerLib.mandatoryBisectionHeight(0, 8), 4);
        assertEq(EdgeChallengeManagerLib.mandatoryBisectionHeight(1, 8), 4);
        assertEq(EdgeChallengeManagerLib.mandatoryBisectionHeight(2, 8), 4);
        assertEq(EdgeChallengeManagerLib.mandatoryBisectionHeight(3, 8), 4);
        assertEq(EdgeChallengeManagerLib.mandatoryBisectionHeight(4, 8), 6);
        assertEq(EdgeChallengeManagerLib.mandatoryBisectionHeight(5, 8), 6);
        assertEq(EdgeChallengeManagerLib.mandatoryBisectionHeight(6, 8), 7);
        assertEq(EdgeChallengeManagerLib.mandatoryBisectionHeight(0, 9), 8);
        assertEq(EdgeChallengeManagerLib.mandatoryBisectionHeight(1, 9), 8);
        assertEq(EdgeChallengeManagerLib.mandatoryBisectionHeight(2, 9), 8);
        assertEq(EdgeChallengeManagerLib.mandatoryBisectionHeight(2, 9), 8);
        assertEq(EdgeChallengeManagerLib.mandatoryBisectionHeight(3, 9), 8);
        assertEq(EdgeChallengeManagerLib.mandatoryBisectionHeight(4, 9), 8);
        assertEq(EdgeChallengeManagerLib.mandatoryBisectionHeight(5, 9), 8);
        assertEq(EdgeChallengeManagerLib.mandatoryBisectionHeight(6, 9), 8);
        assertEq(EdgeChallengeManagerLib.mandatoryBisectionHeight(7, 9), 8);
        assertEq(EdgeChallengeManagerLib.mandatoryBisectionHeight(0, 10), 8);
        assertEq(EdgeChallengeManagerLib.mandatoryBisectionHeight(1, 10), 8);
        assertEq(EdgeChallengeManagerLib.mandatoryBisectionHeight(2, 10), 8);
        assertEq(EdgeChallengeManagerLib.mandatoryBisectionHeight(3, 10), 8);
        assertEq(EdgeChallengeManagerLib.mandatoryBisectionHeight(4, 10), 8);
        assertEq(EdgeChallengeManagerLib.mandatoryBisectionHeight(5, 10), 8);
        assertEq(EdgeChallengeManagerLib.mandatoryBisectionHeight(6, 10), 8);
        assertEq(EdgeChallengeManagerLib.mandatoryBisectionHeight(7, 10), 8);
        assertEq(EdgeChallengeManagerLib.mandatoryBisectionHeight(8, 10), 9);
        assertEq(EdgeChallengeManagerLib.mandatoryBisectionHeight(0, 11), 8);
        assertEq(EdgeChallengeManagerLib.mandatoryBisectionHeight(1, 11), 8);
        assertEq(EdgeChallengeManagerLib.mandatoryBisectionHeight(2, 11), 8);
        assertEq(EdgeChallengeManagerLib.mandatoryBisectionHeight(3, 11), 8);
        assertEq(EdgeChallengeManagerLib.mandatoryBisectionHeight(4, 11), 8);
        assertEq(EdgeChallengeManagerLib.mandatoryBisectionHeight(5, 11), 8);
        assertEq(EdgeChallengeManagerLib.mandatoryBisectionHeight(6, 11), 8);
        assertEq(EdgeChallengeManagerLib.mandatoryBisectionHeight(7, 11), 8);
        assertEq(EdgeChallengeManagerLib.mandatoryBisectionHeight(8, 11), 10);
        assertEq(EdgeChallengeManagerLib.mandatoryBisectionHeight(9, 11), 10);
        assertEq(EdgeChallengeManagerLib.mandatoryBisectionHeight(7, 73), 64);
        assertEq(EdgeChallengeManagerLib.mandatoryBisectionHeight(765273563, 10898783768364), 8796093022208);
    }

    function getExpansion(uint256 leafCount) internal returns (bytes32[] memory) {
        bytes32[] memory hashes = rand.hashes(leafCount);
        bytes32[] memory expansion = ProofUtils.expansionFromLeaves(hashes, 0, leafCount);
        return expansion;
    }

    function appendRandomStates(bytes32[] memory currentStates, uint256 numStates)
        internal
        returns (bytes32[] memory, bytes32[] memory)
    {
        bytes32[] memory newStates = rand.hashes(numStates);
        bytes32[] memory full = ArrayUtilsLib.concat(currentStates, newStates);
        bytes32[] memory exp = ProofUtils.expansionFromLeaves(full, 0, full.length);

        return (full, exp);
    }

    function appendRandomStatesBetween(bytes32[] memory currentStates, bytes32 endState, uint256 numStates)
        internal
        returns (bytes32[] memory, bytes32[] memory)
    {
        (bytes32[] memory states, bytes32[] memory exp) = appendRandomStates(currentStates, numStates - 1);
        bytes32[] memory fullStates = ArrayUtilsLib.append(states, endState);
        bytes32[] memory fullExp = MerkleTreeLib.appendLeaf(exp, endState);
        return (fullStates, fullExp);
    }

    struct BisectionDefArgs {
        uint256 start;
        uint256 agreePoint;
        uint256 end;
    }

    function rivalStates(uint256 start, uint256 agreePoint, uint256 end)
        internal
        returns (bytes32[] memory, bytes32[] memory)
    {
        bytes32[] memory preStates = rand.hashes(start + 1);
        (bytes32[] memory agreeStates,) = appendRandomStates(preStates, agreePoint - start);
        (bytes32[] memory states1,) = appendRandomStates(agreeStates, end - agreePoint);

        (bytes32[] memory states2,) = appendRandomStates(agreeStates, end - agreePoint);

        return (states1, states2);
    }

    function edgeFromStates(bytes32 originId, uint256 start, uint256 end, bytes32[] memory states)
        internal
        view
        returns (ChallengeEdge memory)
    {
        bytes32 startRoot = MerkleTreeLib.root(ProofUtils.expansionFromLeaves(states, 0, start + 1));
        bytes32 endRoot = MerkleTreeLib.root(ProofUtils.expansionFromLeaves(states, 0, end + 1));

        return ChallengeEdgeLib.newChildEdge(originId, startRoot, start, endRoot, end, EdgeType.Block);
    }

    function proofGen(uint256 start, bytes32[] memory states) internal pure returns (bytes32[] memory) {
        return ProofUtils.generatePrefixProof(start, ArrayUtilsLib.slice(states, start, states.length));
    }

    function twoRivalsFromLeaves(uint256 start, uint256 agreePoint, uint256 end)
        internal
        returns (ChallengeEdge memory, ChallengeEdge memory, bytes32[] memory, bytes32[] memory)
    {
        (bytes32[] memory states1, bytes32[] memory states2) = rivalStates(start, agreePoint, end);

        ChallengeEdge memory edge1 = edgeFromStates(rand.hash(), start, end, states1);
        ChallengeEdge memory edge2 = edgeFromStates(edge1.originId, start, end, states2);

        return (edge1, edge2, states1, states2);
    }

    function bisectEdgeEmitted(
        ChallengeEdge memory edge,
        bytes32 bisectionRoot,
        uint256 bisectionHeight,
        bool lowerChildHasRival,
        bool upperChildHasRival,
        bytes32 lowerChildId,
        EdgeAddedData memory lowerChildAdded,
        EdgeAddedData memory upperChildAdded
    ) internal {
        ChallengeEdge memory lowerChild = ChallengeEdgeLib.newChildEdge(
            edge.originId, edge.startHistoryRoot, edge.startHeight, bisectionRoot, bisectionHeight, edge.eType
        );
        ChallengeEdge memory upperChild = ChallengeEdgeLib.newChildEdge(
            edge.originId, bisectionRoot, bisectionHeight, edge.endHistoryRoot, edge.endHeight, edge.eType
        );

        if (lowerChildAdded.edgeId != 0) {
            checkEdgeAddedData(lowerChild, lowerChildHasRival, lowerChildAdded);
        }
        checkEdgeAddedData(upperChild, upperChildHasRival, upperChildAdded);

        bytes32 lowerId = lowerChild.idMem();
        assertEq(lowerId, lowerChildId, "Invalid lower child id");
    }

    function bisectAndCheck(
        ChallengeEdge memory edge,
        bytes32 bisectionRoot,
        uint256 bisectionPoint,
        bytes32[] memory states,
        bool lowerHasRival,
        bool upperHasRival
    ) internal {
        (bytes32 lowerChildId, EdgeAddedData memory lowerChildAdded, EdgeAddedData memory upperChildAdded) = store
            .bisectEdge(
            edge.idMem(),
            bisectionRoot,
            abi.encode(
                ProofUtils.expansionFromLeaves(states, 0, bisectionPoint + 1),
                ProofUtils.generatePrefixProof(
                    bisectionPoint + 1, ArrayUtilsLib.slice(states, bisectionPoint + 1, states.length)
                )
            )
        );
        bisectEdgeEmitted(
            edge,
            bisectionRoot,
            bisectionPoint,
            lowerHasRival,
            upperHasRival,
            lowerChildId,
            lowerChildAdded,
            upperChildAdded
        );
    }

    function testBisectEdge() public {
        uint256 start = 3;
        uint256 agree = 5; // agree point is below the bisection point of 8
        uint256 end = 11;
        uint256 bisectionPoint = EdgeChallengeManagerLib.mandatoryBisectionHeight(start, end);

        (ChallengeEdge memory edge1, ChallengeEdge memory edge2, bytes32[] memory states1, bytes32[] memory states2) =
            twoRivalsFromLeaves(start, agree, end);

        store.add(edge1);
        store.add(edge2);

        bytes32 bisectionRoot1 = MerkleTreeLib.root(ProofUtils.expansionFromLeaves(states1, 0, bisectionPoint + 1));
        bisectAndCheck(edge1, bisectionRoot1, bisectionPoint, states1, false, false);

        assertEq(
            store.get(edge1.idMem()).lowerChildId,
            (
                ChallengeEdgeLib.newChildEdge(
                    edge1.originId,
                    edge1.startHistoryRoot,
                    edge1.startHeight,
                    bisectionRoot1,
                    bisectionPoint,
                    edge1.eType
                )
            ).idMem(),
            "Lower child id"
        );

        assertEq(
            store.get(edge1.idMem()).upperChildId,
            (
                ChallengeEdgeLib.newChildEdge(
                    edge1.originId, bisectionRoot1, bisectionPoint, edge1.endHistoryRoot, edge1.endHeight, edge1.eType
                )
            ).idMem(),
            "Lower child id"
        );

        assertFalse(store.hasRival(store.get(edge1.idMem()).lowerChildId), "Lower child rival");
        assertFalse(store.hasRival(store.get(edge1.idMem()).upperChildId), "Upper child rival");

        bytes32 bisectionRoot2 = MerkleTreeLib.root(ProofUtils.expansionFromLeaves(states2, 0, bisectionPoint + 1));
        bisectAndCheck(edge2, bisectionRoot2, bisectionPoint, states2, true, false);

        assertEq(
            store.get(edge2.idMem()).lowerChildId,
            (
                ChallengeEdgeLib.newChildEdge(
                    edge2.originId,
                    edge2.startHistoryRoot,
                    edge2.startHeight,
                    bisectionRoot2,
                    bisectionPoint,
                    edge2.eType
                )
            ).idMem(),
            "Lower child id"
        );

        assertEq(
            store.get(edge2.idMem()).upperChildId,
            (
                ChallengeEdgeLib.newChildEdge(
                    edge2.originId, bisectionRoot2, bisectionPoint, edge2.endHistoryRoot, edge2.endHeight, edge2.eType
                )
            ).idMem(),
            "Lower child id"
        );

        assertTrue(store.hasRival(store.get(edge2.idMem()).lowerChildId), "Lower child rival");
        assertFalse(store.hasRival(store.get(edge2.idMem()).upperChildId), "Upper child rival");
    }

    function bisectMergeEdge(uint256 agree) internal {
        uint256 start = 3;
        uint256 end = 11;
        uint256 bisectionPoint = EdgeChallengeManagerLib.mandatoryBisectionHeight(start, end);

        (ChallengeEdge memory edge1, ChallengeEdge memory edge2, bytes32[] memory states1, bytes32[] memory states2) =
            twoRivalsFromLeaves(start, agree, end);

        store.add(edge1);
        store.add(edge2);

        bytes32 bisectionRoot1 = MerkleTreeLib.root(ProofUtils.expansionFromLeaves(states1, 0, bisectionPoint + 1));
        bisectAndCheck(edge1, bisectionRoot1, bisectionPoint, states1, false, false);

        assertEq(
            store.get(edge1.idMem()).lowerChildId,
            (
                ChallengeEdgeLib.newChildEdge(
                    edge1.originId,
                    edge1.startHistoryRoot,
                    edge1.startHeight,
                    bisectionRoot1,
                    bisectionPoint,
                    edge1.eType
                )
            ).idMem(),
            "Lower child id"
        );

        assertEq(
            store.get(edge1.idMem()).upperChildId,
            (
                ChallengeEdgeLib.newChildEdge(
                    edge1.originId, bisectionRoot1, bisectionPoint, edge1.endHistoryRoot, edge1.endHeight, edge1.eType
                )
            ).idMem(),
            "Lower child id"
        );

        assertFalse(store.hasRival(store.get(edge1.idMem()).lowerChildId), "Lower child rival");
        assertFalse(store.hasRival(store.get(edge1.idMem()).upperChildId), "Upper child rival");

        bytes32 bisectionRoot2 = MerkleTreeLib.root(ProofUtils.expansionFromLeaves(states2, 0, bisectionPoint + 1));
        bisectAndCheck(edge2, bisectionRoot2, bisectionPoint, states2, false, true);

        assertEq(
            store.get(edge2.idMem()).lowerChildId,
            (
                ChallengeEdgeLib.newChildEdge(
                    edge2.originId,
                    edge2.startHistoryRoot,
                    edge2.startHeight,
                    bisectionRoot2,
                    bisectionPoint,
                    edge2.eType
                )
            ).idMem(),
            "Lower child id"
        );

        assertEq(
            store.get(edge2.idMem()).upperChildId,
            (
                ChallengeEdgeLib.newChildEdge(
                    edge2.originId, bisectionRoot2, bisectionPoint, edge2.endHistoryRoot, edge2.endHeight, edge2.eType
                )
            ).idMem(),
            "Lower child id"
        );

        assertFalse(store.hasRival(store.get(edge2.idMem()).lowerChildId), "Lower child rival");
        assertTrue(store.hasRival(store.get(edge2.idMem()).upperChildId), "Upper child rival");

        assertEq(
            store.hasRival(store.get(edge1.idMem()).lowerChildId),
            store.hasRival(store.get(edge2.idMem()).lowerChildId),
            "Lower children equal"
        );
    }

    function testBisectMergeEdge() public {
        bisectMergeEdge(9);
    }

    function testBisectMergeEdgeEqualBisection() public {
        bisectMergeEdge(8);
    }

    function testBisectNoRival() public {
        uint256 start = 3;
        uint256 agree = 5;
        uint256 end = 11;
        uint256 bisectionPoint = EdgeChallengeManagerLib.mandatoryBisectionHeight(start, end);

        (ChallengeEdge memory edge1,, bytes32[] memory states1,) = twoRivalsFromLeaves(start, agree, end);

        store.add(edge1);

        bytes32 bisectionRoot1 = MerkleTreeLib.root(ProofUtils.expansionFromLeaves(states1, 0, bisectionPoint + 1));
        bytes32 edgeId = edge1.idMem();
        bytes memory proof = abi.encode(
            ProofUtils.expansionFromLeaves(states1, 0, bisectionPoint + 1),
            ProofUtils.generatePrefixProof(
                bisectionPoint + 1, ArrayUtilsLib.slice(states1, bisectionPoint + 1, states1.length)
            )
        );
        vm.expectRevert("Cannot bisect an unrivaled edge");
        store.bisectEdge(edgeId, bisectionRoot1, proof);
    }

    function testBisectTwice() public {
        uint256 start = 3;
        uint256 agree = 5;
        uint256 end = 11;
        uint256 bisectionPoint = EdgeChallengeManagerLib.mandatoryBisectionHeight(start, end);

        (ChallengeEdge memory edge1, ChallengeEdge memory edge2, bytes32[] memory states1,) =
            twoRivalsFromLeaves(start, agree, end);

        store.add(edge1);
        store.add(edge2);

        bytes32 bisectionRoot1 = MerkleTreeLib.root(ProofUtils.expansionFromLeaves(states1, 0, bisectionPoint + 1));
        bytes32 edgeId = edge1.idMem();
        bytes memory proof = abi.encode(
            ProofUtils.expansionFromLeaves(states1, 0, bisectionPoint + 1),
            ProofUtils.generatePrefixProof(
                bisectionPoint + 1, ArrayUtilsLib.slice(states1, bisectionPoint + 1, states1.length)
            )
        );
        store.bisectEdge(edgeId, bisectionRoot1, proof);

        vm.expectRevert("Edge already has children");
        store.bisectEdge(edgeId, bisectionRoot1, proof);
    }

    function testBisectInvalidProof() public {
        uint256 start = 3;
        uint256 agree = 5;
        uint256 end = 11;
        uint256 bisectionPoint = EdgeChallengeManagerLib.mandatoryBisectionHeight(start, end);

        (ChallengeEdge memory edge1, ChallengeEdge memory edge2, bytes32[] memory states1,) =
            twoRivalsFromLeaves(start, agree, end);

        store.add(edge1);
        store.add(edge2);

        bytes32 bisectionRoot1 = MerkleTreeLib.root(ProofUtils.expansionFromLeaves(states1, 0, bisectionPoint + 1));
        bytes32 edgeId = edge1.idMem();
        bytes memory proof = abi.encode(
            ProofUtils.expansionFromLeaves(states1, 0, bisectionPoint),
            ProofUtils.generatePrefixProof(
                bisectionPoint + 1, ArrayUtilsLib.slice(states1, bisectionPoint + 1, states1.length)
            )
        );
        vm.expectRevert("Pre expansion root mismatch");
        store.bisectEdge(edgeId, bisectionRoot1, proof);
    }

    function testBisectEdgeConfirmed() public {
        uint256 start = 3;
        uint256 agree = 5; // agree point is below the bisection point of 8
        uint256 end = 11;
        uint256 bisectionPoint = EdgeChallengeManagerLib.mandatoryBisectionHeight(start, end);

        (ChallengeEdge memory edge1, ChallengeEdge memory edge2, bytes32[] memory states1,) =
            twoRivalsFromLeaves(start, agree, end);

        edge1.status = EdgeStatus.Confirmed;

        store.add(edge1);
        store.add(edge2);

        bytes32 bisectionRoot1 = MerkleTreeLib.root(ProofUtils.expansionFromLeaves(states1, 0, bisectionPoint + 1));
        bytes memory proof = abi.encode(
            ProofUtils.expansionFromLeaves(states1, 0, bisectionPoint + 1),
            ProofUtils.generatePrefixProof(
                bisectionPoint + 1, ArrayUtilsLib.slice(states1, bisectionPoint + 1, states1.length)
            )
        );
        bytes32 edgeId = edge1.idMem();
        vm.expectRevert("Edge not pending");
        store.bisectEdge(edgeId, bisectionRoot1, proof);
    }

    function testBisectEdgeLengthOne() public {
        uint256 start = 0;
        uint256 end = 1;

        bytes32[] memory states1 = new bytes32[](2);
        states1[0] = rand.hash();
        states1[1] = rand.hash();
        bytes32[] memory states2 = new bytes32[](2);
        states2[0] = states1[0];
        states2[1] = rand.hash();
        ChallengeEdge memory edge1 = edgeFromStates(rand.hash(), start, end, states1);
        ChallengeEdge memory edge2 = edgeFromStates(edge1.originId, start, end, states2);

        store.add(edge1);
        store.add(edge2);

        bytes32 edgeId = edge1.idMem();
        vm.expectRevert("Height difference not two or more");
        store.bisectEdge(edgeId, edge1.endHistoryRoot, "");
    }

    function bisectArgs(bytes32[] memory states, uint256 start, uint256 end)
        internal
        pure
        returns (uint256, bytes32, bytes memory)
    {
        uint256 bisectionPoint = EdgeChallengeManagerLib.mandatoryBisectionHeight(start, end);
        bytes32 bisectionRoot = MerkleTreeLib.root(ProofUtils.expansionFromLeaves(states, 0, bisectionPoint + 1));
        bytes memory proof = abi.encode(
            ProofUtils.expansionFromLeaves(states, 0, bisectionPoint + 1),
            ProofUtils.generatePrefixProof(bisectionPoint + 1, ArrayUtilsLib.slice(states, bisectionPoint + 1, end + 1))
        );

        return (bisectionPoint, bisectionRoot, proof);
    }

    function addParentAndChildren(uint256 start, uint256 agree, uint256 end)
        internal
        returns (bytes32, bytes32, bytes32)
    {
        (ChallengeEdge memory edge1, ChallengeEdge memory edge2, bytes32[] memory states1,) =
            twoRivalsFromLeaves(start, agree, end);
        store.add(edge1);
        store.add(edge2);

        (, bytes32 bisectionRoot, bytes memory bisectionProof) = bisectArgs(states1, start, end);

        (bytes32 lowerChildId,, EdgeAddedData memory upperChildAdded) =
            store.bisectEdge(edge1.idMem(), bisectionRoot, bisectionProof);

        return (edge1.idMem(), lowerChildId, upperChildAdded.edgeId);
    }

    function testConfirmEdgeByChildren() public {
        (bytes32 parentEdgeId, bytes32 lowerChildId, bytes32 upperChildId) = addParentAndChildren(3, 5, 11);

        store.edges[lowerChildId].setConfirmed();
        store.edges[upperChildId].setConfirmed();

        store.confirmEdgeByChildren(parentEdgeId);
        assertTrue(store.get(parentEdgeId).status == EdgeStatus.Confirmed);
    }

    function testConfirmEdgeByChildrenAlreadyConfirmed() public {
        (bytes32 parentEdgeId, bytes32 lowerChildId, bytes32 upperChildId) = addParentAndChildren(3, 5, 11);

        store.edges[lowerChildId].setConfirmed();
        store.edges[upperChildId].setConfirmed();

        store.confirmEdgeByChildren(parentEdgeId);
        vm.expectRevert("Edge not pending");
        store.confirmEdgeByChildren(parentEdgeId);
    }

    function testConfirmEdgeByChildrenNotExist() public {
        bytes32 randId = rand.hash();

        vm.expectRevert("Edge does not exist");
        store.confirmEdgeByChildren(randId);
    }

    function testConfirmEdgeByChildrenLowerChildNotExist() public {
        (bytes32 parentEdgeId, bytes32 lowerChildId, bytes32 upperChildId) = addParentAndChildren(3, 5, 11);

        store.edges[lowerChildId].setConfirmed();
        store.edges[upperChildId].setConfirmed();

        delete store.edges[lowerChildId];
        vm.expectRevert("Lower child does not exist");
        store.confirmEdgeByChildren(parentEdgeId);
    }

    function testConfirmEdgeByChildrenUpperChildNotExist() public {
        (bytes32 parentEdgeId, bytes32 lowerChildId, bytes32 upperChildId) = addParentAndChildren(3, 5, 11);

        store.edges[lowerChildId].setConfirmed();
        store.edges[upperChildId].setConfirmed();

        delete store.edges[upperChildId];
        vm.expectRevert("Upper child does not exist");
        store.confirmEdgeByChildren(parentEdgeId);
    }

    function testConfirmEdgeByChildrenLowerChildPending() public {
        (bytes32 parentEdgeId,, bytes32 upperChildId) = addParentAndChildren(3, 5, 11);

        store.edges[upperChildId].setConfirmed();

        vm.expectRevert("Lower child not confirmed");
        store.confirmEdgeByChildren(parentEdgeId);
    }

    function testConfirmEdgeByChildrenUpperChildPending() public {
        (bytes32 parentEdgeId, bytes32 lowerChildId,) = addParentAndChildren(3, 5, 11);

        store.edges[lowerChildId].setConfirmed();

        vm.expectRevert("Upper child not confirmed");
        store.confirmEdgeByChildren(parentEdgeId);
    }

    function testNextEdgeType() public {
        assertTrue(EdgeChallengeManagerLib.nextEdgeType(EdgeType.Block) == EdgeType.BigStep);
        assertTrue(EdgeChallengeManagerLib.nextEdgeType(EdgeType.BigStep) == EdgeType.SmallStep);
        vm.expectRevert("No next type after SmallStep");
        EdgeChallengeManagerLib.nextEdgeType(EdgeType.SmallStep);
    }

    function testConfirmClaim() public {
        BArgs memory bargs = addParentsAndChildren(2, 3, 4);

        ChallengeEdge memory ce = ChallengeEdgeLib.newLayerZeroEdge(
            store.get(bargs.upperChildId1).mutualId(),
            rand.hash(),
            3,
            rand.hash(),
            4,
            bargs.upperChildId1,
            rand.addr(),
            EdgeType.BigStep
        );

        store.add(ce);
        bytes32 eid = ce.idMem();
        store.edges[eid].setConfirmed();

        store.confirmEdgeByClaim(bargs.upperChildId1, eid);

        assertTrue(store.edges[bargs.upperChildId1].status == EdgeStatus.Confirmed, "Edge confirmed");
    }

    function testCheckClaimIdLinkOrigin() public {
        BArgs memory bargs = addParentsAndChildren(2, 3, 4);

        ChallengeEdge memory ce = ChallengeEdgeLib.newLayerZeroEdge(
            rand.hash(), rand.hash(), 3, rand.hash(), 4, bargs.upperChildId1, rand.addr(), EdgeType.BigStep
        );

        store.add(ce);
        bytes32 eid = ce.idMem();
        store.edges[eid].setConfirmed();
        vm.expectRevert("Origin id-mutual id mismatch");
        store.confirmEdgeByClaim(bargs.upperChildId1, eid);
    }

    function testCheckClaimIdLinkEdgeType() public {
        BArgs memory bargs = addParentsAndChildren(2, 3, 4);

        ChallengeEdge memory ce = ChallengeEdgeLib.newLayerZeroEdge(
            store.get(bargs.upperChildId1).mutualId(),
            rand.hash(),
            3,
            rand.hash(),
            4,
            bargs.upperChildId1,
            rand.addr(),
            EdgeType.Block
        );

        store.add(ce);
        bytes32 eid = ce.idMem();
        store.edges[eid].setConfirmed();
        vm.expectRevert("Edge type does not match claiming edge type");
        store.confirmEdgeByClaim(bargs.upperChildId1, eid);
    }

    function testConfirmClaimWrongClaimId() public {
        BArgs memory bargs = addParentsAndChildren(2, 3, 4);

        ChallengeEdge memory ce = ChallengeEdgeLib.newLayerZeroEdge(
            store.get(bargs.upperChildId1).mutualId(),
            rand.hash(),
            3,
            rand.hash(),
            4,
            rand.hash(),
            rand.addr(),
            EdgeType.BigStep
        );

        store.add(ce);
        bytes32 eid = ce.idMem();
        store.edges[eid].setConfirmed();
        vm.expectRevert("Claim does not match edge");
        store.confirmEdgeByClaim(bargs.upperChildId1, eid);
    }

    function testConfirmClaimNotExist() public {
        BArgs memory bargs = addParentsAndChildren(2, 3, 4);

        ChallengeEdge memory ce = ChallengeEdgeLib.newLayerZeroEdge(
            store.get(bargs.upperChildId1).mutualId(),
            rand.hash(),
            3,
            rand.hash(),
            4,
            bargs.upperChildId1,
            rand.addr(),
            EdgeType.BigStep
        );

        bytes32 eid = ce.idMem();
        bytes32 randId = rand.hash();
        vm.expectRevert("Edge does not exist");
        store.confirmEdgeByClaim(randId, eid);
    }

    function testConfirmClaimNotPending() public {
        BArgs memory bargs = addParentsAndChildren(2, 3, 4);

        ChallengeEdge memory ce = ChallengeEdgeLib.newLayerZeroEdge(
            store.get(bargs.upperChildId1).mutualId(),
            rand.hash(),
            3,
            rand.hash(),
            4,
            bargs.upperChildId1,
            rand.addr(),
            EdgeType.BigStep
        );

        store.add(ce);
        bytes32 eid = ce.idMem();
        store.edges[eid].setConfirmed();
        store.edges[bargs.upperChildId1].setConfirmed();
        vm.expectRevert("Edge not pending");
        store.confirmEdgeByClaim(bargs.upperChildId1, eid);
    }

    function testConfirmClaimClaimerNotExist() public {
        BArgs memory bargs = addParentsAndChildren(2, 3, 4);

        ChallengeEdge memory ce = ChallengeEdgeLib.newLayerZeroEdge(
            store.get(bargs.upperChildId1).mutualId(),
            rand.hash(),
            3,
            rand.hash(),
            4,
            bargs.upperChildId1,
            rand.addr(),
            EdgeType.BigStep
        );

        bytes32 eid = ce.idMem();
        vm.expectRevert("Claiming edge does not exist");
        store.confirmEdgeByClaim(bargs.upperChildId1, eid);
    }

    function testConfirmClaimClaimerNotConfirmed() public {
        BArgs memory bargs = addParentsAndChildren(2, 3, 4);

        ChallengeEdge memory ce = ChallengeEdgeLib.newLayerZeroEdge(
            store.get(bargs.upperChildId1).mutualId(),
            rand.hash(),
            3,
            rand.hash(),
            4,
            bargs.upperChildId1,
            rand.addr(),
            EdgeType.BigStep
        );

        store.add(ce);
        bytes32 eid = ce.idMem();
        vm.expectRevert("Claiming edge not confirmed");
        store.confirmEdgeByClaim(bargs.upperChildId1, eid);
    }

    function bisect(ChallengeEdge memory edge, bytes32[] memory states, uint256 start, uint256 end)
        internal
        returns (bytes32, bytes32)
    {
        (, bytes32 bisectionRoot, bytes memory bisectionProof) = bisectArgs(states, start, end);
        (bytes32 lowerChildId,, EdgeAddedData memory upperChildAdded) =
            store.bisectEdge(edge.idMem(), bisectionRoot, bisectionProof);
        return (lowerChildId, upperChildAdded.edgeId);
    }

    struct BArgs {
        bytes32 edge1Id;
        bytes32 lowerChildId1;
        bytes32 upperChildId1;
        bytes32 lowerChildId2;
        bytes32 upperChildId2;
        bytes32[] states1;
        bytes32[] states2;
    }

    function addParentsAndChildren(uint256 start, uint256 agree, uint256 end) internal returns (BArgs memory) {
        (ChallengeEdge memory edge1, ChallengeEdge memory edge2, bytes32[] memory states1, bytes32[] memory states2) =
            twoRivalsFromLeaves(start, agree, end);

        store.add(edge1);
        store.add(edge2);

        (bytes32 lowerChildId1, bytes32 upperChildId1) = bisect(edge1, states1, start, end);
        (bytes32 lowerChildId2, bytes32 upperChildId2) = bisect(edge2, states2, start, end);

        return BArgs(edge1.idMem(), lowerChildId1, upperChildId1, lowerChildId2, upperChildId2, states1, states2);
    }

    function claimWithMixedAncestors(
        uint256 challengePeriodSec,
        uint256 timeAfterParent1,
        uint256 timeAfterParent2,
        uint256 timeAfterZeroLayer,
        string memory revertArg
    ) internal {
        BArgs memory pc = addParentsAndChildren(2, 5, 8);
        (, bytes32 bisectionRoot, bytes memory bisectionProof) = bisectArgs(pc.states1, 4, 8);
<<<<<<< HEAD
        (bytes32 lowerChildId148,,) = store.bisectEdge(pc.upperChildId1, bisectionRoot, bisectionProof);
        vm.warp(block.timestamp + timeAfterParent1);
=======
        (bytes32 lowerChildId148,) = store.bisectEdge(pc.upperChildId1, bisectionRoot, bisectionProof);
        vm.roll(block.number + timeAfterParent1);
>>>>>>> db68e809

        bytes32 upperChildId146;
        {
            (, bytes32 bisectionRoot2, bytes memory bisectionProof2) = bisectArgs(pc.states2, 4, 8);
            (bytes32 lowerChildId248,,) = store.bisectEdge(pc.upperChildId2, bisectionRoot2, bisectionProof2);

            (, bytes32 bisectionRoot3, bytes memory bisectionProof3) = bisectArgs(pc.states1, 4, 6);
<<<<<<< HEAD
            (,, EdgeAddedData memory upperChildId146Data) =
                store.bisectEdge(lowerChildId148, bisectionRoot3, bisectionProof3);
            upperChildId146 = upperChildId146Data.edgeId;
            vm.warp(block.timestamp + timeAfterParent2);
=======
            (, bytes32 upperChildId146X) = store.bisectEdge(lowerChildId148, bisectionRoot3, bisectionProof3);
            upperChildId146 = upperChildId146X;
            vm.roll(block.number + timeAfterParent2);
>>>>>>> db68e809

            (, bytes32 bisectionRoot4, bytes memory bisectionProof4) = bisectArgs(pc.states2, 4, 6);
            store.bisectEdge(lowerChildId248, bisectionRoot4, bisectionProof4);
        }

        bytes32 bsId;
        {
            ChallengeEdge memory bigStepZero = ChallengeEdgeLib.newLayerZeroEdge(
                store.edges[upperChildId146].mutualId(),
                store.edges[upperChildId146].startHistoryRoot,
                store.edges[upperChildId146].startHeight,
                rand.hash(),
                100,
                upperChildId146,
                rand.addr(),
                EdgeType.BigStep
            );
            if (timeAfterParent1 != 139) {
                store.add(bigStepZero);
            }
            bsId = bigStepZero.idMem();
        }

        vm.roll(block.number + timeAfterZeroLayer);

        bytes32[] memory ancestorIds = new bytes32[](3);
        ancestorIds[0] = upperChildId146;
        ancestorIds[1] = lowerChildId148;
        ancestorIds[2] = pc.upperChildId1;

        if (timeAfterParent1 == 137) {
            ChallengeEdge memory childE1 =
                ChallengeEdgeLib.newChildEdge(rand.hash(), rand.hash(), 10, rand.hash(), 100, EdgeType.Block);

            store.add(childE1);

            ancestorIds[1] = childE1.idMem();
        }

        if (timeAfterParent1 == 138) {
            store.edges[bsId].claimId = rand.hash();
        }

        if (timeAfterParent1 == 140) {
            store.edges[bsId].setConfirmed();
        }

        if (bytes(revertArg).length != 0) {
            vm.expectRevert(bytes(revertArg));
        }
        uint256 totalTime = store.confirmEdgeByTime(bsId, ancestorIds, challengePeriodSec);

        assertTrue(store.edges[bsId].status == EdgeStatus.Confirmed, "Edge confirmed");
        assertEq(totalTime, timeAfterParent1 + timeAfterParent2 + timeAfterZeroLayer, "Invalid total time");
    }

    function testConfirmByTimeGrandParent() public {
        claimWithMixedAncestors(10, 11, 0, 0, "");
    }

    function testConfirmByTimeParent() public {
        claimWithMixedAncestors(10, 0, 11, 0, "");
    }

    function testConfirmByTimeSelf() public {
        claimWithMixedAncestors(10, 0, 0, 11, "");
    }

    function testConfirmByTimeCombined() public {
        claimWithMixedAncestors(10, 5, 6, 0, "");
    }

    function testConfirmByTimeCombinedClaimAll() public {
        claimWithMixedAncestors(10, 3, 5, 3, "");
    }

    function testConfirmByTimeNoTime() public {
        claimWithMixedAncestors(10, 1, 1, 1, "Total time unrivaled not greater than confirmation threshold");
    }

    function testConfirmByTimeBrokenAncestor() public {
        claimWithMixedAncestors(10, 137, 1, 1, "Current is not a child of ancestor");
    }

    function testConfirmByTimeBrokenClaim() public {
        claimWithMixedAncestors(10, 138, 1, 1, "Current is not a child of ancestor");
    }

    function testConfirmByTimeEdgeNotExist() public {
        claimWithMixedAncestors(10, 139, 1, 1, "Edge does not exist");
    }

    function testConfirmByTimeEdgeNotPending() public {
        claimWithMixedAncestors(10, 140, 1, 1, "Edge not pending");
    }

    function confirmByOneStep(ChallengeEdge memory edge) internal {
        bytes32 edgeId = edge.idMem();
        bytes32 mutualId = ChallengeEdgeLib.mutualIdComponent(
            edge.eType, edge.originId, edge.startHeight, edge.startHistoryRoot, edge.endHeight
        );
        // CHRIS: TODO: check return args instead
        // vm.expectEmit(true, true, true, true);
        // emit EdgeChallengeManagerLib.EdgeConfirmedByOneStepProof(edgeId, mutualId);
    }

    function confirmByOneStep(uint256 flag, string memory revertArg) internal {
        uint256 startHeight = 5;
        (bytes32[] memory states1, bytes32[] memory states2) = rivalStates(startHeight, startHeight, startHeight + 1);

        ChallengeEdge memory e1 = ChallengeEdgeLib.newChildEdge(
            rand.hash(),
            MerkleTreeLib.root(ProofUtils.expansionFromLeaves(states1, 0, startHeight + 1)),
            startHeight,
            MerkleTreeLib.root(ProofUtils.expansionFromLeaves(states1, 0, startHeight + 2)),
            startHeight + 1,
            EdgeType.SmallStep
        );
        ChallengeEdge memory e2 = ChallengeEdgeLib.newChildEdge(
            e1.originId,
            MerkleTreeLib.root(ProofUtils.expansionFromLeaves(states2, 0, startHeight + 1)),
            startHeight,
            MerkleTreeLib.root(ProofUtils.expansionFromLeaves(states2, 0, startHeight + 2)),
            startHeight + 1,
            EdgeType.SmallStep
        );
        if (flag == 2) {
            e1.status = EdgeStatus.Confirmed;
        }
        if (flag == 3) {
            e1.eType = EdgeType.BigStep;
        }
        if (flag == 5) {
            e1.endHeight = e1.endHeight + 1;
        }
        bytes32 eid = e1.idMem();

        MockOneStepProofEntry entry = new MockOneStepProofEntry();
        // confirm by one step makes external calls to the mock one step proof entry
        // since the edgechallengemanager lib is internal these calls will be the ones
        // that trigger the expectRevert behaviour - so we have a problem if we expect
        // a revert after this call. Instead we use this access contract to ensure that
        // just calling the lib creates an external call
        EdgeChallengeManagerLibAccess a = new EdgeChallengeManagerLibAccess();

        if (flag != 1) {
            a.add(e1);
        }
        if (flag != 4) {
            a.add(e2);
        }
        OneStepData memory d = OneStepData({
            inboxMsgCountSeen: 7,
            inboxMsgCountSeenProof: "",
            wasmModuleRoot: bytes32(0),
            wasmModuleRootProof: "",
            beforeHash: states1[startHeight],
            proof: abi.encodePacked(states1[startHeight + 1])
        });
        ExecutionContext memory e =
            ExecutionContext({maxInboxMessagesRead: 0, bridge: IBridge(address(0)), initialWasmModuleRoot: bytes32(0)});
        bytes32[] memory beforeProof = ProofUtils.generateInclusionProof(
            ProofUtils.rehashed(ArrayUtilsLib.slice(states1, 0, startHeight + 1)), startHeight
        );
        if (flag == 6) {
            beforeProof[0] = rand.hash();
        }
        bytes32[] memory afterProof = ProofUtils.generateInclusionProof(ProofUtils.rehashed(states1), startHeight + 1);
        if (flag == 7) {
            afterProof[0] = rand.hash();
        }
        if (flag == 8) {
            d.proof = abi.encodePacked(rand.hash());
        }

        if (bytes(revertArg).length != 0) {
            vm.expectRevert(bytes(revertArg));
        } else {
            confirmByOneStep(e1);
        }
        a.confirmEdgeByOneStepProof(eid, entry, d, e, beforeProof, afterProof);

        if (bytes(revertArg).length != 0) {
            // for flag one the edge does not exist
            // for flag two we set the status to confirmed anyway
            if (flag != 1 && flag != 2) {
                assertTrue(a.getEdge(eid).status == EdgeStatus.Pending, "Edge pending");
            }
        } else {
            assertTrue(a.getEdge(eid).status == EdgeStatus.Confirmed, "Edge confirmed");
        }
    }

    function testConfirmByOneStep() public {
        confirmByOneStep(0, "");
    }

    function testConfirmByOneStepNotExist() public {
        confirmByOneStep(1, "Edge does not exist");
    }

    function testConfirmByOneStepNotPending() public {
        confirmByOneStep(2, "Edge not pending");
    }

    function testConfirmByOneStepNotSmallStep() public {
        confirmByOneStep(3, "Edge is not a small step");
    }

    function testConfirmByOneStepNotLengthOne() public {
        confirmByOneStep(5, "Edge does not have single step");
    }

    function testConfirmByOneStepBadStartProof() public {
        confirmByOneStep(6, "Invalid inclusion proof");
    }

    function testConfirmByOneStepBadAfterProof() public {
        confirmByOneStep(7, "Invalid inclusion proof");
    }

    function testConfirmByOneStepBadOneStepReturn() public {
        confirmByOneStep(8, "Invalid inclusion proof");
    }
}<|MERGE_RESOLUTION|>--- conflicted
+++ resolved
@@ -1116,13 +1116,8 @@
     ) internal {
         BArgs memory pc = addParentsAndChildren(2, 5, 8);
         (, bytes32 bisectionRoot, bytes memory bisectionProof) = bisectArgs(pc.states1, 4, 8);
-<<<<<<< HEAD
         (bytes32 lowerChildId148,,) = store.bisectEdge(pc.upperChildId1, bisectionRoot, bisectionProof);
-        vm.warp(block.timestamp + timeAfterParent1);
-=======
-        (bytes32 lowerChildId148,) = store.bisectEdge(pc.upperChildId1, bisectionRoot, bisectionProof);
         vm.roll(block.number + timeAfterParent1);
->>>>>>> db68e809
 
         bytes32 upperChildId146;
         {
@@ -1130,16 +1125,10 @@
             (bytes32 lowerChildId248,,) = store.bisectEdge(pc.upperChildId2, bisectionRoot2, bisectionProof2);
 
             (, bytes32 bisectionRoot3, bytes memory bisectionProof3) = bisectArgs(pc.states1, 4, 6);
-<<<<<<< HEAD
             (,, EdgeAddedData memory upperChildId146Data) =
                 store.bisectEdge(lowerChildId148, bisectionRoot3, bisectionProof3);
             upperChildId146 = upperChildId146Data.edgeId;
-            vm.warp(block.timestamp + timeAfterParent2);
-=======
-            (, bytes32 upperChildId146X) = store.bisectEdge(lowerChildId148, bisectionRoot3, bisectionProof3);
-            upperChildId146 = upperChildId146X;
             vm.roll(block.number + timeAfterParent2);
->>>>>>> db68e809
 
             (, bytes32 bisectionRoot4, bytes memory bisectionProof4) = bisectArgs(pc.states2, 4, 6);
             store.bisectEdge(lowerChildId248, bisectionRoot4, bisectionProof4);
