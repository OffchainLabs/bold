--- conflicted
+++ resolved
@@ -11,15 +11,9 @@
     function getHeight(bytes32 assertionId) external view returns (uint256);
     function proveInboxMsgCountSeen(bytes32 assertionId, uint256 inboxMsgCount, bytes memory proof) external view returns (uint256);
     function getStateHash(bytes32 assertionId) external view returns (bytes32);
-<<<<<<< HEAD
-    function getSuccessionChallenge(bytes32 assertionId) external view returns (bytes32);
+    function hasSibling(bytes32 assertionId) external view returns (bool);
     function getFirstChildCreationBlock(bytes32 assertionId) external view returns (uint256);
     function proveWasmModuleRoot(bytes32 assertionId, bytes32 root, bytes memory proof) external view returns (bytes32);
-=======
-    function hasSibling(bytes32 assertionId) external view returns (bool);
-    function getFirstChildCreationTime(bytes32 assertionId) external view returns (uint256);
-    function getWasmModuleRoot(bytes32 assertionId) external view returns (bytes32);
->>>>>>> 5bd1fea2
     function isFirstChild(bytes32 assertionId) external view returns (bool);
     function isPending(bytes32 assertionId) external view returns (bool);
 }