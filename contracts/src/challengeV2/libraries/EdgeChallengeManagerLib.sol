// SPDX-License-Identifier: UNLICENSED
pragma solidity ^0.8.17;

import "./UintUtilsLib.sol";
import "./MerkleTreeLib.sol";
import "./ChallengeEdgeLib.sol";
import "../../osp/IOneStepProofEntry.sol";
import "../../libraries/Constants.sol";
import "../../rollup/RollupLib.sol";

/// @notice Data for creating a layer zero edge
struct CreateEdgeArgs {
    /// @notice The type of edge to be created
    EdgeType edgeType;
    /// @notice The end history root of the edge to be created
    bytes32 endHistoryRoot;
    /// @notice The end height of the edge to be created.
    /// @dev    End height is deterministic for different edge types but supplying it here gives the
    ///         caller a bit of extra security that they are supplying data for the correct type of edge
    uint256 endHeight;
    /// @notice The edge, or assertion, that is being claimed correct by the newly created edge.
    bytes32 claimId;
}

/// @notice Data parsed raw proof data
struct ProofData {
    /// @notice The first state being committed to by an edge
    bytes32 startState;
    /// @notice The last state being committed to by an edge
    bytes32 endState;
    /// @notice A proof that the end state is included in the egde
    bytes32[] inclusionProof;
}

/// @notice Stores all edges and their rival status
struct EdgeStore {
    /// @dev A mapping of edge id to edges. Edges are never deleted, only created, and potentially confirmed.
    mapping(bytes32 => ChallengeEdge) edges;
    /// @dev A mapping of mutualId to edge id. Rivals share the same mutual id, and here we
    ///      store the edge id of the second edge that was created with the same mutual id - the first rival
    ///      When only one edge exists for a specific mutual id then a special magic string hash is stored instead
    ///      of the first rival id, to signify that a single edge does exist with this mutual id
    mapping(bytes32 => bytes32) firstRivals;
}

/// @notice Input data to a one step proof
struct OneStepData {
    uint256 inboxMsgCountSeen;
    /// @notice Used to prove the inbox message count seen
    bytes inboxMsgCountSeenProof;
    bytes32 wasmModuleRoot;
    /// @notice Used to prove wasm module root
    bytes wasmModuleRootProof;
    /// @notice The hash of the state that's being executed from
    bytes32 beforeHash;
    /// @notice Proof data to accompany the execution context
    bytes proof;
}

/// @notice Data about a recently added edge
struct EdgeAddedData {
    bytes32 edgeId;
    bytes32 mutualId;
    bytes32 originId;
    bytes32 claimId;
    uint256 length;
    EdgeType eType;
    bool hasRival;
    bool isLayerZero;
}

/// @notice Data about an assertion that is being claimed by an edge
/// @dev    This extra information that is needed in order to verify that a block edge can be created
struct AssertionReferenceData {
    /// @notice The id of the assertion - will be used in a sanity check
    bytes32 assertionId;
    /// @notice The predecessor of the assertion
    bytes32 predecessorId;
    /// @notice Is the assertion pending
    bool isPending;
    /// @notice Does the assertion have a sibling
    bool hasSibling;
    /// @notice The state hash of the predecessor assertion
    bytes32 startState;
    /// @notice The state hash of the assertion being claimed
    bytes32 endState;
}

/// @title  Core functionality for the Edge Challenge Manager
/// @notice The edge manager library allows edges to be added and bisected, and keeps track of the amount
///         of time an edge remained unrivaled.
library EdgeChallengeManagerLib {
    using ChallengeEdgeLib for ChallengeEdge;

    /// @dev Magic string hash to represent that a edges with a given mutual id have no rivals
    bytes32 constant UNRIVALED = keccak256(abi.encodePacked("UNRIVALED"));

    /// @notice Get an edge from the store
    /// @dev    Throws if the edge does not exist in the store
    /// @param store    The edge store to fetch an id from
    /// @param edgeId   The id of the edge to fetch
    function get(EdgeStore storage store, bytes32 edgeId) internal view returns (ChallengeEdge storage) {
        require(store.edges[edgeId].exists(), "Edge does not exist");
        return store.edges[edgeId];
    }

    /// @notice Adds a new edge to the store
    /// @dev    Updates first rival info for later use in calculating time unrivaled
    /// @param store    The store to add the edge to
    /// @param edge     The edge to add
    function add(EdgeStore storage store, ChallengeEdge memory edge) internal returns (EdgeAddedData memory) {
        bytes32 eId = edge.idMem();
        // add the edge if it doesnt exist already
        require(!store.edges[eId].exists(), "Edge already exists");
        store.edges[eId] = edge;

        // edges that are rivals share the same mutual id
        // we use records of whether a mutual id has ever been added to decide if
        // the new edge is a rival. This will later allow us to calculate time an edge
        // stayed unrivaled
        bytes32 mutualId = ChallengeEdgeLib.mutualIdComponent(
            edge.eType, edge.originId, edge.startHeight, edge.startHistoryRoot, edge.endHeight
        );
        bytes32 firstRival = store.firstRivals[mutualId];

        // the first time we add a mutual id we store a magic string hash against it
        // We do this to distinguish from there being no edges
        // with this mutual. And to distinguish it from the first rival, where we
        // will use an actual edge id so that we can look up the created when time
        // of the first rival, and use it for calculating time unrivaled
        if (firstRival == 0) {
            store.firstRivals[mutualId] = UNRIVALED;
        } else if (firstRival == UNRIVALED) {
            store.firstRivals[mutualId] = eId;
        } else {
            // after we've stored the first rival we dont need to keep a record of any
            // other rival edges - they will all have a zero time unrivaled
        }

        return EdgeAddedData(
            eId,
            mutualId,
            edge.originId,
            edge.claimId,
            store.edges[eId].length(),
            edge.eType,
            firstRival != 0,
            edge.claimId != 0
        );
    }

    /// @notice Conduct checks that are specific to the edge type.
    /// @dev    Since different edge types also require different proofs, we also include the specific
    ///         proof parsing logic and return the common parts for later use.
    /// @param store            The store containing existing edges
    /// @param args             The edge creation args
    /// @param ard              If the edge being added is of Block type then additional assertion data is
    ///                         needed to check whether the edge can be added. Empty if edge is not of type block.
    /// @param proof            Additional proof data to be parsed and used
    /// @return                 Data parsed from the proof, or fetched from elsewhere. Also the origin id for the to be created.
    function layerZeroTypeSpecifcChecks(
        EdgeStore storage store,
        CreateEdgeArgs memory args,
<<<<<<< HEAD
        bytes memory proof,
        IOneStepProofEntry oneStepProofEntry
=======
        AssertionReferenceData memory ard,
        bytes memory proof
>>>>>>> 943c259b
    ) internal view returns (ProofData memory, bytes32) {
        if (args.edgeType == EdgeType.Block) {
            // origin id is the assertion which is the root of challenge
            // all rivals and their children share the same origin id - it is a link to the information
            // they agree on
            bytes32 originId = ard.predecessorId;

            // Sanity check: The assertion reference data should be related to the claim
            // Of course the caller can provide whatever args they wish, so this is really just a helpful
            // check to avoid mistakes
            require(ard.assertionId == args.claimId, "Mismatched claim id");

            // if the assertion is already confirmed or rejected then it cant be referenced as a claim
            require(ard.isPending, "Claim assertion is not pending");

            // if the claim doesnt have a sibling then it is undisputed, there's no need
            // to open challenge edges for it
            require(ard.hasSibling, "Assertion is not in a fork");

            // parse the inclusion proof for later use
            require(proof.length > 0, "Block edge specific proof is empty");
            (
                bytes32[] memory inclusionProof,
                ExecutionState memory startState,
                uint256 prevInboxMaxCount,
                ExecutionState memory endState,
                uint256 afterInboxMaxCount
            ) = abi.decode(proof, (bytes32[], ExecutionState, uint256, ExecutionState, uint256));

            bytes32 startStateHash = assertionChain.getStateHash(originId);
            bytes32 endStateHash = assertionChain.getStateHash(args.claimId);

            require(startStateHash == RollupLib.stateHashMem(startState, prevInboxMaxCount), "Incorrect assertion start state");
            require(endStateHash == RollupLib.stateHashMem(endState, afterInboxMaxCount), "Incorrect assertion end state");

<<<<<<< HEAD
            // Transform the hashes into machine hashes for the challenge
            startStateHash = oneStepProofEntry.getMachineHash(startState);
            endStateHash = oneStepProofEntry.getMachineHash(endState);

            return (ProofData(startStateHash, endStateHash, inclusionProof), originId);
=======
            bytes32 startState = ard.startState;
            bytes32 endState = ard.endState;
            return (ProofData(startState, endState, inclusionProof), originId);
>>>>>>> 943c259b
        } else {
            ChallengeEdge storage claimEdge = get(store, args.claimId);

            // origin id is the mutual id of the claim
            // all rivals and their children share the same origin id - it is a link to the information
            // they agree on
            bytes32 originId = claimEdge.mutualId();

            // once a claim is confirmed it's status can never become pending again, so there is no point
            // opening a challenge that references it
            require(claimEdge.status == EdgeStatus.Pending, "Claim is not pending");

            // Claim must be length one. If it is unrivaled then its unrivaled time is ticking up, so there's
            // no need to create claims against it
            require(hasLengthOneRival(store, args.claimId), "Claim does not have length 1 rival");

            // the edge must be a level down from the claim
            require(args.edgeType == EdgeChallengeManagerLib.nextEdgeType(claimEdge.eType), "Invalid claim edge type");

            // parse the proofs
            require(proof.length > 0, "Edge type specific proof is empty");
            (
                bytes32 startState,
                bytes32 endState,
                bytes32[] memory claimStartInclusionProof,
                bytes32[] memory claimEndInclusionProof,
                bytes32[] memory edgeInclusionProof
            ) = abi.decode(proof, (bytes32, bytes32, bytes32[], bytes32[], bytes32[]));

            // if the start and end states are consistent with the claim edge
            // this guarantees that the edge we're creating is a 'continuation' of the claim edge, it is
            // a commitment to the states that between start and end states of the claim
            MerkleTreeLib.verifyInclusionProof(
                claimEdge.startHistoryRoot, startState, claimEdge.startHeight, claimStartInclusionProof
            );

            // it's doubly important to check the end state since if the end state since the claim id is
            // not part of the edge id, so we need to ensure that it's not possible to create two edges of the
            // same id, but with different claim id. Ensuring that the end state is linked to the claim,
            // and later ensuring that the end state is part of the history commitment of the new edge ensures
            // that the end history root of the new edge will be different for different claim ids, and therefore
            // the edge ids will be different
            MerkleTreeLib.verifyInclusionProof(
                claimEdge.endHistoryRoot, endState, claimEdge.endHeight, claimEndInclusionProof
            );

            return (ProofData(startState, endState, edgeInclusionProof), originId);
        }
    }

    /// @notice Check that a uint is a power of 2
    function isPowerOfTwo(uint256 x) internal pure returns (bool) {
        // zero is not a power of 2
        if (x == 0) {
            return false;
        }

        // if x is a power of 2, then this will be 0111111
        uint256 y = x - 1;

        // if x is a power of 2 then y will share no bits with y
        return ((x & y) == 0);
    }

    /// @notice Common checks that apply to all layer zero edges
    /// @param proofData            Data extracted from supplied proof
    /// @param args                 The edge creation args
    /// @param expectedEndHeight    Edges have a deterministic end height dependent on their type
    /// @param prefixProof          A proof that the start history root commits to a prefix of the states committed
    ///                             to by the end history root
    function layerZeroCommonChecks(
        ProofData memory proofData,
        CreateEdgeArgs memory args,
        uint256 expectedEndHeight,
        bytes calldata prefixProof
    ) internal pure returns (bytes32) {
        // since zero layer edges have a start height of zero, we know that they are a size
        // one tree containing only the start state. We can then compute the history root directly
        bytes32 startHistoryRoot = MerkleTreeLib.root(MerkleTreeLib.appendLeaf(new bytes32[](0), proofData.startState));

        // all end heights are expected to be a power of 2, the specific power is defined by the
        // edge challenge manager itself
        require(isPowerOfTwo(expectedEndHeight), "End height is not a power of 2");

        // It isnt strictly necessary to pass in the end height, we know what it
        // should be so we could just use the end height that we get from getLayerZeroEndHeight
        // However it's a nice sanity check for the calling code to check that their local edge
        // will have the same height as the one created here
        require(args.endHeight == expectedEndHeight, "Invalid edge size");

        // the end state is checked/detemined as part of the specific edge type
        // We then ensure that that same end state is part of the end history root we're creating
        // This ensures continuity of states between levels - the state is present in both this
        // level and the one above
        MerkleTreeLib.verifyInclusionProof(
            args.endHistoryRoot, proofData.endState, args.endHeight, proofData.inclusionProof
        );

        // start root must always be a prefix of end root, we ensure that
        // this new edge adheres to this. Future bisections will ensure that this
        // property is conserved
        require(prefixProof.length > 0, "Prefix proof is empty");
        (bytes32[] memory preExpansion, bytes32[] memory preProof) = abi.decode(prefixProof, (bytes32[], bytes32[]));
        MerkleTreeLib.verifyPrefixProof(
            startHistoryRoot, 1, args.endHistoryRoot, args.endHeight + 1, preExpansion, preProof
        );

        return (startHistoryRoot);
    }

<<<<<<< HEAD

=======
>>>>>>> 943c259b
    /// @notice Creates a new layer zero edges from edge creation args
    function toLayerZeroEdge(bytes32 originId, bytes32 startHistoryRoot, CreateEdgeArgs memory args)
        private
        view
        returns (ChallengeEdge memory)
    {
        return ChallengeEdgeLib.newLayerZeroEdge(
            originId, startHistoryRoot, 0, args.endHistoryRoot, args.endHeight, args.claimId, msg.sender, args.edgeType
        );
    }

    /// @notice Performs necessary checks and creates a new layer zero edge
    /// @param store            The store containing existing edges
    /// @param args             Edge data
    /// @param ard              If the edge being added is of Block type then additional assertion data is required
    ///                         to check if the edge can be added. Empty if edge is not of type Block.
    ///                         The supplied assertion data must be related to the assertion that is being claimed
    ///                         by the supplied edge args
    /// @param prefixProof      Proof that the start history root commits to a prefix of the states that
    ///                         end history root commits to
    /// @param proof            Additional proof data
    ///                         For Block type edges this is the abi encoding of:
    ///                         bytes32[]: Inclusion proof - proof to show that the end state is the last state in the end history root
    ///                         For BigStep and SmallStep edges this is the abi encoding of:
    ///                         bytes32: Start state - first state the edge commits to
    ///                         bytes32: End state - last state the edge commits to
    ///                         bytes32[]: Claim start inclusion proof - proof to show the start state is the first state in the claim edge
    ///                         bytes32[]: Claim end inclusion proof - proof to show the end state is the last state in the claim edge
    ///                         bytes32[]: Inclusion proof - proof to show that the end state is the last state in the end history root
    function createLayerZeroEdge(
        EdgeStore storage store,
        CreateEdgeArgs memory args,
        AssertionReferenceData memory ard,
        uint256 expectedEndHeight,
        bytes calldata prefixProof,
<<<<<<< HEAD
        bytes calldata proof,
        IOneStepProofEntry oneStepProofEntry
    ) internal returns (bytes32) {
        // each edge type requires some specific checks
        (ProofData memory proofData, bytes32 originId) = layerZeroTypeSpecifcChecks(store, assertionChain, args, proof, oneStepProofEntry);
=======
        bytes calldata proof
    ) internal returns (EdgeAddedData memory) {
        // each edge type requires some specific checks
        (ProofData memory proofData, bytes32 originId) = layerZeroTypeSpecifcChecks(store, args, ard, proof);
>>>>>>> 943c259b
        // all edge types share some common checks
        (bytes32 startHistoryRoot) = layerZeroCommonChecks(proofData, args, expectedEndHeight, prefixProof);
        // we only wrap the struct creation in a function as doing so with exceeds the stack limit
        ChallengeEdge memory ce = toLayerZeroEdge(originId, startHistoryRoot, args);
        return add(store, ce);
    }

    /// @notice From any given edge, get the id of the previous assertion
    /// @param edgeId   The edge to get the prev assertion Id
    function getPrevAssertionId(EdgeStore storage store, bytes32 edgeId) internal view returns (bytes32) {
        ChallengeEdge storage edge = get(store, edgeId);

        // if the edge is small step, find a big step edge that it's linked to
        if (edge.eType == EdgeType.SmallStep) {
            bytes32 bigStepEdgeId = store.firstRivals[edge.originId];
            edge = get(store, bigStepEdgeId);
        }

        // if the edge is big step, find a block edge that it's linked to
        if (edge.eType == EdgeType.BigStep) {
            bytes32 blockEdgeId = store.firstRivals[edge.originId];
            edge = get(store, blockEdgeId);
        }

        // Sanity Check: should never be hit for validly constructed edges
        require(edge.eType == EdgeType.Block, "Edge not block type after traversal");

        // For Block type edges the origin id is the assertion id of claim prev
        return edge.originId;
    }

    /// @notice Does this edge currently have one or more rivals
    ///         Rival edges share the same startHeight, startHistoryCommitment and the same endHeight,
    ///         but they have a different endHistoryRoot. Rival edges have the same mutualId
    /// @param store    The edge store containing the edge
    /// @param edgeId   The edge if to test if it is unrivaled
    function hasRival(EdgeStore storage store, bytes32 edgeId) internal view returns (bool) {
        require(store.edges[edgeId].exists(), "Edge does not exist");

        // rivals have the same mutual id
        bytes32 mutualId = store.edges[edgeId].mutualId();
        bytes32 firstRival = store.firstRivals[mutualId];
        // Sanity check: it should never be possible to create an edge without having an entry in firstRivals
        require(firstRival != 0, "Empty first rival");

        // can only have no rival if the firstRival is the UNRIVALED magic hash
        return firstRival != UNRIVALED;
    }

    /// @notice Is the edge a single step in length, and does it have at least one rival.
    /// @param store    The edge store containing the edge
    /// @param edgeId   The edge id to test for single step and rivaled
    function hasLengthOneRival(EdgeStore storage store, bytes32 edgeId) internal view returns (bool) {
        // must be length 1 and have rivals - all rivals have the same length
        return (hasRival(store, edgeId) && store.edges[edgeId].length() == 1);
    }

    /// @notice The amount of time (in blocks) this edge has spent without rivals
    ///         This value is increasing whilst an edge is unrivaled, once a rival is created
    ///         it is fixed. If an edge has rivals from the moment it is created then it will have
    ///         a zero time unrivaled
    function timeUnrivaled(EdgeStore storage store, bytes32 edgeId) internal view returns (uint256) {
        require(store.edges[edgeId].exists(), "Edge does not exist");

        bytes32 mutualId = store.edges[edgeId].mutualId();
        bytes32 firstRival = store.firstRivals[mutualId];
        // Sanity check: it's not possible to have a 0 first rival for an edge that exists
        require(firstRival != 0, "Empty rival record");

        // this edge has no rivals, the time is still going up
        // we give the current amount of time unrivaled
        if (firstRival == UNRIVALED) {
            return block.number - store.edges[edgeId].createdAtBlock;
        } else {
            // Sanity check: it's not possible an edge does not exist for a first rival record
            require(store.edges[firstRival].exists(), "Rival edge does not exist");

            // rivals exist for this edge
            uint256 firstRivalCreatedAtBlock = store.edges[firstRival].createdAtBlock;
            uint256 edgeCreatedAtBlock = store.edges[edgeId].createdAtBlock;
            if (firstRivalCreatedAtBlock > edgeCreatedAtBlock) {
                // if this edge was created before the first rival then we return the difference
                // in createdAtBlock number
                return firstRivalCreatedAtBlock - edgeCreatedAtBlock;
            } else {
                // if this was created at the same time as, or after the the first rival
                // then we return 0
                return 0;
            }
        }
    }

    /// @notice Given a start and an endpoint determine the bisection height
    /// @dev    Returns the highest power of 2 in the differing lower bits of start and end
    function mandatoryBisectionHeight(uint256 start, uint256 end) internal pure returns (uint256) {
        require(end - start >= 2, "Height difference not two or more");
        if (end - start == 2) {
            return start + 1;
        }

        uint256 diff = (end - 1) ^ start;
        uint256 mostSignificantSharedBit = UintUtilsLib.mostSignificantBit(diff);
        uint256 mask = type(uint256).max << mostSignificantSharedBit;
        return ((end - 1) & mask);
    }

    /// @notice Bisect and edge. This creates two child edges:
    ///         lowerChild: has the same start root and height as this edge, but a different end root and height
    ///         upperChild: has the same end root and height as this edge, but a different start root and height
    ///         The lower child end root and height are equal to the upper child start root and height. This height
    ///         is the mandatoryBisectionHeight.
    ///         The lower child may already exist, however it's not possible for the upper child to exist as that would
    ///         mean that the edge has already been bisected
    /// @param store                The edge store containing the edge to bisect
    /// @param edgeId               Edge to bisect
    /// @param bisectionHistoryRoot The new history root to be used in the lower and upper children
    /// @param prefixProof          A proof to show that the bisectionHistoryRoot commits to a prefix of the current endHistoryRoot
    /// @return lowerChildId        The id of the newly created lower child edge
    /// @return lowerChildAdded     Data about the lower child edge, empty if the lower child already existed
    /// @return upperChildAdded     Data about the upper child edge, never empty
    function bisectEdge(EdgeStore storage store, bytes32 edgeId, bytes32 bisectionHistoryRoot, bytes memory prefixProof)
        internal
        returns (bytes32, EdgeAddedData memory, EdgeAddedData memory)
    {
        require(store.edges[edgeId].status == EdgeStatus.Pending, "Edge not pending");
        require(hasRival(store, edgeId), "Cannot bisect an unrivaled edge");

        // cannot bisect an edge twice
        ChallengeEdge memory ce = get(store, edgeId);
        require(
            store.edges[edgeId].lowerChildId == 0 && store.edges[edgeId].upperChildId == 0, "Edge already has children"
        );

        // bisections occur at deterministic heights, this ensures that
        // rival edges bisect at the same height, and create the same child if they agree
        uint256 middleHeight = mandatoryBisectionHeight(ce.startHeight, ce.endHeight);
        {
            (bytes32[] memory preExpansion, bytes32[] memory proof) = abi.decode(prefixProof, (bytes32[], bytes32[]));
            MerkleTreeLib.verifyPrefixProof(
                bisectionHistoryRoot, middleHeight + 1, ce.endHistoryRoot, ce.endHeight + 1, preExpansion, proof
            );
        }

        bytes32 lowerChildId;
        EdgeAddedData memory lowerChildAdded;
        {
            // midpoint proof it valid, create and store the children
            ChallengeEdge memory lowerChild = ChallengeEdgeLib.newChildEdge(
                ce.originId, ce.startHistoryRoot, ce.startHeight, bisectionHistoryRoot, middleHeight, ce.eType
            );
            lowerChildId = lowerChild.idMem();
            // it's possible that the store already has the lower child if it was created by a rival
            // (aka a merge move)
            if (!store.edges[lowerChildId].exists()) {
                lowerChildAdded = add(store, lowerChild);
            }
        }

        EdgeAddedData memory upperChildAdded;
        {
            ChallengeEdge memory upperChild = ChallengeEdgeLib.newChildEdge(
                ce.originId, bisectionHistoryRoot, middleHeight, ce.endHistoryRoot, ce.endHeight, ce.eType
            );

            // Sanity check: it's not possible that the upper child already exists, for this to be the case
            // the edge would have to have been bisected already.
            require(!store.edges[upperChild.idMem()].exists(), "Store contains upper child");
            upperChildAdded = add(store, upperChild);
        }

        store.edges[edgeId].setChildren(lowerChildId, upperChildAdded.edgeId);

        return (lowerChildId, lowerChildAdded, upperChildAdded);
    }

    /// @notice Confirm an edge if both its children are already confirmed
    function confirmEdgeByChildren(EdgeStore storage store, bytes32 edgeId) internal {
        require(store.edges[edgeId].exists(), "Edge does not exist");
        require(store.edges[edgeId].status == EdgeStatus.Pending, "Edge not pending");

        bytes32 lowerChildId = store.edges[edgeId].lowerChildId;
        // Sanity check: it bisect should already enforce that this child exists
        require(store.edges[lowerChildId].exists(), "Lower child does not exist");
        require(store.edges[lowerChildId].status == EdgeStatus.Confirmed, "Lower child not confirmed");

        bytes32 upperChildId = store.edges[edgeId].upperChildId;
        // Sanity check: it bisect should already enforce that this child exists
        require(store.edges[upperChildId].exists(), "Upper child does not exist");
        require(store.edges[upperChildId].status == EdgeStatus.Confirmed, "Upper child not confirmed");

        store.edges[edgeId].setConfirmed();
    }

    /// @notice Returns the sub edge type of the provided edge type
    function nextEdgeType(EdgeType eType) internal pure returns (EdgeType) {
        if (eType == EdgeType.Block) {
            return EdgeType.BigStep;
        } else if (eType == EdgeType.BigStep) {
            return EdgeType.SmallStep;
        } else if (eType == EdgeType.SmallStep) {
            revert("No next type after SmallStep");
        } else {
            revert("Unexpected edge type");
        }
    }

    /// @notice Check that the originId of a claiming edge matched the mutualId() of a supplied edge
    /// @dev    Does some additional sanity checks to ensure that the claim id link is valid
    /// @param store            The store containing all edges and rivals
    /// @param edgeId           The edge being claimed
    /// @param claimingEdgeId   The edge with a claim id equal to edge id
    function checkClaimIdLink(EdgeStore storage store, bytes32 edgeId, bytes32 claimingEdgeId) private view {
        // we do some extra checks that edge being claimed is eligible to be claimed by the claiming edge
        // these shouldn't be necessary since it should be impossible to add layer zero edges that do not
        // satisfy the checks below, but we conduct these checks anyway for double safety

        // the origin id of an edge should be the mutual id of the edge in the level above
        require(store.edges[edgeId].mutualId() == store.edges[claimingEdgeId].originId, "Origin id-mutual id mismatch");
        // the claiming edge must be exactly one level below
        require(
            nextEdgeType(store.edges[edgeId].eType) == store.edges[claimingEdgeId].eType,
            "Edge type does not match claiming edge type"
        );
    }

    /// @notice If a confirmed edge exists whose claim id is equal to this edge, then this edge can be confirmed
    /// @dev    When zero layer edges are created they reference an edge, or assertion, in the level above. If a zero layer
    ///         edge is confirmed, it becomes possible to also confirm the edge that it claims
    /// @param store            The store containing all edges and rivals data
    /// @param edgeId           The id of the edge to confirm
    /// @param claimingEdgeId   The id of the edge which has a claimId equal to edgeId
    function confirmEdgeByClaim(EdgeStore storage store, bytes32 edgeId, bytes32 claimingEdgeId) internal {
        // this edge is pending
        require(store.edges[edgeId].exists(), "Edge does not exist");
        require(store.edges[edgeId].status == EdgeStatus.Pending, "Edge not pending");
        // the claiming edge is confirmed
        require(store.edges[claimingEdgeId].exists(), "Claiming edge does not exist");
        require(store.edges[claimingEdgeId].status == EdgeStatus.Confirmed, "Claiming edge not confirmed");

        checkClaimIdLink(store, edgeId, claimingEdgeId);
        require(edgeId == store.edges[claimingEdgeId].claimId, "Claim does not match edge");

        store.edges[edgeId].setConfirmed();
    }

    /// @notice An edge can be confirmed if the total amount of time (in blocks) it and a single chain of its direct ancestors
    ///         has spent unrivaled is greater than the challenge period.
    /// @dev    Edges inherit time from their parents, so the sum of unrivaled timer is compared against the threshold.
    ///         Given that an edge cannot become unrivaled after becoming rivaled, once the threshold is passed
    ///         it will always remain passed. The direct ancestors of an edge are linked by parent-child links for edges
    ///         of the same edgeType, and claimId-edgeid links for zero layer edges that claim an edge in the level above.
    /// @param store                            The edge store containing all edges and rival data
    /// @param edgeId                           The id of the edge to confirm
    /// @param ancestorEdgeIds                  The ids of the direct ancestors of an edge. These are ordered from the parent first, then going to grand-parent,
    ///                                         great-grandparent etc. The chain can extend only as far as the zero layer edge of type Block.
    /// @param claimedAssertionUnrivaledBlocks  The number of blocks that the assertion ultimately being claimed by this edge spent unrivaled
    /// @param confirmationThresholdBlock       The number of blocks that the total unrivaled time of an ancestor chain needs to exceed in
    ///                                         order to be confirmed
    function confirmEdgeByTime(
        EdgeStore storage store,
        bytes32 edgeId,
        bytes32[] memory ancestorEdgeIds,
        uint256 claimedAssertionUnrivaledBlocks,
        uint256 confirmationThresholdBlock
    ) internal returns (uint256) {
        require(store.edges[edgeId].exists(), "Edge does not exist");
        require(store.edges[edgeId].status == EdgeStatus.Pending, "Edge not pending");

        bytes32 currentEdgeId = edgeId;
        uint256 totalTimeUnrivaled = timeUnrivaled(store, edgeId);

        // ancestors start from parent, then extend upwards
        for (uint256 i = 0; i < ancestorEdgeIds.length; i++) {
            ChallengeEdge storage e = get(store, ancestorEdgeIds[i]);
            // the ancestor must either have a parent-child link
            // or have a claim id-edge link when the ancestor is of a different edge type to its child
            if (e.lowerChildId == currentEdgeId || e.upperChildId == currentEdgeId) {
                totalTimeUnrivaled += timeUnrivaled(store, e.id());
                currentEdgeId = ancestorEdgeIds[i];
            } else if (ancestorEdgeIds[i] == store.edges[currentEdgeId].claimId) {
                checkClaimIdLink(store, ancestorEdgeIds[i], currentEdgeId);
                totalTimeUnrivaled += timeUnrivaled(store, e.id());
                currentEdgeId = ancestorEdgeIds[i];
            } else {
                revert("Current is not a child of ancestor");
            }
        }

        // since sibling assertions have the same predecessor, they can be viewed as
        // rival edges. Adding the assertion unrivaled time allows us to start the confirmation
        // timer from the moment the first assertion is made, rather than having to wait until the
        // second assertion is made.
        totalTimeUnrivaled += claimedAssertionUnrivaledBlocks;

        require(
            totalTimeUnrivaled > confirmationThresholdBlock,
            "Total time unrivaled not greater than confirmation threshold"
        );

        store.edges[edgeId].setConfirmed();

        return totalTimeUnrivaled;
    }

    /// @notice Confirm an edge by executing a one step proof
    /// @dev    One step proofs can only be executed against edges that have length one and of type SmallStep
    /// @param store                        The edge store containing all edges and rival data
    /// @param edgeId                       The id of the edge to confirm
    /// @param oneStepProofEntry            The one step proof contract
    /// @param oneStepData                  Input data to the one step proof
    /// @param beforeHistoryInclusionProof  Proof that the state which is the start of the edge is committed to by the startHistoryRoot
    /// @param afterHistoryInclusionProof   Proof that the state which is the end of the edge is committed to by the endHistoryRoot
    function confirmEdgeByOneStepProof(
        EdgeStore storage store,
        bytes32 edgeId,
        IOneStepProofEntry oneStepProofEntry,
        OneStepData memory oneStepData,
        ExecutionContext memory execCtx,
        bytes32[] memory beforeHistoryInclusionProof,
        bytes32[] memory afterHistoryInclusionProof
    ) internal {
        require(store.edges[edgeId].exists(), "Edge does not exist");
        require(store.edges[edgeId].status == EdgeStatus.Pending, "Edge not pending");

        // edge must be length one and be of type SmallStep
        require(store.edges[edgeId].eType == EdgeType.SmallStep, "Edge is not a small step");
        require(store.edges[edgeId].length() == 1, "Edge does not have single step");

        uint256 machineStep = get(store, edgeId).startHeight;

        // the state in the onestep data must be committed to by the startHistoryRoot
        MerkleTreeLib.verifyInclusionProof(
            store.edges[edgeId].startHistoryRoot, oneStepData.beforeHash, machineStep, beforeHistoryInclusionProof
        );

        // execute the single step to produce the after state
        bytes32 afterHash =
            oneStepProofEntry.proveOneStep(execCtx, machineStep, oneStepData.beforeHash, oneStepData.proof);

        // check that the after state was indeed committed to by the endHistoryRoot
        MerkleTreeLib.verifyInclusionProof(
            store.edges[edgeId].endHistoryRoot, afterHash, machineStep + 1, afterHistoryInclusionProof
        );

        store.edges[edgeId].setConfirmed();
    }
}<|MERGE_RESOLUTION|>--- conflicted
+++ resolved
@@ -161,13 +161,9 @@
     function layerZeroTypeSpecifcChecks(
         EdgeStore storage store,
         CreateEdgeArgs memory args,
-<<<<<<< HEAD
-        bytes memory proof,
-        IOneStepProofEntry oneStepProofEntry
-=======
         AssertionReferenceData memory ard,
+        IOneStepProofEntry oneStepProofEntry,
         bytes memory proof
->>>>>>> 943c259b
     ) internal view returns (ProofData memory, bytes32) {
         if (args.edgeType == EdgeType.Block) {
             // origin id is the assertion which is the root of challenge
@@ -197,23 +193,14 @@
                 uint256 afterInboxMaxCount
             ) = abi.decode(proof, (bytes32[], ExecutionState, uint256, ExecutionState, uint256));
 
-            bytes32 startStateHash = assertionChain.getStateHash(originId);
-            bytes32 endStateHash = assertionChain.getStateHash(args.claimId);
-
-            require(startStateHash == RollupLib.stateHashMem(startState, prevInboxMaxCount), "Incorrect assertion start state");
-            require(endStateHash == RollupLib.stateHashMem(endState, afterInboxMaxCount), "Incorrect assertion end state");
-
-<<<<<<< HEAD
-            // Transform the hashes into machine hashes for the challenge
-            startStateHash = oneStepProofEntry.getMachineHash(startState);
-            endStateHash = oneStepProofEntry.getMachineHash(endState);
+            require(ard.startState == RollupLib.stateHashMem(startState, prevInboxMaxCount), "Incorrect assertion start state");
+            require(ard.endState == RollupLib.stateHashMem(endState, afterInboxMaxCount), "Incorrect assertion end state");
+
+            // Create machine hashes out of the proven state
+            bytes32 startStateHash = oneStepProofEntry.getMachineHash(startState);
+            bytes32 endStateHash = oneStepProofEntry.getMachineHash(endState);
 
             return (ProofData(startStateHash, endStateHash, inclusionProof), originId);
-=======
-            bytes32 startState = ard.startState;
-            bytes32 endState = ard.endState;
-            return (ProofData(startState, endState, inclusionProof), originId);
->>>>>>> 943c259b
         } else {
             ChallengeEdge storage claimEdge = get(store, args.claimId);
 
@@ -324,10 +311,6 @@
         return (startHistoryRoot);
     }
 
-<<<<<<< HEAD
-
-=======
->>>>>>> 943c259b
     /// @notice Creates a new layer zero edges from edge creation args
     function toLayerZeroEdge(bytes32 originId, bytes32 startHistoryRoot, CreateEdgeArgs memory args)
         private
@@ -361,20 +344,13 @@
         EdgeStore storage store,
         CreateEdgeArgs memory args,
         AssertionReferenceData memory ard,
+        IOneStepProofEntry oneStepProofEntry,
         uint256 expectedEndHeight,
         bytes calldata prefixProof,
-<<<<<<< HEAD
-        bytes calldata proof,
-        IOneStepProofEntry oneStepProofEntry
-    ) internal returns (bytes32) {
-        // each edge type requires some specific checks
-        (ProofData memory proofData, bytes32 originId) = layerZeroTypeSpecifcChecks(store, assertionChain, args, proof, oneStepProofEntry);
-=======
         bytes calldata proof
     ) internal returns (EdgeAddedData memory) {
         // each edge type requires some specific checks
-        (ProofData memory proofData, bytes32 originId) = layerZeroTypeSpecifcChecks(store, args, ard, proof);
->>>>>>> 943c259b
+        (ProofData memory proofData, bytes32 originId) = layerZeroTypeSpecifcChecks(store, args, ard, oneStepProofEntry, proof);
         // all edge types share some common checks
         (bytes32 startHistoryRoot) = layerZeroCommonChecks(proofData, args, expectedEndHeight, prefixProof);
         // we only wrap the struct creation in a function as doing so with exceeds the stack limit
