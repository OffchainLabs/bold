// Copyright 2023, Offchain Labs, Inc.
// For license information, see https://github.com/offchainlabs/bold/blob/main/LICENSE
// SPDX-License-Identifier: BUSL-1.1
//
pragma solidity ^0.8.17;

import "./UintUtilsLib.sol";
import "./MerkleTreeLib.sol";
import "./ChallengeEdgeLib.sol";
import "../../osp/IOneStepProofEntry.sol";
import "../../libraries/Constants.sol";
import "./ChallengeErrors.sol";

/// @notice An execution state and proof to show that it's valid
struct ExecutionStateData {
    /// @notice An execution state
    ExecutionState executionState;
    /// @notice assertion Hash of the prev assertion
    bytes32 prevAssertionHash;
    /// @notice Inbox accumulator of the assertion
    bytes32 inboxAcc;
}

/// @notice Data for creating a layer zero edge
struct CreateEdgeArgs {
    /// @notice The level of edge to be created. Challenges are decomposed into multiple levels.
    ///         The first (level 0) being of type Block, followed by n (set by NUM_BIGSTEP_LEVEL) levels of type BigStep, and finally
    ///         followed by a single level of type SmallStep. Each level is bisected until an edge
    ///         of length one is reached before proceeding to the next level. The first edge in each level (the layer zero edge)
    ///         makes a claim about an assertion or assertion in the lower level.
    ///         Finally in the last level, a SmallStep edge is added that claims a lower level length one BigStep edge, and these
    ///         SmallStep edges are bisected until they reach length one. A length one small step edge
    ///         can then be directly executed using a one-step proof.
    uint8 level;
    /// @notice The end history root of the edge to be created
    bytes32 endHistoryRoot;
    /// @notice The end height of the edge to be created.
    /// @dev    End height is deterministic for different levels but supplying it here gives the
    ///         caller a bit of extra security that they are supplying data for the correct level of edge
    uint256 endHeight;
    /// @notice The edge, or assertion, that is being claimed correct by the newly created edge.
    bytes32 claimId;
    /// @notice Proof that the start history root commits to a prefix of the states that
    ///         end history root commits to
    bytes prefixProof;
    /// @notice Edge type specific data
    ///         For Block type edges this is the abi encoding of:
    ///         bytes32[]: Inclusion proof - proof to show that the end state is the last state in the end history root
    ///         ExecutionStateData: the before state of the edge
    ///         ExecutionStateData: the after state of the edge
    ///         bytes32 predecessorId: id of the prev assertion
    ///         bytes32 inboxAcc:  the inbox accumulator of the assertion
    ///         For BigStep and SmallStep edges this is the abi encoding of:
    ///         bytes32: Start state - first state the edge commits to
    ///         bytes32: End state - last state the edge commits to
    ///         bytes32[]: Claim start inclusion proof - proof to show the start state is the first state in the claim edge
    ///         bytes32[]: Claim end inclusion proof - proof to show the end state is the last state in the claim edge
    ///         bytes32[]: Inclusion proof - proof to show that the end state is the last state in the end history root
    bytes proof;
}

/// @notice Data parsed raw proof data
struct ProofData {
    /// @notice The first state being committed to by an edge
    bytes32 startState;
    /// @notice The last state being committed to by an edge
    bytes32 endState;
    /// @notice A proof that the end state is included in the edge
    bytes32[] inclusionProof;
}

/// @notice Stores all edges and their rival status
struct EdgeStore {
    /// @notice A mapping of edge id to edges. Edges are never deleted, only created, and potentially confirmed.
    mapping(bytes32 => ChallengeEdge) edges;
    /// @notice A mapping of mutualId to edge id. Rivals share the same mutual id, and here we
    ///         store the edge id of the second edge that was created with the same mutual id - the first rival
    ///         When only one edge exists for a specific mutual id then a special magic string hash is stored instead
    ///         of the first rival id, to signify that a single edge does exist with this mutual id
    mapping(bytes32 => bytes32) firstRivals;
    /// @notice A mapping of mutualId to the edge id of the confirmed rival with that mutualId
    /// @dev    Each group of rivals (edges sharing mutual id) can only have at most one confirmed edge
    mapping(bytes32 => bytes32) confirmedRivals;
}

/// @notice Input data to a one step proof
struct OneStepData {
    /// @notice The hash of the state that's being executed from
    bytes32 beforeHash;
    /// @notice Proof data to accompany the execution context
    bytes proof;
}

/// @notice Data about a recently added edge
struct EdgeAddedData {
    bytes32 edgeId;
    bytes32 mutualId;
    bytes32 originId;
    bytes32 claimId;
    uint256 length;
    uint8 level;
    bool hasRival;
    bool isLayerZero;
}

/// @notice Data about an assertion that is being claimed by an edge
/// @dev    This extra information that is needed in order to verify that a block edge can be created
struct AssertionReferenceData {
    /// @notice The id of the assertion - will be used in a sanity check
    bytes32 assertionHash;
    /// @notice The predecessor of the assertion
    bytes32 predecessorId;
    /// @notice Is the assertion pending
    bool isPending;
    /// @notice Does the assertion have a sibling
    bool hasSibling;
    /// @notice The execution state of the predecessor assertion
    ExecutionState startState;
    /// @notice The execution state of the assertion being claimed
    ExecutionState endState;
}

/// @title  Core functionality for the Edge Challenge Manager
/// @notice The edge manager library allows edges to be added and bisected, and keeps track of the amount
///         of time an edge remained unrivaled.
library EdgeChallengeManagerLib {
    using ChallengeEdgeLib for ChallengeEdge;
    using GlobalStateLib for GlobalState;

    /// @dev Magic string hash to represent that a edges with a given mutual id have no rivals
    bytes32 public constant UNRIVALED = keccak256(abi.encodePacked("UNRIVALED"));

    /// @notice Get an edge from the store
    /// @dev    Throws if the edge does not exist in the store
    /// @param store    The edge store to fetch an id from
    /// @param edgeId   The id of the edge to fetch
    function get(EdgeStore storage store, bytes32 edgeId) internal view returns (ChallengeEdge storage) {
        if (!store.edges[edgeId].exists()) {
            revert EdgeNotExists(edgeId);
        }
        return store.edges[edgeId];
    }

    /// @notice Gets an edge from the store without checking if it exists
    /// @dev    Useful where you already know the edge exists in the store - avoid a storage lookup
    /// @param store    The edge store to fetch an id from
    /// @param edgeId   The id of the edge to fetch
    function getNoCheck(EdgeStore storage store, bytes32 edgeId) internal view returns (ChallengeEdge storage) {
        return store.edges[edgeId];
    }

    /// @notice Adds a new edge to the store
    /// @dev    Updates first rival info for later use in calculating time unrivaled
    /// @param store    The store to add the edge to
    /// @param edge     The edge to add
    function add(EdgeStore storage store, ChallengeEdge memory edge) internal returns (EdgeAddedData memory) {
        bytes32 eId = edge.idMem();
        // add the edge if it doesnt exist already
        if (store.edges[eId].exists()) {
            revert EdgeAlreadyExists(eId);
        }
        store.edges[eId] = edge;

        // edges that are rivals share the same mutual id
        // we use records of whether a mutual id has ever been added to decide if
        // the new edge is a rival. This will later allow us to calculate time an edge
        // stayed unrivaled
        bytes32 mutualId = ChallengeEdgeLib.mutualIdComponent(
            edge.level, edge.originId, edge.startHeight, edge.startHistoryRoot, edge.endHeight
        );
        bytes32 firstRival = store.firstRivals[mutualId];

        // the first time we add a mutual id we store a magic string hash against it
        // We do this to distinguish from there being no edges
        // with this mutual. And to distinguish it from the first rival, where we
        // will use an actual edge id so that we can look up the created when time
        // of the first rival, and use it for calculating time unrivaled
        if (firstRival == 0) {
            store.firstRivals[mutualId] = UNRIVALED;
        } else if (firstRival == UNRIVALED) {
            store.firstRivals[mutualId] = eId;
        } else {
            // after we've stored the first rival we dont need to keep a record of any
            // other rival edges - they will all have a zero time unrivaled
        }

        return EdgeAddedData(
            eId,
            mutualId,
            edge.originId,
            edge.claimId,
            store.edges[eId].length(),
            edge.level,
            firstRival != 0,
            edge.claimId != 0
        );
    }

    /// @notice Conduct checks that are specific to the edge type.
    /// @dev    Since different edge types also require different proofs, we also include the specific
    ///         proof parsing logic and return the common parts for later use.
    /// @param store                The store containing current edges
    /// @param args                 The edge creation args
    /// @param ard                  Data about the assertion data is is also need to when creating a Block edge type
    ///                             The created edge must be shown to be consistent with the states in the assertion chain
    ///                             Empty for non block edge type edges
    /// @param oneStepProofEntry    The one step proof contract that defines how machine states are hashed
    /// @return                     Data parsed from the proof, or fetched from elsewhere. Also the origin id for the edge to be created.
    function layerZeroTypeSpecificChecks(
        EdgeStore storage store,
        CreateEdgeArgs calldata args,
        AssertionReferenceData memory ard,
        IOneStepProofEntry oneStepProofEntry,
        uint8 numBigStepLevel
    ) private view returns (ProofData memory, bytes32) {
        if (ChallengeEdgeLib.levelToType(args.level, numBigStepLevel) == EdgeType.Block) {
            // origin id is the assertion which is the root of challenge
            // all rivals and their children share the same origin id - it is a link to the information
            // they agree on
            bytes32 originId = ard.predecessorId;

            // Sanity check: The assertion reference data should be related to the claim
            // Of course the caller can provide whatever args they wish, so this is really just a helpful
            // check to avoid mistakes
            if (ard.assertionHash == 0) {
                revert AssertionHashEmpty();
            }
            if (ard.assertionHash != args.claimId) {
                revert AssertionHashMismatch(ard.assertionHash, args.claimId);
            }

            // if the assertion is already confirmed or rejected then it cant be referenced as a claim
            if (!ard.isPending) {
                revert AssertionNotPending();
            }

            // if the claim doesnt have a sibling then it is undisputed, there's no need
            // to open challenge edges for it
            if (!ard.hasSibling) {
                revert AssertionNoSibling();
            }

            // parse the inclusion proof for later use
            if (args.proof.length == 0) {
                revert EmptyEdgeSpecificProof();
            }
            (bytes32[] memory inclusionProof,,) =
                abi.decode(args.proof, (bytes32[], ExecutionStateData, ExecutionStateData));

            // check the start and end execution states exist, the block hash entry should be non zero
            if (ard.startState.machineStatus == MachineStatus.RUNNING) {
                revert EmptyStartMachineStatus();
            }
            if (ard.endState.machineStatus == MachineStatus.RUNNING) {
                revert EmptyEndMachineStatus();
            }

            // Create machine hashes out of the proven state
            bytes32 startStateHash = oneStepProofEntry.getMachineHash(ard.startState);
            bytes32 endStateHash = oneStepProofEntry.getMachineHash(ard.endState);

            return (ProofData(startStateHash, endStateHash, inclusionProof), originId);
        } else {
            // Claim must be length one. If it is unrivaled then its unrivaled time is ticking up, so there's
            // no need to create claims against it
            if (!hasLengthOneRival(store, args.claimId)) {
                revert ClaimEdgeNotLengthOneRival(args.claimId);
            }

            // hasLengthOneRival checks existance, so we can use getNoCheck
            ChallengeEdge storage claimEdge = getNoCheck(store, args.claimId);

            // origin id is the mutual id of the claim
            // all rivals and their children share the same origin id - it is a link to the information
            // they agree on
            bytes32 originId = claimEdge.mutualId();

            // once a claim is confirmed it's status can never become pending again, so there is no point
            // opening a challenge that references it
            if (claimEdge.status != EdgeStatus.Pending) {
                revert ClaimEdgeNotPending();
            }

            // the edge must be a level up from the claim
            if (args.level != nextEdgeLevel(claimEdge.level, numBigStepLevel)) {
                revert ClaimEdgeInvalidLevel(args.level, claimEdge.level);
            }

            // parse the proofs
            if (args.proof.length == 0) {
                revert EmptyEdgeSpecificProof();
            }
            (
                bytes32 startState,
                bytes32 endState,
                bytes32[] memory claimStartInclusionProof,
                bytes32[] memory claimEndInclusionProof,
                bytes32[] memory edgeInclusionProof
            ) = abi.decode(args.proof, (bytes32, bytes32, bytes32[], bytes32[], bytes32[]));

            // if the start and end states are consistent with the claim edge
            // this guarantees that the edge we're creating is a 'continuation' of the claim edge, it is
            // a commitment to the states that between start and end states of the claim
            MerkleTreeLib.verifyInclusionProof(
                claimEdge.startHistoryRoot, startState, claimEdge.startHeight, claimStartInclusionProof
            );

            // it's doubly important to check the end state since if the end state since the claim id is
            // not part of the edge id, so we need to ensure that it's not possible to create two edges of the
            // same id, but with different claim id. Ensuring that the end state is linked to the claim,
            // and later ensuring that the end state is part of the history commitment of the new edge ensures
            // that the end history root of the new edge will be different for different claim ids, and therefore
            // the edge ids will be different
            MerkleTreeLib.verifyInclusionProof(
                claimEdge.endHistoryRoot, endState, claimEdge.endHeight, claimEndInclusionProof
            );

            return (ProofData(startState, endState, edgeInclusionProof), originId);
        }
    }

    /// @notice Check that a uint is a power of 2
    function isPowerOfTwo(uint256 x) internal pure returns (bool) {
        // zero is not a power of 2
        if (x == 0) {
            return false;
        }

        // if x is a power of 2, then this will be 0111111
        uint256 y = x - 1;

        // if x is a power of 2 then y will share no bits with x
        return ((x & y) == 0);
    }

    /// @notice Common checks that apply to all layer zero edges
    /// @param proofData            Data extracted from supplied proof
    /// @param args                 The edge creation args
    /// @param expectedEndHeight    Edges have a deterministic end height dependent on their level
    function layerZeroCommonChecks(ProofData memory proofData, CreateEdgeArgs calldata args, uint256 expectedEndHeight)
        private
        pure
        returns (bytes32)
    {
        // since zero layer edges have a start height of zero, we know that they are a size
        // one tree containing only the start state. We can then compute the history root directly
        bytes32 startHistoryRoot = MerkleTreeLib.root(MerkleTreeLib.appendLeaf(new bytes32[](0), proofData.startState));

        // all end heights are expected to be a power of 2, the specific power is defined by the
        // edge challenge manager itself
        if (!isPowerOfTwo(expectedEndHeight)) {
            revert NotPowerOfTwo(expectedEndHeight);
        }

        // It isnt strictly necessary to pass in the end height, we know what it
        // should be so we could just use the end height that we get from getLayerZeroEndHeight
        // However it's a nice sanity check for the calling code to check that their local edge
        // will have the same height as the one created here
        if (args.endHeight != expectedEndHeight) {
            revert InvalidEndHeight(args.endHeight, expectedEndHeight);
        }

        // the end state is checked/determined as part of the specific edge level
        // We then ensure that that same end state is part of the end history root we're creating
        // This ensures continuity of states between levels - the state is present in both this
        // level and the one below
        MerkleTreeLib.verifyInclusionProof(
            args.endHistoryRoot, proofData.endState, args.endHeight, proofData.inclusionProof
        );

        // start root must always be a prefix of end root, we ensure that
        // this new edge adheres to this. Future bisections will ensure that this
        // property is conserved
        if (args.prefixProof.length == 0) {
            revert EmptyPrefixProof();
        }
        (bytes32[] memory preExpansion, bytes32[] memory preProof) =
            abi.decode(args.prefixProof, (bytes32[], bytes32[]));
        MerkleTreeLib.verifyPrefixProof(
            startHistoryRoot, 1, args.endHistoryRoot, args.endHeight + 1, preExpansion, preProof
        );

        return (startHistoryRoot);
    }

    /// @notice Creates a new layer zero edges from edge creation args
    function toLayerZeroEdge(bytes32 originId, bytes32 startHistoryRoot, CreateEdgeArgs calldata args)
        private
        view
        returns (ChallengeEdge memory)
    {
        return ChallengeEdgeLib.newLayerZeroEdge(
            originId, startHistoryRoot, 0, args.endHistoryRoot, args.endHeight, args.claimId, msg.sender, args.level
        );
    }

    /// @notice Performs necessary checks and creates a new layer zero edge
    /// @param store                The store containing existing edges
    /// @param args                 Edge data
    /// @param ard                  If the edge being added is of Block type then additional assertion data is required
    ///                             to check if the edge can be added. Empty if edge is not of type Block.
    ///                             The supplied assertion data must be related to the assertion that is being claimed
    ///                             by the supplied edge args
    /// @param oneStepProofEntry    The one step proof contract that defines how machine states are hashed
    /// @param expectedEndHeight    The expected end height of an edge. Layer zero block edges have predefined heights.
    /// @param numBigStepLevel      The number of big step levels in this challenge
    function createLayerZeroEdge(
        EdgeStore storage store,
        CreateEdgeArgs calldata args,
        AssertionReferenceData memory ard,
        IOneStepProofEntry oneStepProofEntry,
        uint256 expectedEndHeight,
        uint8 numBigStepLevel
    ) internal returns (EdgeAddedData memory) {
        // each edge type requires some specific checks
        (ProofData memory proofData, bytes32 originId) =
            layerZeroTypeSpecificChecks(store, args, ard, oneStepProofEntry, numBigStepLevel);
        // all edge types share some common checks
        (bytes32 startHistoryRoot) = layerZeroCommonChecks(proofData, args, expectedEndHeight);
        // we only wrap the struct creation in a function as doing so with exceeds the stack limit
        ChallengeEdge memory ce = toLayerZeroEdge(originId, startHistoryRoot, args);
        return add(store, ce);
    }

    /// @notice From any given edge, get the id of the previous assertion
    /// @param edgeId           The edge to get the prev assertion hash
    function getPrevAssertionHash(EdgeStore storage store, bytes32 edgeId) internal view returns (bytes32) {
        ChallengeEdge storage edge = get(store, edgeId);
        while (edge.level > 0) {
            // the origin id gives us a link to the lower level
            // we know a first rival must exist, since otherwise we would not have had a one step fork
            // and we wouldnt be able to go to the next level
            // we can use the first rival to get an edge id, and from there get the next origin id
            bytes32 lowerLevelId = store.firstRivals[edge.originId];
            edge = get(store, lowerLevelId);
        }

        // For Block type edges the origin id is the assertion hash of claim prev
        return edge.originId;
    }

    /// @notice Does this edge currently have one or more rivals
    ///         Rival edges share the same startHeight, startHistoryCommitment and the same endHeight,
    ///         but they have a different endHistoryRoot. Rival edges have the same mutualId
    /// @param store    The edge store containing the edge
    /// @param edgeId   The edge if to test if it is unrivaled
    function hasRival(EdgeStore storage store, bytes32 edgeId) internal view returns (bool) {
        if (!store.edges[edgeId].exists()) {
            revert EdgeNotExists(edgeId);
        }

        // rivals have the same mutual id
        bytes32 mutualId = store.edges[edgeId].mutualId();
        bytes32 firstRival = store.firstRivals[mutualId];
        // Sanity check: it should never be possible to create an edge without having an entry in firstRivals
        if (firstRival == 0) {
            revert EmptyFirstRival();
        }

        // can only have no rival if the firstRival is the UNRIVALED magic hash
        return firstRival != UNRIVALED;
    }

    /// @notice Is the edge a single step in length, and does it have at least one rival.
    /// @param store    The edge store containing the edge
    /// @param edgeId   The edge id to test for single step and rivaled
    function hasLengthOneRival(EdgeStore storage store, bytes32 edgeId) internal view returns (bool) {
        // must be length 1 and have rivals - all rivals have the same length
        return (hasRival(store, edgeId) && store.edges[edgeId].length() == 1);
    }

    function timeUnrivaledTotal(EdgeStore storage store, bytes32 edgeId) internal view returns (uint256) {
        uint256 totalTimeUnrivaled = timeUnrivaled(store, edgeId);
        if (store.edges[edgeId].lowerChildId != bytes32(0)) {
            uint256 lowerTimer = store.edges[store.edges[edgeId].lowerChildId].totalTimeUnrivaledCache;
            uint256 upperTimer = store.edges[store.edges[edgeId].upperChildId].totalTimeUnrivaledCache;
            totalTimeUnrivaled += lowerTimer < upperTimer ? lowerTimer : upperTimer;
        }
        return totalTimeUnrivaled;
    }

    function updateTimerCache(EdgeStore storage store, bytes32 edgeId, uint256 newValue) internal returns (bool) {
        uint256 currentAccuTimer = store.edges[edgeId].totalTimeUnrivaledCache;
<<<<<<< HEAD
        if (newValue > currentAccuTimer) { // only update when increased
            store.edges[edgeId].totalTimeUnrivaledCache = newValue > type(uint64).max ? type(uint64).max : uint64(newValue);
=======
        newValue = newValue > type(uint64).max ? type(uint64).max : newValue;
        // only update when increased
        if (newValue > currentAccuTimer) {
            store.edges[edgeId].totalTimeUnrivaledCache = uint64(newValue);
>>>>>>> d6bcb94a
            return true;
        }
        return false;
    }

    function updateTimerCacheByChildren(EdgeStore storage store, bytes32 edgeId) internal {
        updateTimerCache(store, edgeId, timeUnrivaledTotal(store, edgeId));
    }

<<<<<<< HEAD
    function updateTimerCacheByClaim(EdgeStore storage store, bytes32 edgeId, bytes32 claimingEdgeId, uint8 numBigStepLevel) internal {
=======
    function updateTimerCacheByClaim(
        EdgeStore storage store,
        bytes32 edgeId,
        bytes32 claimingEdgeId,
        uint8 numBigStepLevel
    ) internal {
>>>>>>> d6bcb94a
        // calculate the time unrivaled without inheritance
        uint256 totalTimeUnrivaled = timeUnrivaled(store, edgeId);
        checkClaimIdLink(store, edgeId, claimingEdgeId, numBigStepLevel);
        totalTimeUnrivaled += store.edges[claimingEdgeId].totalTimeUnrivaledCache;
        updateTimerCache(store, edgeId, totalTimeUnrivaled);
    }

    /// @notice The amount of time (in blocks) this edge has spent without rivals
    ///         This value is increasing whilst an edge is unrivaled, once a rival is created
    ///         it is fixed. If an edge has rivals from the moment it is created then it will have
    ///         a zero time unrivaled
    function timeUnrivaled(EdgeStore storage store, bytes32 edgeId) internal view returns (uint256) {
        if (!store.edges[edgeId].exists()) {
            revert EdgeNotExists(edgeId);
        }

        bytes32 mutualId = store.edges[edgeId].mutualId();
        bytes32 firstRival = store.firstRivals[mutualId];
        // Sanity check: it's not possible to have a 0 first rival for an edge that exists
        if (firstRival == 0) {
            revert EmptyFirstRival();
        }

        // this edge has no rivals, the time is still going up
        // we give the current amount of time unrivaled
        if (firstRival == UNRIVALED) {
            return block.number - store.edges[edgeId].createdAtBlock;
        } else {
            // Sanity check: it's not possible an edge does not exist for a first rival record
            if (!store.edges[firstRival].exists()) {
                revert EdgeNotExists(firstRival);
            }

            // rivals exist for this edge
            uint256 firstRivalCreatedAtBlock = store.edges[firstRival].createdAtBlock;
            uint256 edgeCreatedAtBlock = store.edges[edgeId].createdAtBlock;
            if (firstRivalCreatedAtBlock > edgeCreatedAtBlock) {
                // if this edge was created before the first rival then we return the difference
                // in createdAtBlock number
                return firstRivalCreatedAtBlock - edgeCreatedAtBlock;
            } else {
                // if this was created at the same time as, or after the the first rival
                // then we return 0
                return 0;
            }
        }
    }

    /// @notice Given a start and an endpoint determine the bisection height
    /// @dev    Returns the highest power of 2 in the differing lower bits of start and end
    function mandatoryBisectionHeight(uint256 start, uint256 end) internal pure returns (uint256) {
        if (end - start < 2) {
            revert HeightDiffLtTwo(start, end);
        }
        if (end - start == 2) {
            return start + 1;
        }

        uint256 diff = (end - 1) ^ start;
        uint256 mostSignificantSharedBit = UintUtilsLib.mostSignificantBit(diff);
        uint256 mask = type(uint256).max << mostSignificantSharedBit;
        return ((end - 1) & mask);
    }

    /// @notice Bisect and edge. This creates two child edges:
    ///         lowerChild: has the same start root and height as this edge, but a different end root and height
    ///         upperChild: has the same end root and height as this edge, but a different start root and height
    ///         The lower child end root and height are equal to the upper child start root and height. This height
    ///         is the mandatoryBisectionHeight.
    ///         The lower child may already exist, however it's not possible for the upper child to exist as that would
    ///         mean that the edge has already been bisected
    /// @param store                The edge store containing the edge to bisect
    /// @param edgeId               Edge to bisect
    /// @param bisectionHistoryRoot The new history root to be used in the lower and upper children
    /// @param prefixProof          A proof to show that the bisectionHistoryRoot commits to a prefix of the current endHistoryRoot
    /// @return lowerChildId        The id of the newly created lower child edge
    /// @return lowerChildAdded     Data about the lower child edge, empty if the lower child already existed
    /// @return upperChildAdded     Data about the upper child edge, never empty
    function bisectEdge(EdgeStore storage store, bytes32 edgeId, bytes32 bisectionHistoryRoot, bytes memory prefixProof)
        internal
        returns (bytes32, EdgeAddedData memory, EdgeAddedData memory)
    {
        if (store.edges[edgeId].status != EdgeStatus.Pending) {
            revert EdgeNotPending(edgeId, store.edges[edgeId].status);
        }
        if (!hasRival(store, edgeId)) {
            revert EdgeUnrivaled(edgeId);
        }

        // cannot bisect an edge twice
        // has rival above checks the edge - so no need to check again
        ChallengeEdge memory ce = getNoCheck(store, edgeId);

        // bisections occur at deterministic heights, this ensures that
        // rival edges bisect at the same height, and create the same child if they agree
        uint256 middleHeight = mandatoryBisectionHeight(ce.startHeight, ce.endHeight);
        {
            (bytes32[] memory preExpansion, bytes32[] memory proof) = abi.decode(prefixProof, (bytes32[], bytes32[]));
            MerkleTreeLib.verifyPrefixProof(
                bisectionHistoryRoot, middleHeight + 1, ce.endHistoryRoot, ce.endHeight + 1, preExpansion, proof
            );
        }

        bytes32 lowerChildId;
        EdgeAddedData memory lowerChildAdded;
        {
            // midpoint proof it valid, create and store the children
            ChallengeEdge memory lowerChild = ChallengeEdgeLib.newChildEdge(
                ce.originId, ce.startHistoryRoot, ce.startHeight, bisectionHistoryRoot, middleHeight, ce.level
            );
            lowerChildId = lowerChild.idMem();
            // it's possible that the store already has the lower child if it was created by a rival
            // (aka a merge move)
            if (!store.edges[lowerChildId].exists()) {
                lowerChildAdded = add(store, lowerChild);
            }
        }

        EdgeAddedData memory upperChildAdded;
        {
            ChallengeEdge memory upperChild = ChallengeEdgeLib.newChildEdge(
                ce.originId, bisectionHistoryRoot, middleHeight, ce.endHistoryRoot, ce.endHeight, ce.level
            );

            // add checks existence and throws if the id already exists
            upperChildAdded = add(store, upperChild);
        }

        store.edges[edgeId].setChildren(lowerChildId, upperChildAdded.edgeId);

        return (lowerChildId, lowerChildAdded, upperChildAdded);
    }

    /// @notice Store that an edge has been confirmed. Recorded against the mutual id
    ///         so that rivals can look up rival confirmed edges
    /// @dev    Checks that a rival edge has not already been confirmed
    function setConfirmedRival(EdgeStore storage store, bytes32 edgeId) internal {
        bytes32 mutualId = store.edges[edgeId].mutualId();
        bytes32 confirmedRivalId = store.confirmedRivals[mutualId];
        if (confirmedRivalId != bytes32(0)) {
            revert RivalEdgeConfirmed(edgeId, confirmedRivalId);
        }
        store.confirmedRivals[mutualId] = edgeId;
    }

    /// @notice Returns the sub edge level of the provided edge level
    /// @param level            The edge level to fetch the next of
    /// @param numBigStepLevel  The number of big step levels in this challenge
    function nextEdgeLevel(uint8 level, uint8 numBigStepLevel) internal pure returns (uint8) {
        uint8 nextLevel = level + 1;

        // levelToType throws an error when level is not a valid type
        ChallengeEdgeLib.levelToType(nextLevel, numBigStepLevel);

        return nextLevel;
    }

    /// @notice Check that the originId of a claiming edge matched the mutualId() of a supplied edge
    /// @dev    Does some additional sanity checks to ensure that the claim id link is valid
    /// @param store            The store containing all edges and rivals
    /// @param edgeId           The edge being claimed
    /// @param claimingEdgeId   The edge with a claim id equal to edge id
    /// @param numBigStepLevel  The number of big step levels in this challenge
    function checkClaimIdLink(EdgeStore storage store, bytes32 edgeId, bytes32 claimingEdgeId, uint8 numBigStepLevel)
        private
        view
    {
        // we do some extra checks that edge being claimed is eligible to be claimed by the claiming edge
        // these shouldn't be necessary since it should be impossible to add layer zero edges that do not
        // satisfy the checks below, but we conduct these checks anyway for double safety

        // the origin id of an edge should be the mutual id of the edge in the level below
        if (store.edges[edgeId].mutualId() != store.edges[claimingEdgeId].originId) {
            revert OriginIdMutualIdMismatch(store.edges[edgeId].mutualId(), store.edges[claimingEdgeId].originId);
        }
        // the claiming edge must be exactly one level below
        if (nextEdgeLevel(store.edges[edgeId].level, numBigStepLevel) != store.edges[claimingEdgeId].level) {
            revert EdgeLevelInvalid(
                edgeId,
                claimingEdgeId,
                nextEdgeLevel(store.edges[edgeId].level, numBigStepLevel),
                store.edges[claimingEdgeId].level
            );
        }
    }

    /// @notice An edge can be confirmed if the total amount of time (in blocks) it and a single chain of its direct ancestors
    ///         has spent unrivaled is greater than the challenge period.
    /// @dev    Edges inherit time from their parents, so the sum of unrivaled timer is compared against the threshold.
    ///         Given that an edge cannot become unrivaled after becoming rivaled, once the threshold is passed
    ///         it will always remain passed. The direct ancestors of an edge are linked by parent-child links for edges
    ///         of the same level, and claimId-edgeId links for zero layer edges that claim an edge in the level below.
    /// @param store                            The edge store containing all edges and rival data
    /// @param edgeId                           The id of the edge to confirm
    /// @param claimedAssertionUnrivaledBlocks  The number of blocks that the assertion ultimately being claimed by this edge spent unrivaled
    /// @param confirmationThresholdBlock       The number of blocks that the total unrivaled time of an ancestor chain needs to exceed in
    ///                                         order to be confirmed
    function confirmEdgeByTime(
        EdgeStore storage store,
        bytes32 edgeId,
<<<<<<< HEAD
        bytes32[] memory,
        uint64 claimedAssertionUnrivaledBlocks,
        uint64 confirmationThresholdBlock,
        uint8 // unused
=======
        uint64 claimedAssertionUnrivaledBlocks,
        uint64 confirmationThresholdBlock
>>>>>>> d6bcb94a
    ) internal returns (uint256) {
        if (!store.edges[edgeId].exists()) {
            revert EdgeNotExists(edgeId);
        }

        uint256 totalTimeUnrivaled = timeUnrivaledTotal(store, edgeId);

        // since sibling assertions have the same predecessor, they can be viewed as
        // rival edges. Adding the assertion unrivaled time allows us to start the confirmation
        // timer from the moment the first assertion is made, rather than having to wait until the
        // second assertion is made.
        totalTimeUnrivaled += claimedAssertionUnrivaledBlocks;

        if (totalTimeUnrivaled < confirmationThresholdBlock) {
            revert InsufficientConfirmationBlocks(totalTimeUnrivaled, confirmationThresholdBlock);
        }

        // also checks that no other rival has been confirmed
        setConfirmedRival(store, edgeId);

        // we also check the edge is pending in setConfirmed()
        store.edges[edgeId].setConfirmed();

        return totalTimeUnrivaled;
    }

    /// @notice Confirm an edge by executing a one step proof
    /// @dev    One step proofs can only be executed against edges that have length one and of type SmallStep
    /// @param store                        The edge store containing all edges and rival data
    /// @param edgeId                       The id of the edge to confirm
    /// @param oneStepProofEntry            The one step proof contract
    /// @param oneStepData                  Input data to the one step proof
    /// @param execCtx                      The execution context to be supplied to the one step proof entry
    /// @param beforeHistoryInclusionProof  Proof that the state which is the start of the edge is committed to by the startHistoryRoot
    /// @param afterHistoryInclusionProof   Proof that the state which is the end of the edge is committed to by the endHistoryRoot
    /// @param numBigStepLevel              The number of big step levels in this challenge
    /// @param bigStepHeight                The height of the zero layer levels of big step type
    /// @param smallStepHeight              The height of the zero layer levels of big step type
    function confirmEdgeByOneStepProof(
        EdgeStore storage store,
        bytes32 edgeId,
        IOneStepProofEntry oneStepProofEntry,
        OneStepData calldata oneStepData,
        ExecutionContext memory execCtx,
        bytes32[] calldata beforeHistoryInclusionProof,
        bytes32[] calldata afterHistoryInclusionProof,
        uint8 numBigStepLevel,
        uint256 bigStepHeight,
        uint256 smallStepHeight
    ) internal {
        if (!store.edges[edgeId].exists()) {
            revert EdgeNotExists(edgeId);
        }

        // edge must of type SmallStep
        if (ChallengeEdgeLib.levelToType(store.edges[edgeId].level, numBigStepLevel) != EdgeType.SmallStep) {
            revert EdgeTypeNotSmallStep(store.edges[edgeId].level);
        }

        // edge must be length one to execute one step proofs against
        if (store.edges[edgeId].length() != 1) {
            revert EdgeNotLengthOne(store.edges[edgeId].length());
        }

        // Get the machine step that corresponds to the start height of this edge
        // To do this we sum the machine steps of the edges in each of the preceeding levels.
        // We do not include the block height, since each step at the block level is a new block
        // and new blocks reset the machine step to 0.
        uint256 machineStep = store.edges[edgeId].startHeight;
        {
            bytes32 cursor = edgeId;
            uint256 stepSize = smallStepHeight;
            while (store.edges[cursor].level > 1) {
                bytes32 nextEdgeId = store.edges[cursor].originId;
                // We can traverse to previous levels using the origin id
                cursor = store.firstRivals[nextEdgeId];
                // sum the stepSize * offset from 0 at this level
                machineStep += stepSize * store.edges[cursor].startHeight;
                // the step size at each level is the product of the heights at all succeeding levels
                stepSize *= bigStepHeight;
            }
        }

        // the state in the onestep data must be committed to by the startHistoryRoot
        MerkleTreeLib.verifyInclusionProof(
            store.edges[edgeId].startHistoryRoot, oneStepData.beforeHash, machineStep, beforeHistoryInclusionProof
        );

        // execute the single step to produce the after state
        bytes32 afterHash =
            oneStepProofEntry.proveOneStep(execCtx, machineStep, oneStepData.beforeHash, oneStepData.proof);

        // check that the after state was indeed committed to by the endHistoryRoot
        MerkleTreeLib.verifyInclusionProof(
            store.edges[edgeId].endHistoryRoot, afterHash, machineStep + 1, afterHistoryInclusionProof
        );

        // also checks that no other rival has been confirmed
        setConfirmedRival(store, edgeId);

        // we also check the edge is pending in setConfirmed()
        store.edges[edgeId].setConfirmed();
        store.edges[edgeId].totalTimeUnrivaledCache = type(uint64).max;
    }
}<|MERGE_RESOLUTION|>--- conflicted
+++ resolved
@@ -481,15 +481,10 @@
 
     function updateTimerCache(EdgeStore storage store, bytes32 edgeId, uint256 newValue) internal returns (bool) {
         uint256 currentAccuTimer = store.edges[edgeId].totalTimeUnrivaledCache;
-<<<<<<< HEAD
-        if (newValue > currentAccuTimer) { // only update when increased
-            store.edges[edgeId].totalTimeUnrivaledCache = newValue > type(uint64).max ? type(uint64).max : uint64(newValue);
-=======
         newValue = newValue > type(uint64).max ? type(uint64).max : newValue;
         // only update when increased
         if (newValue > currentAccuTimer) {
             store.edges[edgeId].totalTimeUnrivaledCache = uint64(newValue);
->>>>>>> d6bcb94a
             return true;
         }
         return false;
@@ -499,16 +494,12 @@
         updateTimerCache(store, edgeId, timeUnrivaledTotal(store, edgeId));
     }
 
-<<<<<<< HEAD
-    function updateTimerCacheByClaim(EdgeStore storage store, bytes32 edgeId, bytes32 claimingEdgeId, uint8 numBigStepLevel) internal {
-=======
     function updateTimerCacheByClaim(
         EdgeStore storage store,
         bytes32 edgeId,
         bytes32 claimingEdgeId,
         uint8 numBigStepLevel
     ) internal {
->>>>>>> d6bcb94a
         // calculate the time unrivaled without inheritance
         uint256 totalTimeUnrivaled = timeUnrivaled(store, edgeId);
         checkClaimIdLink(store, edgeId, claimingEdgeId, numBigStepLevel);
@@ -709,15 +700,8 @@
     function confirmEdgeByTime(
         EdgeStore storage store,
         bytes32 edgeId,
-<<<<<<< HEAD
-        bytes32[] memory,
-        uint64 claimedAssertionUnrivaledBlocks,
-        uint64 confirmationThresholdBlock,
-        uint8 // unused
-=======
         uint64 claimedAssertionUnrivaledBlocks,
         uint64 confirmationThresholdBlock
->>>>>>> d6bcb94a
     ) internal returns (uint256) {
         if (!store.edges[edgeId].exists()) {
             revert EdgeNotExists(edgeId);
