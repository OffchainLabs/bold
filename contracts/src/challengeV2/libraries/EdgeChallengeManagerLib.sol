// SPDX-License-Identifier: UNLICENSED
pragma solidity ^0.8.17;

import "./UintUtilsLib.sol";
import "./MerkleTreeLib.sol";
import "./ChallengeEdgeLib.sol";
import "../../osp/IOneStepProofEntry.sol";
import "../../libraries/Constants.sol";
import "../../rollup/RollupLib.sol";

/// @notice Data for creating a layer zero edge
struct CreateEdgeArgs {
    /// @notice The type of edge to be created
    EdgeType edgeType;
    /// @notice The end history root of the edge to be created
    bytes32 endHistoryRoot;
    /// @notice The end height of the edge to be created.
    /// @dev    End height is deterministic for different edge types but supplying it here gives the
    ///         caller a bit of extra security that they are supplying data for the correct type of edge
    uint256 endHeight;
    /// @notice The edge, or assertion, that is being claimed correct by the newly created edge.
    bytes32 claimId;
}

/// @notice Data parsed raw proof data
struct ProofData {
    /// @notice The first state being committed to by an edge
    bytes32 startState;
    /// @notice The last state being committed to by an edge
    bytes32 endState;
    /// @notice A proof that the end state is included in the egde
    bytes32[] inclusionProof;
}

/// @notice Stores all edges and their rival status
struct EdgeStore {
    /// @dev A mapping of edge id to edges. Edges are never deleted, only created, and potentially confirmed.
    mapping(bytes32 => ChallengeEdge) edges;
    /// @dev A mapping of mutualId to edge id. Rivals share the same mutual id, and here we
    ///      store the edge id of the second edge that was created with the same mutual id - the first rival
    ///      When only one edge exists for a specific mutual id then a special magic string hash is stored instead
    ///      of the first rival id, to signify that a single edge does exist with this mutual id
    mapping(bytes32 => bytes32) firstRivals;
}

/// @notice Input data to a one step proof
struct OneStepData {
    uint256 inboxMsgCountSeen;
    /// @notice Used to prove the inbox message count seen
    bytes inboxMsgCountSeenProof;
    bytes32 wasmModuleRoot;
    /// @notice Used to prove wasm module root
    bytes wasmModuleRootProof;
    /// @notice The hash of the state that's being executed from
    bytes32 beforeHash;
    /// @notice Proof data to accompany the execution context
    bytes proof;
}

/// @notice Data about a recently added edge
struct EdgeAddedData {
    bytes32 edgeId;
    bytes32 mutualId;
    bytes32 originId;
    bytes32 claimId;
    uint256 length;
    EdgeType eType;
    bool hasRival;
    bool isLayerZero;
}

/// @notice Data about an assertion that is being claimed by an edge
/// @dev    This extra information that is needed in order to verify that a block edge can be created
struct AssertionReferenceData {
    /// @notice The id of the assertion - will be used in a sanity check
    bytes32 assertionId;
    /// @notice The predecessor of the assertion
    bytes32 predecessorId;
    /// @notice Is the assertion pending
    bool isPending;
    /// @notice Does the assertion have a sibling
    bool hasSibling;
    /// @notice The state hash of the predecessor assertion
    bytes32 startState;
    /// @notice The state hash of the assertion being claimed
    bytes32 endState;
}

/// @title  Core functionality for the Edge Challenge Manager
/// @notice The edge manager library allows edges to be added and bisected, and keeps track of the amount
///         of time an edge remained unrivaled.
library EdgeChallengeManagerLib {
    using ChallengeEdgeLib for ChallengeEdge;

    /// @dev Magic string hash to represent that a edges with a given mutual id have no rivals
    bytes32 constant UNRIVALED = keccak256(abi.encodePacked("UNRIVALED"));

    /// @notice Get an edge from the store
    /// @dev    Throws if the edge does not exist in the store
    /// @param store    The edge store to fetch an id from
    /// @param edgeId   The id of the edge to fetch
    function get(EdgeStore storage store, bytes32 edgeId) internal view returns (ChallengeEdge storage) {
        require(store.edges[edgeId].exists(), "Edge does not exist");
        return store.edges[edgeId];
    }

    /// @notice Adds a new edge to the store
    /// @dev    Updates first rival info for later use in calculating time unrivaled
    /// @param store    The store to add the edge to
    /// @param edge     The edge to add
    function add(EdgeStore storage store, ChallengeEdge memory edge) internal returns (EdgeAddedData memory) {
        bytes32 eId = edge.idMem();
        // add the edge if it doesnt exist already
        require(!store.edges[eId].exists(), "Edge already exists");
        store.edges[eId] = edge;

        // edges that are rivals share the same mutual id
        // we use records of whether a mutual id has ever been added to decide if
        // the new edge is a rival. This will later allow us to calculate time an edge
        // stayed unrivaled
        bytes32 mutualId = ChallengeEdgeLib.mutualIdComponent(
            edge.eType, edge.originId, edge.startHeight, edge.startHistoryRoot, edge.endHeight
        );
        bytes32 firstRival = store.firstRivals[mutualId];

        // the first time we add a mutual id we store a magic string hash against it
        // We do this to distinguish from there being no edges
        // with this mutual. And to distinguish it from the first rival, where we
        // will use an actual edge id so that we can look up the created when time
        // of the first rival, and use it for calculating time unrivaled
        if (firstRival == 0) {
            store.firstRivals[mutualId] = UNRIVALED;
        } else if (firstRival == UNRIVALED) {
            store.firstRivals[mutualId] = eId;
        } else {
            // after we've stored the first rival we dont need to keep a record of any
            // other rival edges - they will all have a zero time unrivaled
        }

        return EdgeAddedData(
            eId,
            mutualId,
            edge.originId,
            edge.claimId,
            store.edges[eId].length(),
            edge.eType,
            firstRival != 0,
            edge.claimId != 0
        );
    }

    /// @notice Conduct checks that are specific to the edge type.
    /// @dev    Since different edge types also require different proofs, we also include the specific
    ///         proof parsing logic and return the common parts for later use.
    /// @param store            The store containing existing edges
    /// @param args             The edge creation args
    /// @param ard              If the edge being added is of Block type then additional assertion data is
    ///                         needed to check whether the edge can be added. Empty if edge is not of type block.
    /// @param proof            Additional proof data to be parsed and used
    /// @return                 Data parsed from the proof, or fetched from elsewhere. Also the origin id for the to be created.
    function layerZeroTypeSpecifcChecks(
        EdgeStore storage store,
        CreateEdgeArgs memory args,
        AssertionReferenceData memory ard,
        IOneStepProofEntry oneStepProofEntry,
        bytes memory proof
    ) private view returns (ProofData memory, bytes32) {
        if (args.edgeType == EdgeType.Block) {
            // origin id is the assertion which is the root of challenge
            // all rivals and their children share the same origin id - it is a link to the information
            // they agree on
            bytes32 originId = ard.predecessorId;

            // Sanity check: The assertion reference data should be related to the claim
            // Of course the caller can provide whatever args they wish, so this is really just a helpful
            // check to avoid mistakes
            require(ard.assertionId != 0, "Empty assertion id");
            require(ard.assertionId == args.claimId, "Mismatched claim id");

            // if the assertion is already confirmed or rejected then it cant be referenced as a claim
            require(ard.isPending, "Claim assertion is not pending");

            // if the claim doesnt have a sibling then it is undisputed, there's no need
            // to open challenge edges for it
            require(ard.hasSibling, "Assertion is not in a fork");

            // parse the inclusion proof for later use
            require(proof.length > 0, "Block edge specific proof is empty");
            (
                bytes32[] memory inclusionProof,
                ExecutionState memory startState,
                uint256 prevInboxMaxCount,
                ExecutionState memory endState,
                uint256 afterInboxMaxCount
            ) = abi.decode(proof, (bytes32[], ExecutionState, uint256, ExecutionState, uint256));

            require(ard.startState == RollupLib.stateHashMem(startState, prevInboxMaxCount), "Incorrect assertion start state");
            require(ard.endState == RollupLib.stateHashMem(endState, afterInboxMaxCount), "Incorrect assertion end state");

<<<<<<< HEAD
            bytes32 startState = ard.startState;
            require(startState != 0, "Empty start state");
            
            bytes32 endState = ard.endState;
            require(endState != 0, "Empty end state");

            return (ProofData(startState, endState, inclusionProof), originId);
=======
            // Create machine hashes out of the proven state
            bytes32 startStateHash = oneStepProofEntry.getMachineHash(startState);
            bytes32 endStateHash = oneStepProofEntry.getMachineHash(endState);

            return (ProofData(startStateHash, endStateHash, inclusionProof), originId);
>>>>>>> be7b5ce9
        } else {
            ChallengeEdge storage claimEdge = get(store, args.claimId);

            // origin id is the mutual id of the claim
            // all rivals and their children share the same origin id - it is a link to the information
            // they agree on
            bytes32 originId = claimEdge.mutualId();

            // once a claim is confirmed it's status can never become pending again, so there is no point
            // opening a challenge that references it
            require(claimEdge.status == EdgeStatus.Pending, "Claim is not pending");

            // Claim must be length one. If it is unrivaled then its unrivaled time is ticking up, so there's
            // no need to create claims against it
            require(hasLengthOneRival(store, args.claimId), "Claim does not have length 1 rival");

            // the edge must be a level down from the claim
            require(args.edgeType == EdgeChallengeManagerLib.nextEdgeType(claimEdge.eType), "Invalid claim edge type");

            // parse the proofs
            require(proof.length > 0, "Edge type specific proof is empty");
            (
                bytes32 startState,
                bytes32 endState,
                bytes32[] memory claimStartInclusionProof,
                bytes32[] memory claimEndInclusionProof,
                bytes32[] memory edgeInclusionProof
            ) = abi.decode(proof, (bytes32, bytes32, bytes32[], bytes32[], bytes32[]));

            // if the start and end states are consistent with the claim edge
            // this guarantees that the edge we're creating is a 'continuation' of the claim edge, it is
            // a commitment to the states that between start and end states of the claim
            MerkleTreeLib.verifyInclusionProof(
                claimEdge.startHistoryRoot, startState, claimEdge.startHeight, claimStartInclusionProof
            );

            // it's doubly important to check the end state since if the end state since the claim id is
            // not part of the edge id, so we need to ensure that it's not possible to create two edges of the
            // same id, but with different claim id. Ensuring that the end state is linked to the claim,
            // and later ensuring that the end state is part of the history commitment of the new edge ensures
            // that the end history root of the new edge will be different for different claim ids, and therefore
            // the edge ids will be different
            MerkleTreeLib.verifyInclusionProof(
                claimEdge.endHistoryRoot, endState, claimEdge.endHeight, claimEndInclusionProof
            );

            return (ProofData(startState, endState, edgeInclusionProof), originId);
        }
    }

    /// @notice Check that a uint is a power of 2
    function isPowerOfTwo(uint256 x) internal pure returns (bool) {
        // zero is not a power of 2
        if (x == 0) {
            return false;
        }

        // if x is a power of 2, then this will be 0111111
        uint256 y = x - 1;

        // if x is a power of 2 then y will share no bits with y
        return ((x & y) == 0);
    }

    /// @notice Common checks that apply to all layer zero edges
    /// @param proofData            Data extracted from supplied proof
    /// @param args                 The edge creation args
    /// @param expectedEndHeight    Edges have a deterministic end height dependent on their type
    /// @param prefixProof          A proof that the start history root commits to a prefix of the states committed
    ///                             to by the end history root
    function layerZeroCommonChecks(
        ProofData memory proofData,
        CreateEdgeArgs memory args,
        uint256 expectedEndHeight,
        bytes memory prefixProof
    ) private pure returns (bytes32) {
        // since zero layer edges have a start height of zero, we know that they are a size
        // one tree containing only the start state. We can then compute the history root directly
        bytes32 startHistoryRoot = MerkleTreeLib.root(MerkleTreeLib.appendLeaf(new bytes32[](0), proofData.startState));

        // all end heights are expected to be a power of 2, the specific power is defined by the
        // edge challenge manager itself
        require(isPowerOfTwo(expectedEndHeight), "End height is not a power of 2");

        // It isnt strictly necessary to pass in the end height, we know what it
        // should be so we could just use the end height that we get from getLayerZeroEndHeight
        // However it's a nice sanity check for the calling code to check that their local edge
        // will have the same height as the one created here
        require(args.endHeight == expectedEndHeight, "Invalid edge size");

        // the end state is checked/detemined as part of the specific edge type
        // We then ensure that that same end state is part of the end history root we're creating
        // This ensures continuity of states between levels - the state is present in both this
        // level and the one above
        MerkleTreeLib.verifyInclusionProof(
            args.endHistoryRoot, proofData.endState, args.endHeight, proofData.inclusionProof
        );

        // start root must always be a prefix of end root, we ensure that
        // this new edge adheres to this. Future bisections will ensure that this
        // property is conserved
        require(prefixProof.length > 0, "Prefix proof is empty");
        (bytes32[] memory preExpansion, bytes32[] memory preProof) = abi.decode(prefixProof, (bytes32[], bytes32[]));
        MerkleTreeLib.verifyPrefixProof(
            startHistoryRoot, 1, args.endHistoryRoot, args.endHeight + 1, preExpansion, preProof
        );

        return (startHistoryRoot);
    }

    /// @notice Creates a new layer zero edges from edge creation args
    function toLayerZeroEdge(bytes32 originId, bytes32 startHistoryRoot, CreateEdgeArgs memory args)
        private
        view
        returns (ChallengeEdge memory)
    {
        return ChallengeEdgeLib.newLayerZeroEdge(
            originId, startHistoryRoot, 0, args.endHistoryRoot, args.endHeight, args.claimId, msg.sender, args.edgeType
        );
    }

    /// @notice Performs necessary checks and creates a new layer zero edge
    /// @param store            The store containing existing edges
    /// @param args             Edge data
    /// @param ard              If the edge being added is of Block type then additional assertion data is required
    ///                         to check if the edge can be added. Empty if edge is not of type Block.
    ///                         The supplied assertion data must be related to the assertion that is being claimed
    ///                         by the supplied edge args
    /// @param prefixProof      Proof that the start history root commits to a prefix of the states that
    ///                         end history root commits to
    /// @param proof            Additional proof data
    ///                         For Block type edges this is the abi encoding of:
    ///                         bytes32[]: Inclusion proof - proof to show that the end state is the last state in the end history root
    ///                         For BigStep and SmallStep edges this is the abi encoding of:
    ///                         bytes32: Start state - first state the edge commits to
    ///                         bytes32: End state - last state the edge commits to
    ///                         bytes32[]: Claim start inclusion proof - proof to show the start state is the first state in the claim edge
    ///                         bytes32[]: Claim end inclusion proof - proof to show the end state is the last state in the claim edge
    ///                         bytes32[]: Inclusion proof - proof to show that the end state is the last state in the end history root
    function createLayerZeroEdge(
        EdgeStore storage store,
        CreateEdgeArgs memory args,
        AssertionReferenceData memory ard,
        IOneStepProofEntry oneStepProofEntry,
        uint256 expectedEndHeight,
        bytes memory prefixProof,
        bytes memory proof
    ) internal returns (EdgeAddedData memory) {
        // each edge type requires some specific checks
        (ProofData memory proofData, bytes32 originId) = layerZeroTypeSpecifcChecks(store, args, ard, oneStepProofEntry, proof);
        // all edge types share some common checks
        (bytes32 startHistoryRoot) = layerZeroCommonChecks(proofData, args, expectedEndHeight, prefixProof);
        // we only wrap the struct creation in a function as doing so with exceeds the stack limit
        ChallengeEdge memory ce = toLayerZeroEdge(originId, startHistoryRoot, args);
        return add(store, ce);
    }

    /// @notice From any given edge, get the id of the previous assertion
    /// @param edgeId   The edge to get the prev assertion Id
    function getPrevAssertionId(EdgeStore storage store, bytes32 edgeId) internal view returns (bytes32) {
        ChallengeEdge storage edge = get(store, edgeId);

        // if the edge is small step, find a big step edge that it's linked to
        if (edge.eType == EdgeType.SmallStep) {
            bytes32 bigStepEdgeId = store.firstRivals[edge.originId];
            edge = get(store, bigStepEdgeId);
        }

        // if the edge is big step, find a block edge that it's linked to
        if (edge.eType == EdgeType.BigStep) {
            bytes32 blockEdgeId = store.firstRivals[edge.originId];
            edge = get(store, blockEdgeId);
        }

        // Sanity Check: should never be hit for validly constructed edges
        require(edge.eType == EdgeType.Block, "Edge not block type after traversal");

        // For Block type edges the origin id is the assertion id of claim prev
        return edge.originId;
    }

    /// @notice Does this edge currently have one or more rivals
    ///         Rival edges share the same startHeight, startHistoryCommitment and the same endHeight,
    ///         but they have a different endHistoryRoot. Rival edges have the same mutualId
    /// @param store    The edge store containing the edge
    /// @param edgeId   The edge if to test if it is unrivaled
    function hasRival(EdgeStore storage store, bytes32 edgeId) internal view returns (bool) {
        require(store.edges[edgeId].exists(), "Edge does not exist");

        // rivals have the same mutual id
        bytes32 mutualId = store.edges[edgeId].mutualId();
        bytes32 firstRival = store.firstRivals[mutualId];
        // Sanity check: it should never be possible to create an edge without having an entry in firstRivals
        require(firstRival != 0, "Empty first rival");

        // can only have no rival if the firstRival is the UNRIVALED magic hash
        return firstRival != UNRIVALED;
    }

    /// @notice Is the edge a single step in length, and does it have at least one rival.
    /// @param store    The edge store containing the edge
    /// @param edgeId   The edge id to test for single step and rivaled
    function hasLengthOneRival(EdgeStore storage store, bytes32 edgeId) internal view returns (bool) {
        // must be length 1 and have rivals - all rivals have the same length
        return (hasRival(store, edgeId) && store.edges[edgeId].length() == 1);
    }

    /// @notice The amount of time (in blocks) this edge has spent without rivals
    ///         This value is increasing whilst an edge is unrivaled, once a rival is created
    ///         it is fixed. If an edge has rivals from the moment it is created then it will have
    ///         a zero time unrivaled
    function timeUnrivaled(EdgeStore storage store, bytes32 edgeId) internal view returns (uint256) {
        require(store.edges[edgeId].exists(), "Edge does not exist");

        bytes32 mutualId = store.edges[edgeId].mutualId();
        bytes32 firstRival = store.firstRivals[mutualId];
        // Sanity check: it's not possible to have a 0 first rival for an edge that exists
        require(firstRival != 0, "Empty rival record");

        // this edge has no rivals, the time is still going up
        // we give the current amount of time unrivaled
        if (firstRival == UNRIVALED) {
            return block.number - store.edges[edgeId].createdAtBlock;
        } else {
            // Sanity check: it's not possible an edge does not exist for a first rival record
            require(store.edges[firstRival].exists(), "Rival edge does not exist");

            // rivals exist for this edge
            uint256 firstRivalCreatedAtBlock = store.edges[firstRival].createdAtBlock;
            uint256 edgeCreatedAtBlock = store.edges[edgeId].createdAtBlock;
            if (firstRivalCreatedAtBlock > edgeCreatedAtBlock) {
                // if this edge was created before the first rival then we return the difference
                // in createdAtBlock number
                return firstRivalCreatedAtBlock - edgeCreatedAtBlock;
            } else {
                // if this was created at the same time as, or after the the first rival
                // then we return 0
                return 0;
            }
        }
    }

    /// @notice Given a start and an endpoint determine the bisection height
    /// @dev    Returns the highest power of 2 in the differing lower bits of start and end
    function mandatoryBisectionHeight(uint256 start, uint256 end) internal pure returns (uint256) {
        require(end - start >= 2, "Height difference not two or more");
        if (end - start == 2) {
            return start + 1;
        }

        uint256 diff = (end - 1) ^ start;
        uint256 mostSignificantSharedBit = UintUtilsLib.mostSignificantBit(diff);
        uint256 mask = type(uint256).max << mostSignificantSharedBit;
        return ((end - 1) & mask);
    }

    /// @notice Bisect and edge. This creates two child edges:
    ///         lowerChild: has the same start root and height as this edge, but a different end root and height
    ///         upperChild: has the same end root and height as this edge, but a different start root and height
    ///         The lower child end root and height are equal to the upper child start root and height. This height
    ///         is the mandatoryBisectionHeight.
    ///         The lower child may already exist, however it's not possible for the upper child to exist as that would
    ///         mean that the edge has already been bisected
    /// @param store                The edge store containing the edge to bisect
    /// @param edgeId               Edge to bisect
    /// @param bisectionHistoryRoot The new history root to be used in the lower and upper children
    /// @param prefixProof          A proof to show that the bisectionHistoryRoot commits to a prefix of the current endHistoryRoot
    /// @return lowerChildId        The id of the newly created lower child edge
    /// @return lowerChildAdded     Data about the lower child edge, empty if the lower child already existed
    /// @return upperChildAdded     Data about the upper child edge, never empty
    function bisectEdge(EdgeStore storage store, bytes32 edgeId, bytes32 bisectionHistoryRoot, bytes memory prefixProof)
        internal
        returns (bytes32, EdgeAddedData memory, EdgeAddedData memory)
    {
        require(store.edges[edgeId].status == EdgeStatus.Pending, "Edge not pending");
        require(hasRival(store, edgeId), "Cannot bisect an unrivaled edge");

        // cannot bisect an edge twice
        ChallengeEdge memory ce = get(store, edgeId);
        require(
            store.edges[edgeId].lowerChildId == 0 && store.edges[edgeId].upperChildId == 0, "Edge already has children"
        );

        // bisections occur at deterministic heights, this ensures that
        // rival edges bisect at the same height, and create the same child if they agree
        uint256 middleHeight = mandatoryBisectionHeight(ce.startHeight, ce.endHeight);
        {
            (bytes32[] memory preExpansion, bytes32[] memory proof) = abi.decode(prefixProof, (bytes32[], bytes32[]));
            MerkleTreeLib.verifyPrefixProof(
                bisectionHistoryRoot, middleHeight + 1, ce.endHistoryRoot, ce.endHeight + 1, preExpansion, proof
            );
        }

        bytes32 lowerChildId;
        EdgeAddedData memory lowerChildAdded;
        {
            // midpoint proof it valid, create and store the children
            ChallengeEdge memory lowerChild = ChallengeEdgeLib.newChildEdge(
                ce.originId, ce.startHistoryRoot, ce.startHeight, bisectionHistoryRoot, middleHeight, ce.eType
            );
            lowerChildId = lowerChild.idMem();
            // it's possible that the store already has the lower child if it was created by a rival
            // (aka a merge move)
            if (!store.edges[lowerChildId].exists()) {
                lowerChildAdded = add(store, lowerChild);
            }
        }

        EdgeAddedData memory upperChildAdded;
        {
            ChallengeEdge memory upperChild = ChallengeEdgeLib.newChildEdge(
                ce.originId, bisectionHistoryRoot, middleHeight, ce.endHistoryRoot, ce.endHeight, ce.eType
            );

            // Sanity check: it's not possible that the upper child already exists, for this to be the case
            // the edge would have to have been bisected already.
            require(!store.edges[upperChild.idMem()].exists(), "Store contains upper child");
            upperChildAdded = add(store, upperChild);
        }

        store.edges[edgeId].setChildren(lowerChildId, upperChildAdded.edgeId);

        return (lowerChildId, lowerChildAdded, upperChildAdded);
    }

    /// @notice Confirm an edge if both its children are already confirmed
    function confirmEdgeByChildren(EdgeStore storage store, bytes32 edgeId) internal {
        require(store.edges[edgeId].exists(), "Edge does not exist");
        require(store.edges[edgeId].status == EdgeStatus.Pending, "Edge not pending");

        bytes32 lowerChildId = store.edges[edgeId].lowerChildId;
        // Sanity check: it bisect should already enforce that this child exists
        require(store.edges[lowerChildId].exists(), "Lower child does not exist");
        require(store.edges[lowerChildId].status == EdgeStatus.Confirmed, "Lower child not confirmed");

        bytes32 upperChildId = store.edges[edgeId].upperChildId;
        // Sanity check: it bisect should already enforce that this child exists
        require(store.edges[upperChildId].exists(), "Upper child does not exist");
        require(store.edges[upperChildId].status == EdgeStatus.Confirmed, "Upper child not confirmed");

        store.edges[edgeId].setConfirmed();
    }

    /// @notice Returns the sub edge type of the provided edge type
    function nextEdgeType(EdgeType eType) internal pure returns (EdgeType) {
        if (eType == EdgeType.Block) {
            return EdgeType.BigStep;
        } else if (eType == EdgeType.BigStep) {
            return EdgeType.SmallStep;
        } else if (eType == EdgeType.SmallStep) {
            revert("No next type after SmallStep");
        } else {
            revert("Unexpected edge type");
        }
    }

    /// @notice Check that the originId of a claiming edge matched the mutualId() of a supplied edge
    /// @dev    Does some additional sanity checks to ensure that the claim id link is valid
    /// @param store            The store containing all edges and rivals
    /// @param edgeId           The edge being claimed
    /// @param claimingEdgeId   The edge with a claim id equal to edge id
    function checkClaimIdLink(EdgeStore storage store, bytes32 edgeId, bytes32 claimingEdgeId) private view {
        // we do some extra checks that edge being claimed is eligible to be claimed by the claiming edge
        // these shouldn't be necessary since it should be impossible to add layer zero edges that do not
        // satisfy the checks below, but we conduct these checks anyway for double safety

        // the origin id of an edge should be the mutual id of the edge in the level above
        require(store.edges[edgeId].mutualId() == store.edges[claimingEdgeId].originId, "Origin id-mutual id mismatch");
        // the claiming edge must be exactly one level below
        require(
            nextEdgeType(store.edges[edgeId].eType) == store.edges[claimingEdgeId].eType,
            "Edge type does not match claiming edge type"
        );
    }

    /// @notice If a confirmed edge exists whose claim id is equal to this edge, then this edge can be confirmed
    /// @dev    When zero layer edges are created they reference an edge, or assertion, in the level above. If a zero layer
    ///         edge is confirmed, it becomes possible to also confirm the edge that it claims
    /// @param store            The store containing all edges and rivals data
    /// @param edgeId           The id of the edge to confirm
    /// @param claimingEdgeId   The id of the edge which has a claimId equal to edgeId
    function confirmEdgeByClaim(EdgeStore storage store, bytes32 edgeId, bytes32 claimingEdgeId) internal {
        // this edge is pending
        require(store.edges[edgeId].exists(), "Edge does not exist");
        require(store.edges[edgeId].status == EdgeStatus.Pending, "Edge not pending");
        // the claiming edge is confirmed
        require(store.edges[claimingEdgeId].exists(), "Claiming edge does not exist");
        require(store.edges[claimingEdgeId].status == EdgeStatus.Confirmed, "Claiming edge not confirmed");

        checkClaimIdLink(store, edgeId, claimingEdgeId);
        require(edgeId == store.edges[claimingEdgeId].claimId, "Claim does not match edge");

        store.edges[edgeId].setConfirmed();
    }

    /// @notice An edge can be confirmed if the total amount of time (in blocks) it and a single chain of its direct ancestors
    ///         has spent unrivaled is greater than the challenge period.
    /// @dev    Edges inherit time from their parents, so the sum of unrivaled timer is compared against the threshold.
    ///         Given that an edge cannot become unrivaled after becoming rivaled, once the threshold is passed
    ///         it will always remain passed. The direct ancestors of an edge are linked by parent-child links for edges
    ///         of the same edgeType, and claimId-edgeid links for zero layer edges that claim an edge in the level above.
    /// @param store                            The edge store containing all edges and rival data
    /// @param edgeId                           The id of the edge to confirm
    /// @param ancestorEdgeIds                  The ids of the direct ancestors of an edge. These are ordered from the parent first, then going to grand-parent,
    ///                                         great-grandparent etc. The chain can extend only as far as the zero layer edge of type Block.
    /// @param claimedAssertionUnrivaledBlocks  The number of blocks that the assertion ultimately being claimed by this edge spent unrivaled
    /// @param confirmationThresholdBlock       The number of blocks that the total unrivaled time of an ancestor chain needs to exceed in
    ///                                         order to be confirmed
    function confirmEdgeByTime(
        EdgeStore storage store,
        bytes32 edgeId,
        bytes32[] memory ancestorEdgeIds,
        uint256 claimedAssertionUnrivaledBlocks,
        uint256 confirmationThresholdBlock
    ) internal returns (uint256) {
        require(store.edges[edgeId].exists(), "Edge does not exist");
        require(store.edges[edgeId].status == EdgeStatus.Pending, "Edge not pending");

        bytes32 currentEdgeId = edgeId;
        uint256 totalTimeUnrivaled = timeUnrivaled(store, edgeId);

        // ancestors start from parent, then extend upwards
        for (uint256 i = 0; i < ancestorEdgeIds.length; i++) {
            ChallengeEdge storage e = get(store, ancestorEdgeIds[i]);
            // the ancestor must either have a parent-child link
            // or have a claim id-edge link when the ancestor is of a different edge type to its child
            if (e.lowerChildId == currentEdgeId || e.upperChildId == currentEdgeId) {
                totalTimeUnrivaled += timeUnrivaled(store, e.id());
                currentEdgeId = ancestorEdgeIds[i];
            } else if (ancestorEdgeIds[i] == store.edges[currentEdgeId].claimId) {
                checkClaimIdLink(store, ancestorEdgeIds[i], currentEdgeId);
                totalTimeUnrivaled += timeUnrivaled(store, e.id());
                currentEdgeId = ancestorEdgeIds[i];
            } else {
                revert("Current is not a child of ancestor");
            }
        }

        // since sibling assertions have the same predecessor, they can be viewed as
        // rival edges. Adding the assertion unrivaled time allows us to start the confirmation
        // timer from the moment the first assertion is made, rather than having to wait until the
        // second assertion is made.
        totalTimeUnrivaled += claimedAssertionUnrivaledBlocks;

        require(
            totalTimeUnrivaled > confirmationThresholdBlock,
            "Total time unrivaled not greater than confirmation threshold"
        );

        store.edges[edgeId].setConfirmed();

        return totalTimeUnrivaled;
    }

    /// @notice Confirm an edge by executing a one step proof
    /// @dev    One step proofs can only be executed against edges that have length one and of type SmallStep
    /// @param store                        The edge store containing all edges and rival data
    /// @param edgeId                       The id of the edge to confirm
    /// @param oneStepProofEntry            The one step proof contract
    /// @param oneStepData                  Input data to the one step proof
    /// @param beforeHistoryInclusionProof  Proof that the state which is the start of the edge is committed to by the startHistoryRoot
    /// @param afterHistoryInclusionProof   Proof that the state which is the end of the edge is committed to by the endHistoryRoot
    function confirmEdgeByOneStepProof(
        EdgeStore storage store,
        bytes32 edgeId,
        IOneStepProofEntry oneStepProofEntry,
        OneStepData memory oneStepData,
        ExecutionContext memory execCtx,
        bytes32[] memory beforeHistoryInclusionProof,
        bytes32[] memory afterHistoryInclusionProof
    ) internal {
        require(store.edges[edgeId].exists(), "Edge does not exist");
        require(store.edges[edgeId].status == EdgeStatus.Pending, "Edge not pending");

        // edge must be length one and be of type SmallStep
        require(store.edges[edgeId].eType == EdgeType.SmallStep, "Edge is not a small step");
        require(store.edges[edgeId].length() == 1, "Edge does not have single step");

        uint256 machineStep = get(store, edgeId).startHeight;

        // the state in the onestep data must be committed to by the startHistoryRoot
        MerkleTreeLib.verifyInclusionProof(
            store.edges[edgeId].startHistoryRoot, oneStepData.beforeHash, machineStep, beforeHistoryInclusionProof
        );

        // execute the single step to produce the after state
        bytes32 afterHash =
            oneStepProofEntry.proveOneStep(execCtx, machineStep, oneStepData.beforeHash, oneStepData.proof);

        // check that the after state was indeed committed to by the endHistoryRoot
        MerkleTreeLib.verifyInclusionProof(
            store.edges[edgeId].endHistoryRoot, afterHash, machineStep + 1, afterHistoryInclusionProof
        );

        store.edges[edgeId].setConfirmed();
    }
}<|MERGE_RESOLUTION|>--- conflicted
+++ resolved
@@ -194,24 +194,22 @@
                 uint256 afterInboxMaxCount
             ) = abi.decode(proof, (bytes32[], ExecutionState, uint256, ExecutionState, uint256));
 
-            require(ard.startState == RollupLib.stateHashMem(startState, prevInboxMaxCount), "Incorrect assertion start state");
-            require(ard.endState == RollupLib.stateHashMem(endState, afterInboxMaxCount), "Incorrect assertion end state");
-
-<<<<<<< HEAD
-            bytes32 startState = ard.startState;
-            require(startState != 0, "Empty start state");
-            
-            bytes32 endState = ard.endState;
-            require(endState != 0, "Empty end state");
-
-            return (ProofData(startState, endState, inclusionProof), originId);
-=======
+            // show that the supplied start and end execution states were really committed to by the assertion
+            require(ard.startState != 0, "Empty start state");
+            require(
+                ard.startState == RollupLib.stateHashMem(startState, prevInboxMaxCount),
+                "Incorrect assertion start state"
+            );
+            require(ard.endState != 0, "Empty end state");
+            require(
+                ard.endState == RollupLib.stateHashMem(endState, afterInboxMaxCount), "Incorrect assertion end state"
+            );
+
             // Create machine hashes out of the proven state
             bytes32 startStateHash = oneStepProofEntry.getMachineHash(startState);
             bytes32 endStateHash = oneStepProofEntry.getMachineHash(endState);
 
             return (ProofData(startStateHash, endStateHash, inclusionProof), originId);
->>>>>>> be7b5ce9
         } else {
             ChallengeEdge storage claimEdge = get(store, args.claimId);
 
@@ -361,7 +359,8 @@
         bytes memory proof
     ) internal returns (EdgeAddedData memory) {
         // each edge type requires some specific checks
-        (ProofData memory proofData, bytes32 originId) = layerZeroTypeSpecifcChecks(store, args, ard, oneStepProofEntry, proof);
+        (ProofData memory proofData, bytes32 originId) =
+            layerZeroTypeSpecifcChecks(store, args, ard, oneStepProofEntry, proof);
         // all edge types share some common checks
         (bytes32 startHistoryRoot) = layerZeroCommonChecks(proofData, args, expectedEndHeight, prefixProof);
         // we only wrap the struct creation in a function as doing so with exceeds the stack limit
