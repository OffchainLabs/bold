--- conflicted
+++ resolved
@@ -469,13 +469,8 @@
         return (hasRival(store, edgeId) && store.edges[edgeId].length() == 1);
     }
 
-<<<<<<< HEAD
-    function timeUnrivaledTotal(EdgeStore storage store, bytes32 edgeId) internal view returns (uint64) {
-        uint64 totalTimeUnrivaled = timeUnrivaled(store, edgeId);
-=======
     function timeUnrivaledTotal(EdgeStore storage store, bytes32 edgeId) internal view returns (uint256) {
         uint256 totalTimeUnrivaled = timeUnrivaled(store, edgeId);
->>>>>>> 1421b31d
         if (store.edges[edgeId].lowerChildId != bytes32(0)) {
             uint256 lowerTimer = store.edges[store.edges[edgeId].lowerChildId].totalTimeUnrivaledCache;
             uint256 upperTimer = store.edges[store.edges[edgeId].upperChildId].totalTimeUnrivaledCache;
