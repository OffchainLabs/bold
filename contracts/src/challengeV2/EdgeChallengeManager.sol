// SPDX-License-Identifier: UNLICENSED
pragma solidity ^0.8.17;

import "../rollup/Assertion.sol";
import "./libraries/UintUtilsLib.sol";
import "./DataEntities.sol";
import "./libraries/EdgeChallengeManagerLib.sol";
import "../libraries/Constants.sol";
<<<<<<< HEAD
import "../state/Machine.sol";
=======
import "@openzeppelin/contracts-upgradeable/proxy/utils/Initializable.sol";
>>>>>>> 943c259b

/// @title EdgeChallengeManager interface
interface IEdgeChallengeManager {
    /// @notice Initialize the EdgeChallengeManager. EdgeChallengeManagers are upgradeable
    ///         so use the initializer paradigm
    /// @param _assertionChain              The assertion chain contract
    /// @param _challengePeriodBlocks       The amount of cumalitive time an edge must spend unrivaled before it can be confirmed
    /// @param _oneStepProofEntry           The one step proof logic
    /// @param layerZeroBlockEdgeHeight     The end height of layer zero edges of type Block
    /// @param layerZeroBigStepEdgeHeight   The end height of layer zero edges of type BigStep
    /// @param layerZeroSmallStepEdgeHeight The end height of layer zero edges of type SmallStep
    function initialize(
        IAssertionChain _assertionChain,
        uint256 _challengePeriodBlocks,
        IOneStepProofEntry _oneStepProofEntry,
        uint256 layerZeroBlockEdgeHeight,
        uint256 layerZeroBigStepEdgeHeight,
        uint256 layerZeroSmallStepEdgeHeight
    ) external;

<<<<<<< HEAD
    function oneStepProofEntry() external view returns (IOneStepProofEntry);

    // // Checks if an edge by ID exists.
    // function edgeExists(bytes32 eId) external view returns (bool);
    // Gets an edge by ID.
    function getEdge(bytes32 eId) external view returns (ChallengeEdge memory);
=======
    /// @notice Performs necessary checks and creates a new layer zero edge
    /// @param args             Edge data
    /// @param prefixProof      Proof that the start history root commits to a prefix of the states that
    ///                         end history root commits to
    /// @param proof            Additional proof data
    ///                         For Block type edges this is the abi encoding of:
    ///                         bytes32[]: Inclusion proof - proof to show that the end state is the last state in the end history root
    ///                         For BigStep and SmallStep edges this is the abi encoding of:
    ///                         bytes32: Start state - first state the edge commits to
    ///                         bytes32: End state - last state the edge commits to
    ///                         bytes32[]: Claim start inclusion proof - proof to show the start state is the first state in the claim edge
    ///                         bytes32[]: Claim end inclusion proof - proof to show the end state is the last state in the claim edge
    ///                         bytes32[]: Inclusion proof - proof to show that the end state is the last state in the end history root
    function createLayerZeroEdge(CreateEdgeArgs memory args, bytes calldata prefixProof, bytes calldata proof)
        external
        payable
        returns (bytes32);
>>>>>>> 943c259b

    /// @notice Bisect and edge. This creates two child edges:
    ///         lowerChild: has the same start root and height as this edge, but a different end root and height
    ///         upperChild: has the same end root and height as this edge, but a different start root and height
    ///         The lower child end root and height are equal to the upper child start root and height. This height
    ///         is the mandatoryBisectionHeight.
    ///         The lower child may already exist, however it's not possible for the upper child to exist as that would
    ///         mean that the edge has already been bisected
    /// @param edgeId               Edge to bisect
    /// @param bisectionHistoryRoot The new history root to be used in the lower and upper children
    /// @param prefixProof          A proof to show that the bisectionHistoryRoot commits to a prefix of the current endHistoryRoot
    /// @return lowerChildId        The id of the newly created lower child edge
    /// @return upperChildId        The id of the newly created upper child edge
    function bisectEdge(bytes32 edgeId, bytes32 bisectionHistoryRoot, bytes memory prefixProof)
        external
        returns (bytes32, bytes32);

    /// @notice Confirm an edge if both its children are already confirmed
    function confirmEdgeByChildren(bytes32 edgeId) external;

    /// @notice An edge can be confirmed if the total amount of time it and a single chain of its direct ancestors
    ///         has spent unrivaled is greater than the challenge period.
    /// @dev    Edges inherit time from their parents, so the sum of unrivaled timers is compared against the threshold.
    ///         Given that an edge cannot become unrivaled after becoming rivaled, once the threshold is passed
    ///         it will always remain passed. The direct ancestors of an edge are linked by parent-child links for edges
    ///         of the same edgeType, and claimId-edgeid links for zero layer edges that claim an edge in the level above.
    ///         This method also includes the amount of time the assertion being claimed spent without a sibling
    /// @param edgeId                   The id of the edge to confirm
    /// @param ancestorEdgeIds          The ids of the direct ancestors of an edge. These are ordered from the parent first, then going to grand-parent,
    ///                                 great-grandparent etc. The chain can extend only as far as the zero layer edge of type Block.
    function confirmEdgeByTime(bytes32 edgeId, bytes32[] memory ancestorEdgeIds) external;

    /// @notice If a confirmed edge exists whose claim id is equal to this edge, then this edge can be confirmed
    /// @dev    When zero layer edges are created they reference an edge, or assertion, in the level above. If a zero layer
    ///         edge is confirmed, it becomes possible to also confirm the edge that it claims
    /// @param edgeId           The id of the edge to confirm
    /// @param claimingEdgeId   The id of the edge which has a claimId equal to edgeId
    function confirmEdgeByClaim(bytes32 edgeId, bytes32 claimingEdgeId) external;

    /// @notice Confirm an edge by executing a one step proof
    /// @dev    One step proofs can only be executed against edges that have length one and of type SmallStep
    /// @param edgeId                       The id of the edge to confirm
    /// @param oneStepData                  Input data to the one step proof
    /// @param beforeHistoryInclusionProof  Proof that the state which is the start of the edge is committed to by the startHistoryRoot
    /// @param afterHistoryInclusionProof   Proof that the state which is the end of the edge is committed to by the endHistoryRoot
    function confirmEdgeByOneStepProof(
        bytes32 edgeId,
        OneStepData calldata oneStepData,
        bytes32[] calldata beforeHistoryInclusionProof,
        bytes32[] calldata afterHistoryInclusionProof
    ) external;

    /// @notice Zero layer edges have to be a fixed height.
    ///         This function returns the end height for a given edge type
    function getLayerZeroEndHeight(EdgeType eType) external view returns (uint256);

    /// @notice Calculate the unique id of an edge
    /// @param edgeType         The type of edge
    /// @param originId         The origin id of the edge
    /// @param startHeight      The start height of the edge
    /// @param startHistoryRoot The start history root of the edge
    /// @param endHeight        The end height of the edge
    /// @param endHistoryRoot   The end history root of the edge
    function calculateEdgeId(
        EdgeType edgeType,
        bytes32 originId,
        uint256 startHeight,
        bytes32 startHistoryRoot,
        uint256 endHeight,
        bytes32 endHistoryRoot
    ) external pure returns (bytes32);

    /// @notice Calculate the mutual id of the edge
    ///         Edges that are rivals share the same mutual id
    /// @param edgeType         The type of the edge
    /// @param originId         The origin id of the edge
    /// @param startHeight      The start height of the edge
    /// @param startHistoryRoot The start history root of the edge
    /// @param endHeight        The end height of the edge
    function calculateMutualId(
        EdgeType edgeType,
        bytes32 originId,
        uint256 startHeight,
        bytes32 startHistoryRoot,
        uint256 endHeight
    ) external pure returns (bytes32);

    /// @notice Has the edge already been stored in the manager
    function edgeExists(bytes32 edgeId) external view returns (bool);

    /// @notice Get full edge data for an edge
    function getEdge(bytes32 edgeId) external view returns (ChallengeEdge memory);

    /// @notice The length of the edge, from start height to end height
    function edgeLength(bytes32 edgeId) external view returns (uint256);

    /// @notice Does this edge currently have one or more rivals
    ///         Rival edges share the same mutual id
    function hasRival(bytes32 edgeId) external view returns (bool);

    /// @notice Does the edge have at least one rival, and it has length one
    function hasLengthOneRival(bytes32 edgeId) external view returns (bool);

    /// @notice The amount of time this edge has spent without rivals
    ///         This value is increasing whilst an edge is unrivaled, once a rival is created
    ///         it is fixed. If an edge has rivals from the moment it is created then it will have
    ///         a zero time unrivaled
    function timeUnrivaled(bytes32 edgeId) external view returns (uint256);

    /// @notice Get the id of the prev assertion that this edge is originates from
    /// @dev    Uses the parent chain to traverse upwards SmallStep->BigStep->Block->Assertion
    ///         until it gets to the origin assertion
    function getPrevAssertionId(bytes32 edgeId) external view returns (bytes32);

    /// @notice Fetch the raw first rival record for this edge
    /// @dev    Returns 0 if the edge does not exist
    ///         Returns a magic string if the edge exists but is unrivaled
    ///         Returns the id of the second edge created with the same mutual id as this edge, if a rival exists
    function firstRival(bytes32 edgeId) external view returns (bytes32);
}

/// @title  A challenge manager that uses edge structures to decide between Assertions
/// @notice When two assertions are created that have the same predecessor the protocol needs to decide which of the two is correct
///         This challenge manager allows the staker who has created the valid assertion to enforce that it will be confirmed, and all
///         other rival assertions will be rejected. The challenge is all-vs-all in that all assertions with the same
///         predecessor will vie for succession against each other. Stakers compete by creating edges that reference the assertion they
///         believe in. These edges are then bisected, reducing the size of the disagreement with each bisection, and narrowing in on the
///         exact point of disagreement. Eventually, at step size 1, the step can be proved on-chain directly proving that the related assertion
///         must be invalid.
contract EdgeChallengeManager is IEdgeChallengeManager, Initializable {
    using EdgeChallengeManagerLib for EdgeStore;
    using ChallengeEdgeLib for ChallengeEdge;

    /// @notice A new edge has been added to the challenge manager
    /// @param edgeId       The id of the newly added edge
    /// @param mutualId     The mutual id of the added edge - all rivals share the same mutual id
    /// @param originId     The origin id of the added edge - origin ids link an edge to the level above
    /// @param hasRival     Does the newly added edge have a rival upon creation
    /// @param length       The length of the new edge
    /// @param eType        The type of the new edge
    /// @param isLayerZero  Whether the new edge was added at layer zero - has a claim and a staker
    event EdgeAdded(
        bytes32 indexed edgeId,
        bytes32 indexed mutualId,
        bytes32 indexed originId,
        bytes32 claimId,
        uint256 length,
        EdgeType eType,
        bool hasRival,
        bool isLayerZero
    );

    /// @notice An edge has been bisected
    /// @param edgeId                   The id of the edge that was bisected
    /// @param lowerChildId             The id of the lower child created during bisection
    /// @param upperChildId             The id of the upper child created during bisection
    /// @param lowerChildAlreadyExists  When an edge is bisected the lower child may already exist - created by a rival.
    event EdgeBisected(
        bytes32 indexed edgeId, bytes32 indexed lowerChildId, bytes32 indexed upperChildId, bool lowerChildAlreadyExists
    );

    /// @notice An edge can be confirmed if both of its children were already confirmed.
    /// @param edgeId   The edge that was confirmed
    /// @param mutualId The mutual id of the confirmed edge
    event EdgeConfirmedByChildren(bytes32 indexed edgeId, bytes32 indexed mutualId);

    /// @notice An edge can be confirmed if the cumulative time unrivaled of it and a direct chain of ancestors is greater than a threshold
    /// @param edgeId               The edge that was confirmed
    /// @param mutualId             The mutual id of the confirmed edge
    /// @param totalTimeUnrivaled   The cumulative amount of time this edge spent unrivaled
    event EdgeConfirmedByTime(bytes32 indexed edgeId, bytes32 indexed mutualId, uint256 totalTimeUnrivaled);

    /// @notice An edge can be confirmed if a zero layer edge in the level below claims this edge
    /// @param edgeId           The edge that was confirmed
    /// @param mutualId         The mutual id of the confirmed edge
    /// @param claimingEdgeId   The id of the zero layer edge that claimed this edge
    event EdgeConfirmedByClaim(bytes32 indexed edgeId, bytes32 indexed mutualId, bytes32 claimingEdgeId);

    /// @notice A SmallStep edge of length 1 can be confirmed via a one step proof
    /// @param edgeId   The edge that was confirmed
    /// @param mutualId The mutual id of the confirmed edge
    event EdgeConfirmedByOneStepProof(bytes32 indexed edgeId, bytes32 indexed mutualId);

    /// @dev Store for all edges and rival data
    ///      All edges, including edges from different challenges, are stored together in the same store
    ///      Since edge ids include the origin id, which is unique for each challenge, we can be sure that
    ///      edges from different challenges cannot have the same id, and so can be stored in the same store
    EdgeStore internal store;

    /// @notice The cumulative amount of time an edge must remain unrivaled
    ///         before it can be confirmed
    uint256 public challengePeriodBlock;
<<<<<<< HEAD
    IAssertionChain internal assertionChain;
    IOneStepProofEntry public override oneStepProofEntry;
=======
>>>>>>> 943c259b

    /// @notice The assertion chain about which challenges are created
    IAssertionChain public assertionChain;
    /// @notice The one step proof resolver used to decide between rival SmallStep edges of length 1
    IOneStepProofEntry public oneStepProofEntry;
    /// @notice The end height of layer zero Block edges
    uint256 public LAYERZERO_BLOCKEDGE_HEIGHT;
    /// @notice The end height of layer zero BigStep edges
    uint256 public LAYERZERO_BIGSTEPEDGE_HEIGHT;
    /// @notice The end height of layer zero SmallStep edges
    uint256 public LAYERZERO_SMALLSTEPEDGE_HEIGHT;

    constructor() {
        _disableInitializers();
    }

    /// @inheritdoc IEdgeChallengeManager
    function initialize(
        IAssertionChain _assertionChain,
        uint256 _challengePeriodBlocks,
        IOneStepProofEntry _oneStepProofEntry,
        uint256 layerZeroBlockEdgeHeight,
        uint256 layerZeroBigStepEdgeHeight,
        uint256 layerZeroSmallStepEdgeHeight
    ) public initializer {
        require(address(assertionChain) == address(0), "ALREADY_INIT");
        assertionChain = _assertionChain;
        challengePeriodBlock = _challengePeriodBlocks;
        oneStepProofEntry = _oneStepProofEntry;

        require(EdgeChallengeManagerLib.isPowerOfTwo(layerZeroBlockEdgeHeight), "Block height not power of 2");
        LAYERZERO_BLOCKEDGE_HEIGHT = layerZeroBlockEdgeHeight;
        require(EdgeChallengeManagerLib.isPowerOfTwo(layerZeroBigStepEdgeHeight), "Big step height not power of 2");
        LAYERZERO_BIGSTEPEDGE_HEIGHT = layerZeroBigStepEdgeHeight;
        require(EdgeChallengeManagerLib.isPowerOfTwo(layerZeroSmallStepEdgeHeight), "Small step height not power of 2");
        LAYERZERO_SMALLSTEPEDGE_HEIGHT = layerZeroSmallStepEdgeHeight;
    }

    /////////////////////////////
    // STATE MUTATING SECTIION //
    /////////////////////////////

    /// @inheritdoc IEdgeChallengeManager
    function createLayerZeroEdge(CreateEdgeArgs memory args, bytes calldata prefixProof, bytes calldata proof)
        external
        payable
        returns (bytes32)
    {
<<<<<<< HEAD
        return store.createLayerZeroEdge(assertionChain, args, prefixProof, proof, oneStepProofEntry);
=======
        AssertionReferenceData memory ard;
        if (args.edgeType == EdgeType.Block) {
            bytes32 predecessorId = assertionChain.getPredecessorId(args.claimId);
            ard = AssertionReferenceData(
                args.claimId,
                predecessorId,
                assertionChain.isPending(args.claimId),
                assertionChain.hasSibling(args.claimId),
                assertionChain.getStateHash(predecessorId),
                assertionChain.getStateHash(args.claimId)
            );
        }
        uint256 expectedEndHeight = getLayerZeroEndHeight(args.edgeType);
        EdgeAddedData memory edgeAdded = store.createLayerZeroEdge(args, ard, expectedEndHeight, prefixProof, proof);
        emit EdgeAdded(
            edgeAdded.edgeId,
            edgeAdded.mutualId,
            edgeAdded.originId,
            edgeAdded.claimId,
            edgeAdded.length,
            edgeAdded.eType,
            edgeAdded.hasRival,
            edgeAdded.isLayerZero
        );
        return edgeAdded.edgeId;
    }

    /// @inheritdoc IEdgeChallengeManager
    function bisectEdge(bytes32 edgeId, bytes32 bisectionHistoryRoot, bytes memory prefixProof)
        external
        returns (bytes32, bytes32)
    {
        (bytes32 lowerChildId, EdgeAddedData memory lowerChildAdded, EdgeAddedData memory upperChildAdded) =
            store.bisectEdge(edgeId, bisectionHistoryRoot, prefixProof);

        bool lowerChildAlreadyExists = lowerChildAdded.edgeId == 0;
        // the lower child might already exist, if it didnt then a new
        // edge was added
        if (!lowerChildAlreadyExists) {
            emit EdgeAdded(
                lowerChildAdded.edgeId,
                lowerChildAdded.mutualId,
                lowerChildAdded.originId,
                lowerChildAdded.claimId,
                lowerChildAdded.length,
                lowerChildAdded.eType,
                lowerChildAdded.hasRival,
                lowerChildAdded.isLayerZero
            );
        }
        // upper child is always added
        emit EdgeAdded(
            upperChildAdded.edgeId,
            upperChildAdded.mutualId,
            upperChildAdded.originId,
            upperChildAdded.claimId,
            upperChildAdded.length,
            upperChildAdded.eType,
            upperChildAdded.hasRival,
            upperChildAdded.isLayerZero
        );

        emit EdgeBisected(edgeId, lowerChildId, upperChildAdded.edgeId, lowerChildAlreadyExists);

        return (lowerChildId, upperChildAdded.edgeId);
>>>>>>> 943c259b
    }

    /// @inheritdoc IEdgeChallengeManager
    function confirmEdgeByChildren(bytes32 edgeId) public {
        store.confirmEdgeByChildren(edgeId);

        emit EdgeConfirmedByChildren(edgeId, store.edges[edgeId].mutualId());
    }

    /// @inheritdoc IEdgeChallengeManager
    function confirmEdgeByClaim(bytes32 edgeId, bytes32 claimingEdgeId) public {
        store.confirmEdgeByClaim(edgeId, claimingEdgeId);

        emit EdgeConfirmedByClaim(edgeId, store.edges[edgeId].mutualId(), claimingEdgeId);
    }

    /// @inheritdoc IEdgeChallengeManager
    function confirmEdgeByTime(bytes32 edgeId, bytes32[] memory ancestorEdges) public {
        // if there are no ancestors provided, then the top edge is the edge we're confirming itself
        bytes32 lastEdgeId = ancestorEdges.length > 0 ? ancestorEdges[ancestorEdges.length - 1] : edgeId;
        ChallengeEdge storage topEdge = store.get(lastEdgeId);
        uint256 assertionBlocks = 0;
        // if the top edge is a layer zero Block edge then it contains a link to the assertion in
        // the claim id
        if (topEdge.eType == EdgeType.Block && topEdge.claimId != 0) {
            // if the assertion being claiming against was the first child of its predecessor
            // then we are able to count the time between the first and second child as time towards
            // the this edge
            bool isFirstChild = assertionChain.isFirstChild(topEdge.claimId);
            if (isFirstChild) {
                bytes32 predecessorId = assertionChain.getPredecessorId(topEdge.claimId);
                assertionBlocks = assertionChain.getSecondChildCreationBlock(predecessorId)
                    - assertionChain.getFirstChildCreationBlock(predecessorId);
            } else {
                // if the assertion being claimed is not the first child, then it had siblings from the moment
                // it was created, so it has no time unrivaled
            }
        }
        uint256 totalTimeUnrivaled =
            store.confirmEdgeByTime(edgeId, ancestorEdges, assertionBlocks, challengePeriodBlock);

        emit EdgeConfirmedByTime(edgeId, store.edges[edgeId].mutualId(), totalTimeUnrivaled);
    }

    /// @inheritdoc IEdgeChallengeManager
    function confirmEdgeByOneStepProof(
        bytes32 edgeId,
        OneStepData calldata oneStepData,
        bytes32[] calldata beforeHistoryInclusionProof,
        bytes32[] calldata afterHistoryInclusionProof
    ) public {
        bytes32 prevAssertionId = store.getPrevAssertionId(edgeId);
        ExecutionContext memory execCtx = ExecutionContext({
            maxInboxMessagesRead: assertionChain.proveInboxMsgCountSeen(
                prevAssertionId, oneStepData.inboxMsgCountSeen, oneStepData.inboxMsgCountSeenProof
                ),
            bridge: assertionChain.bridge(),
            initialWasmModuleRoot: assertionChain.proveWasmModuleRoot(
                prevAssertionId, oneStepData.wasmModuleRoot, oneStepData.wasmModuleRootProof
                )
        });

        store.confirmEdgeByOneStepProof(
            edgeId, oneStepProofEntry, oneStepData, execCtx, beforeHistoryInclusionProof, afterHistoryInclusionProof
        );

        emit EdgeConfirmedByOneStepProof(edgeId, store.edges[edgeId].mutualId());
    }

    ///////////////////////
    // VIEW ONLY SECTION //
    ///////////////////////

    /// @inheritdoc IEdgeChallengeManager
    function getLayerZeroEndHeight(EdgeType eType) public view returns (uint256) {
        if (eType == EdgeType.Block) {
            return LAYERZERO_BLOCKEDGE_HEIGHT;
        } else if (eType == EdgeType.BigStep) {
            return LAYERZERO_BIGSTEPEDGE_HEIGHT;
        } else if (eType == EdgeType.SmallStep) {
            return LAYERZERO_SMALLSTEPEDGE_HEIGHT;
        } else {
            revert("Unrecognised edge type");
        }
    }

    /// @inheritdoc IEdgeChallengeManager
    function calculateEdgeId(
        EdgeType edgeType,
        bytes32 originId,
        uint256 startHeight,
        bytes32 startHistoryRoot,
        uint256 endHeight,
        bytes32 endHistoryRoot
    ) public pure returns (bytes32) {
        return
            ChallengeEdgeLib.idComponent(edgeType, originId, startHeight, startHistoryRoot, endHeight, endHistoryRoot);
    }

    /// @inheritdoc IEdgeChallengeManager
    function calculateMutualId(
        EdgeType edgeType,
        bytes32 originId,
        uint256 startHeight,
        bytes32 startHistoryRoot,
        uint256 endHeight
    ) public pure returns (bytes32) {
        return ChallengeEdgeLib.mutualIdComponent(edgeType, originId, startHeight, startHistoryRoot, endHeight);
    }

    /// @inheritdoc IEdgeChallengeManager
    function edgeExists(bytes32 edgeId) public view returns (bool) {
        return store.edges[edgeId].exists();
    }

    /// @inheritdoc IEdgeChallengeManager
    function getEdge(bytes32 edgeId) public view returns (ChallengeEdge memory) {
        return store.get(edgeId);
    }

    /// @inheritdoc IEdgeChallengeManager
    function edgeLength(bytes32 edgeId) public view returns (uint256) {
        return store.get(edgeId).length();
    }

    /// @inheritdoc IEdgeChallengeManager
    function hasRival(bytes32 edgeId) public view returns (bool) {
        return store.hasRival(edgeId);
    }

    /// @inheritdoc IEdgeChallengeManager
    function hasLengthOneRival(bytes32 edgeId) public view returns (bool) {
        return store.hasLengthOneRival(edgeId);
    }

    /// @inheritdoc IEdgeChallengeManager
    function timeUnrivaled(bytes32 edgeId) public view returns (uint256) {
        return store.timeUnrivaled(edgeId);
    }

    /// @inheritdoc IEdgeChallengeManager
    function getPrevAssertionId(bytes32 edgeId) public view returns (bytes32) {
        return store.getPrevAssertionId(edgeId);
    }

    /// @inheritdoc IEdgeChallengeManager
    function firstRival(bytes32 edgeId) public view returns (bytes32) {
        return store.firstRivals[edgeId];
    }
}<|MERGE_RESOLUTION|>--- conflicted
+++ resolved
@@ -6,11 +6,9 @@
 import "./DataEntities.sol";
 import "./libraries/EdgeChallengeManagerLib.sol";
 import "../libraries/Constants.sol";
-<<<<<<< HEAD
 import "../state/Machine.sol";
-=======
+
 import "@openzeppelin/contracts-upgradeable/proxy/utils/Initializable.sol";
->>>>>>> 943c259b
 
 /// @title EdgeChallengeManager interface
 interface IEdgeChallengeManager {
@@ -31,14 +29,8 @@
         uint256 layerZeroSmallStepEdgeHeight
     ) external;
 
-<<<<<<< HEAD
     function oneStepProofEntry() external view returns (IOneStepProofEntry);
 
-    // // Checks if an edge by ID exists.
-    // function edgeExists(bytes32 eId) external view returns (bool);
-    // Gets an edge by ID.
-    function getEdge(bytes32 eId) external view returns (ChallengeEdge memory);
-=======
     /// @notice Performs necessary checks and creates a new layer zero edge
     /// @param args             Edge data
     /// @param prefixProof      Proof that the start history root commits to a prefix of the states that
@@ -56,7 +48,6 @@
         external
         payable
         returns (bytes32);
->>>>>>> 943c259b
 
     /// @notice Bisect and edge. This creates two child edges:
     ///         lowerChild: has the same start root and height as this edge, but a different end root and height
@@ -249,16 +240,11 @@
     /// @notice The cumulative amount of time an edge must remain unrivaled
     ///         before it can be confirmed
     uint256 public challengePeriodBlock;
-<<<<<<< HEAD
-    IAssertionChain internal assertionChain;
-    IOneStepProofEntry public override oneStepProofEntry;
-=======
->>>>>>> 943c259b
 
     /// @notice The assertion chain about which challenges are created
     IAssertionChain public assertionChain;
     /// @notice The one step proof resolver used to decide between rival SmallStep edges of length 1
-    IOneStepProofEntry public oneStepProofEntry;
+    IOneStepProofEntry public override oneStepProofEntry;
     /// @notice The end height of layer zero Block edges
     uint256 public LAYERZERO_BLOCKEDGE_HEIGHT;
     /// @notice The end height of layer zero BigStep edges
@@ -302,9 +288,6 @@
         payable
         returns (bytes32)
     {
-<<<<<<< HEAD
-        return store.createLayerZeroEdge(assertionChain, args, prefixProof, proof, oneStepProofEntry);
-=======
         AssertionReferenceData memory ard;
         if (args.edgeType == EdgeType.Block) {
             bytes32 predecessorId = assertionChain.getPredecessorId(args.claimId);
@@ -318,7 +301,7 @@
             );
         }
         uint256 expectedEndHeight = getLayerZeroEndHeight(args.edgeType);
-        EdgeAddedData memory edgeAdded = store.createLayerZeroEdge(args, ard, expectedEndHeight, prefixProof, proof);
+        EdgeAddedData memory edgeAdded = store.createLayerZeroEdge(args, ard, oneStepProofEntry, expectedEndHeight, prefixProof, proof);
         emit EdgeAdded(
             edgeAdded.edgeId,
             edgeAdded.mutualId,
@@ -370,7 +353,6 @@
         emit EdgeBisected(edgeId, lowerChildId, upperChildAdded.edgeId, lowerChildAlreadyExists);
 
         return (lowerChildId, upperChildAdded.edgeId);
->>>>>>> 943c259b
     }
 
     /// @inheritdoc IEdgeChallengeManager
