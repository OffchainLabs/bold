// Copyright 2023, Offchain Labs, Inc.
// For license information, see https://github.com/offchainlabs/bold/blob/main/LICENSE
// SPDX-License-Identifier: BUSL-1.1
//
pragma solidity ^0.8.17;

import "../rollup/Assertion.sol";
import "./libraries/UintUtilsLib.sol";
import "./IAssertionChain.sol";
import "./libraries/EdgeChallengeManagerLib.sol";
import "../libraries/Constants.sol";
import "../state/Machine.sol";

import "@openzeppelin/contracts-upgradeable/proxy/utils/Initializable.sol";
import "@openzeppelin/contracts/token/ERC20/utils/SafeERC20.sol";

/// @title EdgeChallengeManager interface
interface IEdgeChallengeManager {
    /// @notice Initialize the EdgeChallengeManager. EdgeChallengeManagers are upgradeable
    ///         so use the initializer paradigm
    /// @param _assertionChain              The assertion chain contract
    /// @param _challengePeriodBlocks       The amount of cumulative time an edge must spend unrivaled before it can be confirmed
    ///                                     This should be the censorship period + the cumulative amount of time needed to do any
    ///                                     offchain calculation. We currently estimate around 10 mins for each layer zero edge and 1
    ///                                     one minute for each other edge.
    /// @param _oneStepProofEntry           The one step proof logic
    /// @param layerZeroBlockEdgeHeight     The end height of layer zero edges of type Block
    /// @param layerZeroBigStepEdgeHeight   The end height of layer zero edges of type BigStep
    /// @param layerZeroSmallStepEdgeHeight The end height of layer zero edges of type SmallStep
    /// @param _stakeToken                  The token that stake will be provided in when creating zero layer block edges
    /// @param _excessStakeReceiver         The address that excess stake will be sent to when 2nd+ block edge is created
    /// @param _numBigStepLevel             The number of bigstep levels
    /// @param _stakeAmounts                The stake amount for each level. (first element is for block level)
    function initialize(
        IAssertionChain _assertionChain,
        uint64 _challengePeriodBlocks,
        IOneStepProofEntry _oneStepProofEntry,
        uint256 layerZeroBlockEdgeHeight,
        uint256 layerZeroBigStepEdgeHeight,
        uint256 layerZeroSmallStepEdgeHeight,
        IERC20 _stakeToken,
        address _excessStakeReceiver,
        uint8 _numBigStepLevel,
        uint256[] calldata _stakeAmounts
    ) external;

    function challengePeriodBlocks() external view returns (uint64);

    /// @notice The one step proof resolver used to decide between rival SmallStep edges of length 1
    function oneStepProofEntry() external view returns (IOneStepProofEntry);

    /// @notice Performs necessary checks and creates a new layer zero edge
    /// @param args             Edge creation args
    function createLayerZeroEdge(CreateEdgeArgs calldata args) external returns (bytes32);

    /// @notice Bisect an edge. This creates two child edges:
    ///         lowerChild: has the same start root and height as this edge, but a different end root and height
    ///         upperChild: has the same end root and height as this edge, but a different start root and height
    ///         The lower child end root and height are equal to the upper child start root and height. This height
    ///         is the mandatoryBisectionHeight.
    ///         The lower child may already exist, however it's not possible for the upper child to exist as that would
    ///         mean that the edge has already been bisected
    /// @param edgeId               Edge to bisect
    /// @param bisectionHistoryRoot The new history root to be used in the lower and upper children
    /// @param prefixProof          A proof to show that the bisectionHistoryRoot commits to a prefix of the current endHistoryRoot
    /// @return lowerChildId        The id of the newly created lower child edge
    /// @return upperChildId        The id of the newly created upper child edge
    function bisectEdge(bytes32 edgeId, bytes32 bisectionHistoryRoot, bytes calldata prefixProof)
        external
        returns (bytes32, bytes32);

    /// @notice An edge can be confirmed if the total amount of time it and a single chain of its direct ancestors
    ///         has spent unrivaled is greater than the challenge period.
    /// @dev    Edges inherit time from their parents, so the sum of unrivaled timers is compared against the threshold.
    ///         Given that an edge cannot become unrivaled after becoming rivaled, once the threshold is passed
    ///         it will always remain passed. The direct ancestors of an edge are linked by parent-child links for edges
    ///         of the same level, and claimId-edgeId links for zero layer edges that claim an edge in the level below.
    ///         This method also includes the amount of time the assertion being claimed spent without a sibling
    /// @param edgeId                   The id of the edge to confirm
<<<<<<< HEAD
    /// @param _unused         The ordered ids of layer zero edges in the levels below
    function confirmEdgeByTime(
        bytes32 edgeId,
        bytes32[] calldata _unused,
        ExecutionStateData calldata claimStateData
    ) external;

    /// @notice Update an edge's timer cache by its children. 
    ///         Sets the edge's timer cache to its timeUnrivaled + (minimum timer cache of its children).
    ///         This function should not be used for edges without children.
    /// @param edgeId The id of the edge to update
    function updateTimerCacheByChildren(bytes32 edgeId) external;

=======
    function confirmEdgeByTime(bytes32 edgeId, ExecutionStateData calldata claimStateData) external;

    /// @notice Update an edge's timer cache by its children.
    ///         Sets the edge's timer cache to its timeUnrivaled + (minimum timer cache of its children).
    ///         This function should not be used for edges without children.
    /// @param edgeId The id of the edge to update
    function updateTimerCacheByChildren(bytes32 edgeId) external;

>>>>>>> d6bcb94a
    /// @notice Update multiple edges' timer cache by their children. Equivalent to calling updateTimerCacheByChildren for each edge.
    /// @param edgeIds The ids of the edges to update
    function multiUpdateTimeCacheByChildren(bytes32[] calldata edgeIds) external;

    /// @notice Given a one step fork edge and an edge with matching claim id,
    ///         set the one step fork edge's timer cache to its timeUnrivaled + claiming edge's timer cache.
    /// @param edgeId           The id of the edge to update
<<<<<<< HEAD
    /// @param claimingEdgeId   The id of the edge which has a claimId equal to edgeId
    function updateTimerCacheByClaim(bytes32 edgeId, bytes32 claimingEdgeId) external;

    /// @notice If a confirmed edge exists whose claim id is equal to this edge, then this edge can be confirmed
    /// @dev    When zero layer edges are created they reference an edge, or assertion, in the level below. If a zero layer
    ///         edge is confirmed, it becomes possible to also confirm the edge that it claims
    /// @param edgeId           The id of the edge to confirm
=======
>>>>>>> d6bcb94a
    /// @param claimingEdgeId   The id of the edge which has a claimId equal to edgeId
    function updateTimerCacheByClaim(bytes32 edgeId, bytes32 claimingEdgeId) external;

    /// @notice Confirm an edge by executing a one step proof
    /// @dev    One step proofs can only be executed against edges that have length one and of type SmallStep
    /// @param edgeId                       The id of the edge to confirm
    /// @param oneStepData                  Input data to the one step proof
    /// @param prevConfig                     Data about the config set in prev
    /// @param beforeHistoryInclusionProof  Proof that the state which is the start of the edge is committed to by the startHistoryRoot
    /// @param afterHistoryInclusionProof   Proof that the state which is the end of the edge is committed to by the endHistoryRoot
    function confirmEdgeByOneStepProof(
        bytes32 edgeId,
        OneStepData calldata oneStepData,
        ConfigData calldata prevConfig,
        bytes32[] calldata beforeHistoryInclusionProof,
        bytes32[] calldata afterHistoryInclusionProof
    ) external;

    /// @notice When zero layer block edges are created a stake is also provided
    ///         The stake on this edge can be refunded if the edge is confirme
    function refundStake(bytes32 edgeId) external;

    /// @notice Zero layer edges have to be a fixed height.
    ///         This function returns the end height for a given edge type
    function getLayerZeroEndHeight(EdgeType eType) external view returns (uint256);

    /// @notice Calculate the unique id of an edge
    /// @param level            The level of the edge
    /// @param originId         The origin id of the edge
    /// @param startHeight      The start height of the edge
    /// @param startHistoryRoot The start history root of the edge
    /// @param endHeight        The end height of the edge
    /// @param endHistoryRoot   The end history root of the edge
    function calculateEdgeId(
        uint8 level,
        bytes32 originId,
        uint256 startHeight,
        bytes32 startHistoryRoot,
        uint256 endHeight,
        bytes32 endHistoryRoot
    ) external pure returns (bytes32);

    /// @notice Calculate the mutual id of the edge
    ///         Edges that are rivals share the same mutual id
    /// @param level            The level of the edge
    /// @param originId         The origin id of the edge
    /// @param startHeight      The start height of the edge
    /// @param startHistoryRoot The start history root of the edge
    /// @param endHeight        The end height of the edge
    function calculateMutualId(
        uint8 level,
        bytes32 originId,
        uint256 startHeight,
        bytes32 startHistoryRoot,
        uint256 endHeight
    ) external pure returns (bytes32);

    /// @notice Has the edge already been stored in the manager
    function edgeExists(bytes32 edgeId) external view returns (bool);

    /// @notice Get full edge data for an edge
    function getEdge(bytes32 edgeId) external view returns (ChallengeEdge memory);

    /// @notice The length of the edge, from start height to end height
    function edgeLength(bytes32 edgeId) external view returns (uint256);

    /// @notice Does this edge currently have one or more rivals
    ///         Rival edges share the same mutual id
    function hasRival(bytes32 edgeId) external view returns (bool);

    /// @notice The confirmed rival of this mutual id
    ///         Returns 0 if one does not exist
    function confirmedRival(bytes32 mutualId) external view returns (bytes32);

    /// @notice Does the edge have at least one rival, and it has length one
    function hasLengthOneRival(bytes32 edgeId) external view returns (bool);

    /// @notice The amount of time this edge has spent without rivals
    ///         This value is increasing whilst an edge is unrivaled, once a rival is created
    ///         it is fixed. If an edge has rivals from the moment it is created then it will have
    ///         a zero time unrivaled
    function timeUnrivaled(bytes32 edgeId) external view returns (uint256);

    /// @notice Get the id of the prev assertion that this edge is originates from
    /// @dev    Uses the parent chain to traverse upwards SmallStep->BigStep->Block->Assertion
    ///         until it gets to the origin assertion
    function getPrevAssertionHash(bytes32 edgeId) external view returns (bytes32);

    /// @notice Fetch the raw first rival record for this edge
    /// @dev    Returns 0 if the edge does not exist
    ///         Returns a magic string if the edge exists but is unrivaled
    ///         Returns the id of the second edge created with the same mutual id as this edge, if a rival exists
    function firstRival(bytes32 edgeId) external view returns (bytes32);
}

/// @title  A challenge manager that uses edge structures to decide between Assertions
/// @notice When two assertions are created that have the same predecessor the protocol needs to decide which of the two is correct
///         This challenge manager allows the staker who has created the valid assertion to enforce that it will be confirmed, and all
///         other rival assertions will be rejected. The challenge is all-vs-all in that all assertions with the same
///         predecessor will vie for succession against each other. Stakers compete by creating edges that reference the assertion they
///         believe in. These edges are then bisected, reducing the size of the disagreement with each bisection, and narrowing in on the
///         exact point of disagreement. Eventually, at step size 1, the step can be proved on-chain directly proving that the related assertion
///         must be invalid.
contract EdgeChallengeManager is IEdgeChallengeManager, Initializable {
    using EdgeChallengeManagerLib for EdgeStore;
    using ChallengeEdgeLib for ChallengeEdge;
    using SafeERC20 for IERC20;

    /// @notice A new edge has been added to the challenge manager
    /// @param edgeId       The id of the newly added edge
    /// @param mutualId     The mutual id of the added edge - all rivals share the same mutual id
    /// @param originId     The origin id of the added edge - origin ids link an edge to the level below
    /// @param hasRival     Does the newly added edge have a rival upon creation
    /// @param length       The length of the new edge
    /// @param level        The level of the new edge
    /// @param isLayerZero  Whether the new edge was added at layer zero - has a claim and a staker
    event EdgeAdded(
        bytes32 indexed edgeId,
        bytes32 indexed mutualId,
        bytes32 indexed originId,
        bytes32 claimId,
        uint256 length,
        uint8 level,
        bool hasRival,
        bool isLayerZero
    );

    /// @notice An edge has been bisected
    /// @param edgeId                   The id of the edge that was bisected
    /// @param lowerChildId             The id of the lower child created during bisection
    /// @param upperChildId             The id of the upper child created during bisection
    /// @param lowerChildAlreadyExists  When an edge is bisected the lower child may already exist - created by a rival.
    event EdgeBisected(
        bytes32 indexed edgeId, bytes32 indexed lowerChildId, bytes32 indexed upperChildId, bool lowerChildAlreadyExists
    );

    /// @notice An edge can be confirmed if both of its children were already confirmed.
    /// @param edgeId   The edge that was confirmed
    /// @param mutualId The mutual id of the confirmed edge
    event EdgeConfirmedByChildren(bytes32 indexed edgeId, bytes32 indexed mutualId);

    /// @notice An edge can be confirmed if the cumulative time (in blocks) unrivaled of it and a direct chain of ancestors is greater than a threshold
    /// @param edgeId               The edge that was confirmed
    /// @param mutualId             The mutual id of the confirmed edge
    /// @param totalTimeUnrivaled   The cumulative amount of time (in blocks) this edge spent unrivaled
    event EdgeConfirmedByTime(bytes32 indexed edgeId, bytes32 indexed mutualId, uint256 totalTimeUnrivaled);

    /// @notice An edge can be confirmed if a zero layer edge in the level below claims this edge
    /// @param edgeId           The edge that was confirmed
    /// @param mutualId         The mutual id of the confirmed edge
    /// @param claimingEdgeId   The id of the zero layer edge that claimed this edge
    event EdgeConfirmedByClaim(bytes32 indexed edgeId, bytes32 indexed mutualId, bytes32 claimingEdgeId);

    /// @notice A SmallStep edge of length 1 can be confirmed via a one step proof
    /// @param edgeId   The edge that was confirmed
    /// @param mutualId The mutual id of the confirmed edge
    event EdgeConfirmedByOneStepProof(bytes32 indexed edgeId, bytes32 indexed mutualId);

    /// @notice A stake has been refunded for a confirmed layer zero block edge
    /// @param edgeId       The edge that was confirmed
    /// @param mutualId     The mutual id of the confirmed edge
    /// @param stakeToken   The ERC20 being refunded
    /// @param stakeAmount  The amount of tokens being refunded
    event EdgeRefunded(bytes32 indexed edgeId, bytes32 indexed mutualId, address stakeToken, uint256 stakeAmount);

    /// @dev Store for all edges and rival data
    ///      All edges, including edges from different challenges, are stored together in the same store
    ///      Since edge ids include the origin id, which is unique for each challenge, we can be sure that
    ///      edges from different challenges cannot have the same id, and so can be stored in the same store
    EdgeStore internal store;

    /// @notice When creating a zero layer block edge a stake must be supplied. However since we know that only
    ///         one edge in a group of rivals can ever be confirmed, we only need to keep one stake in this contract
    ///         to later refund for that edge. Other stakes can immediately be sent to an excess stake receiver.
    ///         This excess stake receiver can then choose to refund the gas of participants who aided in the confirmation
    ///         of the winning edge
    address public excessStakeReceiver;

    /// @notice The token to supply stake in
    IERC20 public stakeToken;

    /// @notice The amount of stake token to be supplied when creating a zero layer block edge at a given level
    uint256[] public stakeAmounts;

    /// @notice The number of blocks accumulated on an edge before it can be confirmed by time
    uint64 public challengePeriodBlocks;

    /// @notice The assertion chain about which challenges are created
    IAssertionChain public assertionChain;

    /// @inheritdoc IEdgeChallengeManager
    IOneStepProofEntry public override oneStepProofEntry;

    /// @notice The end height of layer zero Block edges
    uint256 public LAYERZERO_BLOCKEDGE_HEIGHT;
    /// @notice The end height of layer zero BigStep edges
    uint256 public LAYERZERO_BIGSTEPEDGE_HEIGHT;
    /// @notice The end height of layer zero SmallStep edges
    uint256 public LAYERZERO_SMALLSTEPEDGE_HEIGHT;
    /// @notice The number of big step levels configured for this challenge manager
    ///         There is 1 block level, 1 small step level and N big step levels
    uint8 public NUM_BIGSTEP_LEVEL;

    constructor() {
        _disableInitializers();
    }

    /// @inheritdoc IEdgeChallengeManager
    function initialize(
        IAssertionChain _assertionChain,
        uint64 _challengePeriodBlocks,
        IOneStepProofEntry _oneStepProofEntry,
        uint256 layerZeroBlockEdgeHeight,
        uint256 layerZeroBigStepEdgeHeight,
        uint256 layerZeroSmallStepEdgeHeight,
        IERC20 _stakeToken,
        address _excessStakeReceiver,
        uint8 _numBigStepLevel,
        uint256[] calldata _stakeAmounts
    ) public initializer {
        if (address(_assertionChain) == address(0)) {
            revert EmptyAssertionChain();
        }
        assertionChain = _assertionChain;
        if (address(_oneStepProofEntry) == address(0)) {
            revert EmptyOneStepProofEntry();
        }
        oneStepProofEntry = _oneStepProofEntry;
        if (_challengePeriodBlocks == 0) {
            revert EmptyChallengePeriod();
        }
        challengePeriodBlocks = _challengePeriodBlocks;

        stakeToken = _stakeToken;
        if (_excessStakeReceiver == address(0)) {
            revert EmptyStakeReceiver();
        }
        excessStakeReceiver = _excessStakeReceiver;

        if (!EdgeChallengeManagerLib.isPowerOfTwo(layerZeroBlockEdgeHeight)) {
            revert NotPowerOfTwo(layerZeroBlockEdgeHeight);
        }
        LAYERZERO_BLOCKEDGE_HEIGHT = layerZeroBlockEdgeHeight;
        if (!EdgeChallengeManagerLib.isPowerOfTwo(layerZeroBigStepEdgeHeight)) {
            revert NotPowerOfTwo(layerZeroBigStepEdgeHeight);
        }
        LAYERZERO_BIGSTEPEDGE_HEIGHT = layerZeroBigStepEdgeHeight;
        if (!EdgeChallengeManagerLib.isPowerOfTwo(layerZeroSmallStepEdgeHeight)) {
            revert NotPowerOfTwo(layerZeroSmallStepEdgeHeight);
        }
        LAYERZERO_SMALLSTEPEDGE_HEIGHT = layerZeroSmallStepEdgeHeight;

        // ensure that there is at least on of each type of level
        if (_numBigStepLevel == 0) {
            revert ZeroBigStepLevels();
        }
        // ensure there's also space for the block level and the small step level
        // in total level parameters
        if (_numBigStepLevel > 253) {
            revert BigStepLevelsTooMany(_numBigStepLevel);
        }
        NUM_BIGSTEP_LEVEL = _numBigStepLevel;

        if (_numBigStepLevel + 2 != _stakeAmounts.length) {
            revert StakeAmountsMismatch(_stakeAmounts.length, _numBigStepLevel + 2);
        }
        stakeAmounts = _stakeAmounts;
    }

    /////////////////////////////
    // STATE MUTATING SECTIION //
    /////////////////////////////

    /// @inheritdoc IEdgeChallengeManager
    function createLayerZeroEdge(CreateEdgeArgs calldata args) external returns (bytes32) {
        EdgeAddedData memory edgeAdded;
        EdgeType eType = ChallengeEdgeLib.levelToType(args.level, NUM_BIGSTEP_LEVEL);
        uint256 expectedEndHeight = getLayerZeroEndHeight(eType);
        AssertionReferenceData memory ard;

        if (eType == EdgeType.Block) {
            // for block type edges we need to provide some extra assertion data context
            if (args.proof.length == 0) {
                revert EmptyEdgeSpecificProof();
            }
            (, ExecutionStateData memory predecessorStateData, ExecutionStateData memory claimStateData) =
                abi.decode(args.proof, (bytes32[], ExecutionStateData, ExecutionStateData));

            assertionChain.validateAssertionHash(
                args.claimId, claimStateData.executionState, claimStateData.prevAssertionHash, claimStateData.inboxAcc
            );

            assertionChain.validateAssertionHash(
                claimStateData.prevAssertionHash,
                predecessorStateData.executionState,
                predecessorStateData.prevAssertionHash,
                predecessorStateData.inboxAcc
            );

            ard = AssertionReferenceData(
                args.claimId,
                claimStateData.prevAssertionHash,
                assertionChain.isPending(args.claimId),
                assertionChain.getSecondChildCreationBlock(claimStateData.prevAssertionHash) > 0,
                predecessorStateData.executionState,
                claimStateData.executionState
            );
        }
        edgeAdded = store.createLayerZeroEdge(args, ard, oneStepProofEntry, expectedEndHeight, NUM_BIGSTEP_LEVEL);

        IERC20 st = stakeToken;
        uint256 sa = stakeAmounts[args.level];
        // when a zero layer edge is created it must include stake amount. Each time a zero layer
        // edge is created it forces the honest participants to do some work, so we want to disincentive
        // their creation. The amount should also be enough to pay for the gas costs incurred by the honest
        // participant. This can be arranged out of bound by the excess stake receiver.
        // The contract initializer can disable staking by setting zeros for token or amount, to change
        // this a new challenge manager needs to be deployed and its address updated in the assertion chain
        if (address(st) != address(0) && sa != 0) {
            // since only one edge in a group of rivals can ever be confirmed, we know that we
            // will never need to refund more than one edge. Therefore we can immediately send
            // all stakes provided after the first one to an excess stake receiver.
            address receiver = edgeAdded.hasRival ? excessStakeReceiver : address(this);
            st.safeTransferFrom(msg.sender, receiver, sa);
        }

        emit EdgeAdded(
            edgeAdded.edgeId,
            edgeAdded.mutualId,
            edgeAdded.originId,
            edgeAdded.claimId,
            edgeAdded.length,
            edgeAdded.level,
            edgeAdded.hasRival,
            edgeAdded.isLayerZero
        );
        return edgeAdded.edgeId;
    }

    /// @inheritdoc IEdgeChallengeManager
    function bisectEdge(bytes32 edgeId, bytes32 bisectionHistoryRoot, bytes calldata prefixProof)
        external
        returns (bytes32, bytes32)
    {
        (bytes32 lowerChildId, EdgeAddedData memory lowerChildAdded, EdgeAddedData memory upperChildAdded) =
            store.bisectEdge(edgeId, bisectionHistoryRoot, prefixProof);

        bool lowerChildAlreadyExists = lowerChildAdded.edgeId == 0;
        // the lower child might already exist, if it didnt then a new
        // edge was added
        if (!lowerChildAlreadyExists) {
            emit EdgeAdded(
                lowerChildAdded.edgeId,
                lowerChildAdded.mutualId,
                lowerChildAdded.originId,
                lowerChildAdded.claimId,
                lowerChildAdded.length,
                lowerChildAdded.level,
                lowerChildAdded.hasRival,
                lowerChildAdded.isLayerZero
            );
        }
        // upper child is always added
        emit EdgeAdded(
            upperChildAdded.edgeId,
            upperChildAdded.mutualId,
            upperChildAdded.originId,
            upperChildAdded.claimId,
            upperChildAdded.length,
            upperChildAdded.level,
            upperChildAdded.hasRival,
            upperChildAdded.isLayerZero
        );

        emit EdgeBisected(edgeId, lowerChildId, upperChildAdded.edgeId, lowerChildAlreadyExists);

        return (lowerChildId, upperChildAdded.edgeId);
    }

    /// @inheritdoc IEdgeChallengeManager
    function multiUpdateTimeCacheByChildren(bytes32[] calldata edgeIds) public {
        for (uint256 i = 0; i < edgeIds.length; i++) {
            store.updateTimerCacheByChildren(edgeIds[i]);
        }
    }

    /// @inheritdoc IEdgeChallengeManager
    function updateTimerCacheByChildren(bytes32 edgeId) public {
        store.updateTimerCacheByChildren(edgeId);
    }

    /// @inheritdoc IEdgeChallengeManager
<<<<<<< HEAD
    function multiUpdateTimeCacheByChildren(bytes32[] calldata edgeIds) public {
        for (uint256 i = 0; i < edgeIds.length; i++) {
            store.updateTimerCacheByChildren(edgeIds[i]);
        }
    }

    /// @inheritdoc IEdgeChallengeManager
    function updateTimerCacheByChildren(bytes32 edgeId) public {
        store.updateTimerCacheByChildren(edgeId);
    }

    /// @inheritdoc IEdgeChallengeManager
=======
>>>>>>> d6bcb94a
    function updateTimerCacheByClaim(bytes32 edgeId, bytes32 claimingEdgeId) public {
        store.updateTimerCacheByClaim(edgeId, claimingEdgeId, NUM_BIGSTEP_LEVEL);
    }

    /// @inheritdoc IEdgeChallengeManager
<<<<<<< HEAD
    function confirmEdgeByTime(
        bytes32 edgeId,
        bytes32[] memory _unused,
        ExecutionStateData calldata claimStateData
    ) public {
        ChallengeEdge storage topEdge = store.get(edgeId);
        EdgeType topEdgeType = ChallengeEdgeLib.levelToType(topEdge.level, NUM_BIGSTEP_LEVEL);
        if (topEdgeType != EdgeType.Block) {
            revert EdgeTypeNotBlock(topEdge.level);
        }
=======
    function confirmEdgeByTime(bytes32 edgeId, ExecutionStateData calldata claimStateData) public {
        ChallengeEdge storage topEdge = store.get(edgeId);
>>>>>>> d6bcb94a
        if (!topEdge.isLayerZero()) {
            revert EdgeNotLayerZero(topEdge.id(), topEdge.staker, topEdge.claimId);
        }

        uint64 assertionBlocks = 0;
        // if the edge is block level and the assertion being claimed against was the first child of its predecessor
        // then we are able to count the time between the first and second child as time towards
        // the this edge
        bool isBlockLevel = ChallengeEdgeLib.levelToType(topEdge.level, NUM_BIGSTEP_LEVEL) == EdgeType.Block;
        if (isBlockLevel && assertionChain.isFirstChild(topEdge.claimId)) {
            assertionChain.validateAssertionHash(
                topEdge.claimId,
                claimStateData.executionState,
                claimStateData.prevAssertionHash,
                claimStateData.inboxAcc
            );
            assertionBlocks = assertionChain.getSecondChildCreationBlock(claimStateData.prevAssertionHash)
                - assertionChain.getFirstChildCreationBlock(claimStateData.prevAssertionHash);
        }

<<<<<<< HEAD
        uint256 totalTimeUnrivaled =
            store.confirmEdgeByTime(edgeId, _unused, assertionBlocks, challengePeriodBlocks, NUM_BIGSTEP_LEVEL);
=======
        uint256 totalTimeUnrivaled = store.confirmEdgeByTime(edgeId, assertionBlocks, challengePeriodBlocks);
>>>>>>> d6bcb94a

        emit EdgeConfirmedByTime(edgeId, store.edges[edgeId].mutualId(), totalTimeUnrivaled);
    }

    /// @inheritdoc IEdgeChallengeManager
    function confirmEdgeByOneStepProof(
        bytes32 edgeId,
        OneStepData calldata oneStepData,
        ConfigData calldata prevConfig,
        bytes32[] calldata beforeHistoryInclusionProof,
        bytes32[] calldata afterHistoryInclusionProof
    ) public {
        bytes32 prevAssertionHash = store.getPrevAssertionHash(edgeId);

        assertionChain.validateConfig(prevAssertionHash, prevConfig);

        ExecutionContext memory execCtx = ExecutionContext({
            maxInboxMessagesRead: prevConfig.nextInboxPosition,
            bridge: assertionChain.bridge(),
            initialWasmModuleRoot: prevConfig.wasmModuleRoot
        });

        store.confirmEdgeByOneStepProof(
            edgeId,
            oneStepProofEntry,
            oneStepData,
            execCtx,
            beforeHistoryInclusionProof,
            afterHistoryInclusionProof,
            NUM_BIGSTEP_LEVEL,
            LAYERZERO_BIGSTEPEDGE_HEIGHT,
            LAYERZERO_SMALLSTEPEDGE_HEIGHT
        );

        emit EdgeConfirmedByOneStepProof(edgeId, store.edges[edgeId].mutualId());
    }

    /// @inheritdoc IEdgeChallengeManager
    function refundStake(bytes32 edgeId) public {
        ChallengeEdge storage edge = store.get(edgeId);
        // setting refunded also do checks that the edge cannot be refunded twice
        edge.setRefunded();

        IERC20 st = stakeToken;
        uint256 sa = stakeAmounts[edge.level];
        // no need to refund with the token or amount where zero'd out
        if (address(st) != address(0) && sa != 0) {
            st.safeTransfer(edge.staker, sa);
        }

        emit EdgeRefunded(edgeId, store.edges[edgeId].mutualId(), address(st), sa);
    }

    ///////////////////////
    // VIEW ONLY SECTION //
    ///////////////////////

    /// @inheritdoc IEdgeChallengeManager
    function getLayerZeroEndHeight(EdgeType eType) public view returns (uint256) {
        if (eType == EdgeType.Block) {
            return LAYERZERO_BLOCKEDGE_HEIGHT;
        } else if (eType == EdgeType.BigStep) {
            return LAYERZERO_BIGSTEPEDGE_HEIGHT;
        } else if (eType == EdgeType.SmallStep) {
            return LAYERZERO_SMALLSTEPEDGE_HEIGHT;
        } else {
            revert InvalidEdgeType(eType);
        }
    }

    /// @inheritdoc IEdgeChallengeManager
    function calculateEdgeId(
        uint8 level,
        bytes32 originId,
        uint256 startHeight,
        bytes32 startHistoryRoot,
        uint256 endHeight,
        bytes32 endHistoryRoot
    ) public pure returns (bytes32) {
        return ChallengeEdgeLib.idComponent(level, originId, startHeight, startHistoryRoot, endHeight, endHistoryRoot);
    }

    /// @inheritdoc IEdgeChallengeManager
    function calculateMutualId(
        uint8 level,
        bytes32 originId,
        uint256 startHeight,
        bytes32 startHistoryRoot,
        uint256 endHeight
    ) public pure returns (bytes32) {
        return ChallengeEdgeLib.mutualIdComponent(level, originId, startHeight, startHistoryRoot, endHeight);
    }

    /// @inheritdoc IEdgeChallengeManager
    function edgeExists(bytes32 edgeId) public view returns (bool) {
        return store.edges[edgeId].exists();
    }

    /// @inheritdoc IEdgeChallengeManager
    function getEdge(bytes32 edgeId) public view returns (ChallengeEdge memory) {
        return store.get(edgeId);
    }

    /// @inheritdoc IEdgeChallengeManager
    function edgeLength(bytes32 edgeId) public view returns (uint256) {
        return store.get(edgeId).length();
    }

    /// @inheritdoc IEdgeChallengeManager
    function hasRival(bytes32 edgeId) public view returns (bool) {
        return store.hasRival(edgeId);
    }

    /// @inheritdoc IEdgeChallengeManager
    function confirmedRival(bytes32 mutualId) public view returns (bytes32) {
        return store.confirmedRivals[mutualId];
    }

    /// @inheritdoc IEdgeChallengeManager
    function hasLengthOneRival(bytes32 edgeId) public view returns (bool) {
        return store.hasLengthOneRival(edgeId);
    }

    /// @inheritdoc IEdgeChallengeManager
    function timeUnrivaled(bytes32 edgeId) public view returns (uint256) {
        return store.timeUnrivaled(edgeId);
    }

    /// @inheritdoc IEdgeChallengeManager
    function getPrevAssertionHash(bytes32 edgeId) public view returns (bytes32) {
        return store.getPrevAssertionHash(edgeId);
    }

    /// @inheritdoc IEdgeChallengeManager
    function firstRival(bytes32 mutualId) public view returns (bytes32) {
        return store.firstRivals[mutualId];
    }
}<|MERGE_RESOLUTION|>--- conflicted
+++ resolved
@@ -77,21 +77,6 @@
     ///         of the same level, and claimId-edgeId links for zero layer edges that claim an edge in the level below.
     ///         This method also includes the amount of time the assertion being claimed spent without a sibling
     /// @param edgeId                   The id of the edge to confirm
-<<<<<<< HEAD
-    /// @param _unused         The ordered ids of layer zero edges in the levels below
-    function confirmEdgeByTime(
-        bytes32 edgeId,
-        bytes32[] calldata _unused,
-        ExecutionStateData calldata claimStateData
-    ) external;
-
-    /// @notice Update an edge's timer cache by its children. 
-    ///         Sets the edge's timer cache to its timeUnrivaled + (minimum timer cache of its children).
-    ///         This function should not be used for edges without children.
-    /// @param edgeId The id of the edge to update
-    function updateTimerCacheByChildren(bytes32 edgeId) external;
-
-=======
     function confirmEdgeByTime(bytes32 edgeId, ExecutionStateData calldata claimStateData) external;
 
     /// @notice Update an edge's timer cache by its children.
@@ -100,7 +85,6 @@
     /// @param edgeId The id of the edge to update
     function updateTimerCacheByChildren(bytes32 edgeId) external;
 
->>>>>>> d6bcb94a
     /// @notice Update multiple edges' timer cache by their children. Equivalent to calling updateTimerCacheByChildren for each edge.
     /// @param edgeIds The ids of the edges to update
     function multiUpdateTimeCacheByChildren(bytes32[] calldata edgeIds) external;
@@ -108,16 +92,6 @@
     /// @notice Given a one step fork edge and an edge with matching claim id,
     ///         set the one step fork edge's timer cache to its timeUnrivaled + claiming edge's timer cache.
     /// @param edgeId           The id of the edge to update
-<<<<<<< HEAD
-    /// @param claimingEdgeId   The id of the edge which has a claimId equal to edgeId
-    function updateTimerCacheByClaim(bytes32 edgeId, bytes32 claimingEdgeId) external;
-
-    /// @notice If a confirmed edge exists whose claim id is equal to this edge, then this edge can be confirmed
-    /// @dev    When zero layer edges are created they reference an edge, or assertion, in the level below. If a zero layer
-    ///         edge is confirmed, it becomes possible to also confirm the edge that it claims
-    /// @param edgeId           The id of the edge to confirm
-=======
->>>>>>> d6bcb94a
     /// @param claimingEdgeId   The id of the edge which has a claimId equal to edgeId
     function updateTimerCacheByClaim(bytes32 edgeId, bytes32 claimingEdgeId) external;
 
@@ -510,41 +484,13 @@
     }
 
     /// @inheritdoc IEdgeChallengeManager
-<<<<<<< HEAD
-    function multiUpdateTimeCacheByChildren(bytes32[] calldata edgeIds) public {
-        for (uint256 i = 0; i < edgeIds.length; i++) {
-            store.updateTimerCacheByChildren(edgeIds[i]);
-        }
-    }
-
-    /// @inheritdoc IEdgeChallengeManager
-    function updateTimerCacheByChildren(bytes32 edgeId) public {
-        store.updateTimerCacheByChildren(edgeId);
-    }
-
-    /// @inheritdoc IEdgeChallengeManager
-=======
->>>>>>> d6bcb94a
     function updateTimerCacheByClaim(bytes32 edgeId, bytes32 claimingEdgeId) public {
         store.updateTimerCacheByClaim(edgeId, claimingEdgeId, NUM_BIGSTEP_LEVEL);
     }
 
     /// @inheritdoc IEdgeChallengeManager
-<<<<<<< HEAD
-    function confirmEdgeByTime(
-        bytes32 edgeId,
-        bytes32[] memory _unused,
-        ExecutionStateData calldata claimStateData
-    ) public {
-        ChallengeEdge storage topEdge = store.get(edgeId);
-        EdgeType topEdgeType = ChallengeEdgeLib.levelToType(topEdge.level, NUM_BIGSTEP_LEVEL);
-        if (topEdgeType != EdgeType.Block) {
-            revert EdgeTypeNotBlock(topEdge.level);
-        }
-=======
     function confirmEdgeByTime(bytes32 edgeId, ExecutionStateData calldata claimStateData) public {
         ChallengeEdge storage topEdge = store.get(edgeId);
->>>>>>> d6bcb94a
         if (!topEdge.isLayerZero()) {
             revert EdgeNotLayerZero(topEdge.id(), topEdge.staker, topEdge.claimId);
         }
@@ -565,12 +511,7 @@
                 - assertionChain.getFirstChildCreationBlock(claimStateData.prevAssertionHash);
         }
 
-<<<<<<< HEAD
-        uint256 totalTimeUnrivaled =
-            store.confirmEdgeByTime(edgeId, _unused, assertionBlocks, challengePeriodBlocks, NUM_BIGSTEP_LEVEL);
-=======
         uint256 totalTimeUnrivaled = store.confirmEdgeByTime(edgeId, assertionBlocks, challengePeriodBlocks);
->>>>>>> d6bcb94a
 
         emit EdgeConfirmedByTime(edgeId, store.edges[edgeId].mutualId(), totalTimeUnrivaled);
     }
