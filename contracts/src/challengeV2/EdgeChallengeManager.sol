--- conflicted
+++ resolved
@@ -77,11 +77,7 @@
     ///         of the same level, and claimId-edgeId links for zero layer edges that claim an edge in the level below.
     ///         This method also includes the amount of time the assertion being claimed spent without a sibling
     /// @param edgeId                   The id of the edge to confirm
-<<<<<<< HEAD
-    function confirmEdgeByTime(bytes32 edgeId, ExecutionStateData calldata claimStateData) external;
-=======
     function confirmEdgeByTime(bytes32 edgeId, AssertionStateData calldata claimStateData) external;
->>>>>>> 582f3f05
 
     /// @notice Update multiple edges' timer cache by their children. Equivalent to calling updateTimerCacheByChildren for each edge.
     /// @param edgeIds The ids of the edges to update
