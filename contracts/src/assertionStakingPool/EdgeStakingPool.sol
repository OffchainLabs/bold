--- conflicted
+++ resolved
@@ -24,14 +24,9 @@
 
     /// @notice The targeted challenge manager contract
     EdgeChallengeManager public immutable challengeManager;
-<<<<<<< HEAD
     bytes32 public immutable edgeId;
     uint8 public immutable edgeLevel;
-=======
-    /// @notice todo
-    bytes32 public immutable createEdgeArgsHash;
     /// @notice The required stake amount to create the edge
->>>>>>> ef409c61
     uint256 public immutable requiredStake;
 
     /// @notice The provided arguments to not match createEdgeArgsHash
