--- conflicted
+++ resolved
@@ -238,11 +238,7 @@
         // 4. create a new assertion useing the assertion with the updated config has as a prev
         // 5. force confirm it - this is necessary to set latestConfirmed on the correct line
         // 6. unpause the contract
-<<<<<<< HEAD
-
-=======
         
->>>>>>> ad4b1046
         // Normally, a new assertion is created using its prev's confirmPeriodBlocks
         // in the case of a force create, we use the rollup's current confirmPeriodBlocks
         createNewAssertion(assertion, prevAssertionId, expectedAssertionHash);
