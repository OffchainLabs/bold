--- conflicted
+++ resolved
@@ -28,18 +28,17 @@
         outbox = connectedContracts.outbox;
         connectedContracts.bridge.setOutbox(address(connectedContracts.outbox), true);
         rollupEventInbox = connectedContracts.rollupEventInbox;
-        connectedContracts.bridge.setDelayedInbox(address(connectedContracts.rollupEventInbox), true);
-
-<<<<<<< HEAD
-        connectedContracts.rollupEventInbox.rollupInitialized(config.chainId);
+        
+        // dont need to connect and initialize the event inbox if it's already been initialized
+        if(!bridge.allowedDelayedInboxes(address(connectedContracts.rollupEventInbox))) {
+            connectedContracts.bridge.setDelayedInbox(address(connectedContracts.rollupEventInbox), true);
+            connectedContracts.rollupEventInbox.rollupInitialized(config.chainId, config.chainConfig);
+        }
+
         if (connectedContracts.sequencerInbox.totalDelayedMessagesRead() == 0) {
             connectedContracts.sequencerInbox.addSequencerL2Batch(0, "", 1, IGasRefunder(address(0)), 0, 1);
         }
-=======
-        connectedContracts.rollupEventInbox.rollupInitialized(config.chainId, config.chainConfig);
-        connectedContracts.sequencerInbox.addSequencerL2Batch(0, "", 1, IGasRefunder(address(0)), 0, 1);
->>>>>>> fc81e12f
-
+        
         validatorUtils = connectedContracts.validatorUtils;
         validatorWalletCreator = connectedContracts.validatorWalletCreator;
         challengeManager = connectedContracts.challengeManager;
