// Copyright 2021-2022, Offchain Labs, Inc.
// For license information, see https://github.com/nitro/blob/master/LICENSE
// SPDX-License-Identifier: BUSL-1.1

pragma solidity ^0.8.0;

import "./IRollupAdmin.sol";
import "./IRollupLogic.sol";
import "./RollupCore.sol";
import "../bridge/IOutbox.sol";
import "../bridge/ISequencerInbox.sol";
import "../libraries/DoubleLogicUUPSUpgradeable.sol";
import "@openzeppelin/contracts/proxy/beacon/UpgradeableBeacon.sol";

import {NO_CHAL_INDEX} from "../libraries/Constants.sol";

contract RollupAdminLogic is RollupCore, IRollupAdmin, DoubleLogicUUPSUpgradeable {
    function initialize(Config calldata config, ContractDependencies calldata connectedContracts)
        external
        override
        onlyProxy
        initializer
    {
        rollupDeploymentBlock = block.number;
        bridge = connectedContracts.bridge;
        connectedContracts.bridge.setDelayedInbox(address(connectedContracts.inbox), true);
        connectedContracts.bridge.setSequencerInbox(address(connectedContracts.sequencerInbox));

        inbox = connectedContracts.inbox;
        outbox = connectedContracts.outbox;
        connectedContracts.bridge.setOutbox(address(connectedContracts.outbox), true);
        rollupEventInbox = connectedContracts.rollupEventInbox;
        connectedContracts.bridge.setDelayedInbox(address(connectedContracts.rollupEventInbox), true);

        connectedContracts.rollupEventInbox.rollupInitialized(config.chainId);
        connectedContracts.sequencerInbox.addSequencerL2Batch(0, "", 1, IGasRefunder(address(0)), 0, 1);

        validatorUtils = connectedContracts.validatorUtils;
        validatorWalletCreator = connectedContracts.validatorWalletCreator;
        challengeManager = connectedContracts.challengeManager;

        confirmPeriodBlocks = config.confirmPeriodBlocks;
        chainId = config.chainId;
        baseStake = config.baseStake;
        wasmModuleRoot = config.wasmModuleRoot;
        // A little over 15 minutes
        minimumAssertionPeriod = 75;

        // the owner can't access the rollup user facet where escrow is redeemable
        require(config.loserStakeEscrow != _getAdmin(), "INVALID_ESCROW_ADMIN");
        // this next check shouldn't be an issue if the owner controls an AdminProxy
        // that accesses the admin facet, but still seems like a good extra precaution
        require(config.loserStakeEscrow != config.owner, "INVALID_ESCROW_OWNER");
        loserStakeEscrow = config.loserStakeEscrow;

        stakeToken = config.stakeToken;

        GlobalState memory emptyGlobalState;
        ExecutionState memory emptyExecutionState = ExecutionState(emptyGlobalState, MachineStatus.FINISHED);
        bytes32 parentAssertionHash = bytes32(0);
        bytes32 inboxAcc = bytes32(0);
        bytes32 genesisHash = RollupLib.assertionHash({
            parentAssertionHash: parentAssertionHash,
            afterState: emptyExecutionState,
            inboxAcc: inboxAcc
        });

        uint64 inboxMaxCount = 1; // force the first assertion to read a message
        AssertionNode memory initialAssertion = AssertionNodeLib.createAssertion(
            0, // prev assertion
            true,
            RollupLib.configHash({
                wasmModuleRoot: wasmModuleRoot,
                requiredStake: baseStake,
                challengeManager: address(challengeManager),
                confirmPeriodBlocks: confirmPeriodBlocks,
                nextInboxPosition: inboxMaxCount
            })
        );
        initializeCore(initialAssertion, genesisHash);

        AssertionInputs memory assertionInputs;
        assertionInputs.afterState = emptyExecutionState;
        emit AssertionCreated(
            genesisHash,
            parentAssertionHash,
            assertionInputs,
            inboxAcc,
            inboxMaxCount,
            wasmModuleRoot,
            baseStake,
            address(challengeManager),
            confirmPeriodBlocks
        );

        emit RollupInitialized(config.wasmModuleRoot, config.chainId);
    }

    /**
     * Functions are only to reach this logic contract if the caller is the owner
     * so there is no need for a redundant onlyOwner check
     */

    /**
     * @notice Add a contract authorized to put messages into this rollup's inbox
     * @param _outbox Outbox contract to add
     */
    function setOutbox(IOutbox _outbox) external override {
        outbox = _outbox;
        bridge.setOutbox(address(_outbox), true);
        emit OwnerFunctionCalled(0);
    }

    /**
     * @notice Disable an old outbox from interacting with the bridge
     * @param _outbox Outbox contract to remove
     */
    function removeOldOutbox(address _outbox) external override {
        require(_outbox != address(outbox), "CUR_OUTBOX");
        bridge.setOutbox(_outbox, false);
        emit OwnerFunctionCalled(1);
    }

    /**
     * @notice Enable or disable an inbox contract
     * @param _inbox Inbox contract to add or remove
     * @param _enabled New status of inbox
     */
    function setDelayedInbox(address _inbox, bool _enabled) external override {
        bridge.setDelayedInbox(address(_inbox), _enabled);
        emit OwnerFunctionCalled(2);
    }

    /**
     * @notice Pause interaction with the rollup contract.
     * The time spent paused is not incremented in the rollup's timing for assertion validation.
     * @dev this function may be frontrun by a validator (ie to create a assertion before the system is paused).
     * The pause should be called atomically with required checks to be sure the system is paused in a consistent state.
     * The RollupAdmin may execute a check against the Rollup's latest assertion num or the OldChallengeManager, then execute this function atomically with it.
     */
    function pause() external override {
        _pause();
        emit OwnerFunctionCalled(3);
    }

    /**
     * @notice Resume interaction with the rollup contract
     */
    function resume() external override {
        _unpause();
        emit OwnerFunctionCalled(4);
    }

    /// @notice allows the admin to upgrade the primary logic contract (ie rollup admin logic, aka this)
    /// @dev this function doesn't revert as this primary logic contract is only
    /// reachable by the proxy's admin
    function _authorizeUpgrade(address newImplementation) internal override {}

    /// @notice allows the admin to upgrade the secondary logic contract (ie rollup user logic)
    /// @dev this function doesn't revert as this primary logic contract is only
    /// reachable by the proxy's admin
    function _authorizeSecondaryUpgrade(address newImplementation) internal override {}

    /**
     * @notice Set the addresses of the validator whitelist
     * @dev It is expected that both arrays are same length, and validator at
     * position i corresponds to the value at position i
     * @param _validator addresses to set in the whitelist
     * @param _val value to set in the whitelist for corresponding address
     */
    function setValidator(address[] calldata _validator, bool[] calldata _val) external override {
        require(_validator.length > 0, "EMPTY_ARRAY");
        require(_validator.length == _val.length, "WRONG_LENGTH");

        for (uint256 i = 0; i < _validator.length; i++) {
            isValidator[_validator[i]] = _val[i];
        }
        emit OwnerFunctionCalled(6);
    }

    /**
     * @notice Set a new owner address for the rollup
     * @dev it is expected that only the rollup admin can use this facet to set a new owner
     * @param newOwner address of new rollup owner
     */
    function setOwner(address newOwner) external override {
        _changeAdmin(newOwner);
        emit OwnerFunctionCalled(7);
    }

    /**
     * @notice Set minimum assertion period for the rollup
     * @param newPeriod new minimum period for assertions
     */
    function setMinimumAssertionPeriod(uint256 newPeriod) external override {
        minimumAssertionPeriod = newPeriod;
        emit OwnerFunctionCalled(8);
    }

    /**
     * @notice Set number of blocks until a assertion is considered confirmed
     * @param newConfirmPeriod new number of blocks
     */
    function setConfirmPeriodBlocks(uint64 newConfirmPeriod) external override {
        require(newConfirmPeriod > 0, "INVALID_CONFIRM_PERIOD");
        confirmPeriodBlocks = newConfirmPeriod;
        emit OwnerFunctionCalled(9);
    }

    /**
     * @notice Set base stake required for an assertion
     * @param newBaseStake minimum amount of stake required
     */
    function setBaseStake(uint256 newBaseStake) external override {
        baseStake = newBaseStake;
        emit OwnerFunctionCalled(12);
    }

    function forceRefundStaker(address[] calldata staker) external override whenPaused {
        require(staker.length > 0, "EMPTY_ARRAY");
        for (uint256 i = 0; i < staker.length; i++) {
            requireInactiveStaker(staker[i]);
            reduceStakeTo(staker[i], 0);
        }
        emit OwnerFunctionCalled(22);
    }

    function forceCreateAssertion(
        bytes32 prevAssertionId,
        AssertionInputs calldata assertion,
        bytes32 expectedAssertionHash
    ) external override whenPaused {
<<<<<<< HEAD
        // To update the wasm module root in the case of a bug:
        // 0. pause the contract
        // 1. update the wasm module root in the contract
        // 2. update the config hash of the assertion after which you wish to use the new wasm module root
        // 3. force refund the stake of the current leaf assertion(s)
        // 4. create a new assertion useing the assertion with the updated config has as a prev
        // 5. force confirm it - this is necessary to set latestConfirmed on the correct line
        // 6. unpause the contract
        
        // Normally, a new assertion is created using its prev's confirmPeriodBlocks
        // in the case of a force create, we use the rollup's current confirmPeriodBlocks
        createNewAssertion(assertion, prevAssertionId, confirmPeriodBlocks, expectedAssertionHash);
=======
        // CHRIS: TODO: the process should be (and ideally done in a single tx):
        // 0. update the wasm module root var in the contract
        // 1. remove the assertion previous to the one that we want to replace from
        // 2. recreate that same assertion - it will have the new correct wasm root now
        // 3. force confirm that assertion
        // 4. delete any now obsolete downstream assertions, and refund any relevant stakes
        // 5. continue as normal from the last confirmed node

        // require(prevAssertionId == latestConfirmed(), "ONLY_LATEST_CONFIRMED");

        // TODO: HN: Normally, a new assertion is created using its prev's confirmPeriodBlocks
        //           in the case of a force create, we use the rollup's current confirmPeriodBlocks
        createNewAssertion(assertion, prevAssertionId, expectedAssertionHash);
>>>>>>> 4617ae84

        emit OwnerFunctionCalled(23);
    }

    function forceConfirmAssertion(
        bytes32 assertionId,
        bytes32 parentAssertionHash,
        ExecutionState calldata confirmState,
        bytes32 inboxAcc
    ) external override whenPaused {
        // this skips deadline, staker and zombie validation
        confirmAssertionInternal(assertionId, parentAssertionHash, confirmState, inboxAcc);
        emit OwnerFunctionCalled(24);
    }

    function setLoserStakeEscrow(address newLoserStakerEscrow) external override {
        // escrow holder can't be proxy admin, since escrow is only redeemable through
        // the primary user logic contract
        require(newLoserStakerEscrow != _getAdmin(), "INVALID_ESCROW");
        loserStakeEscrow = newLoserStakerEscrow;
        emit OwnerFunctionCalled(25);
    }

    /**
     * @notice Set the proving WASM module root
     * @param newWasmModuleRoot new module root
     */
    function setWasmModuleRoot(bytes32 newWasmModuleRoot) external override {
        wasmModuleRoot = newWasmModuleRoot;
        emit OwnerFunctionCalled(26);
    }

    /**
     * @notice set a new sequencer inbox contract
     * @param _sequencerInbox new address of sequencer inbox
     */
    function setSequencerInbox(address _sequencerInbox) external override {
        bridge.setSequencerInbox(_sequencerInbox);
        emit OwnerFunctionCalled(27);
    }

    /**
     * @notice sets the rollup's inbox reference. Does not update the bridge's view.
     * @param newInbox new address of inbox
     */
    function setInbox(IInbox newInbox) external {
        inbox = newInbox;
        emit OwnerFunctionCalled(28);
    }

    /**
     * @notice set the validatorWhitelistDisabled flag
     * @param _validatorWhitelistDisabled new value of validatorWhitelistDisabled, i.e. true = disabled
     */
    function setValidatorWhitelistDisabled(bool _validatorWhitelistDisabled) external {
        validatorWhitelistDisabled = _validatorWhitelistDisabled;
        emit OwnerFunctionCalled(30);
    }
}<|MERGE_RESOLUTION|>--- conflicted
+++ resolved
@@ -230,7 +230,6 @@
         AssertionInputs calldata assertion,
         bytes32 expectedAssertionHash
     ) external override whenPaused {
-<<<<<<< HEAD
         // To update the wasm module root in the case of a bug:
         // 0. pause the contract
         // 1. update the wasm module root in the contract
@@ -243,21 +242,6 @@
         // Normally, a new assertion is created using its prev's confirmPeriodBlocks
         // in the case of a force create, we use the rollup's current confirmPeriodBlocks
         createNewAssertion(assertion, prevAssertionId, confirmPeriodBlocks, expectedAssertionHash);
-=======
-        // CHRIS: TODO: the process should be (and ideally done in a single tx):
-        // 0. update the wasm module root var in the contract
-        // 1. remove the assertion previous to the one that we want to replace from
-        // 2. recreate that same assertion - it will have the new correct wasm root now
-        // 3. force confirm that assertion
-        // 4. delete any now obsolete downstream assertions, and refund any relevant stakes
-        // 5. continue as normal from the last confirmed node
-
-        // require(prevAssertionId == latestConfirmed(), "ONLY_LATEST_CONFIRMED");
-
-        // TODO: HN: Normally, a new assertion is created using its prev's confirmPeriodBlocks
-        //           in the case of a force create, we use the rollup's current confirmPeriodBlocks
-        createNewAssertion(assertion, prevAssertionId, expectedAssertionHash);
->>>>>>> 4617ae84
 
         emit OwnerFunctionCalled(23);
     }
