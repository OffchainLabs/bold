// Copyright 2021-2022, Offchain Labs, Inc.
// For license information, see https://github.com/nitro/blob/master/LICENSE
// SPDX-License-Identifier: BUSL-1.1

pragma solidity ^0.8.0;

import "./IRollupEventInbox.sol";
import "../bridge/IBridge.sol";
import "../bridge/IDelayedMessageProvider.sol";
import "../precompiles/ArbGasInfo.sol";
import "../libraries/DelegateCallAware.sol";
import "../libraries/ArbitrumChecker.sol";
import {INITIALIZATION_MSG_TYPE} from "../libraries/MessageTypes.sol";
import {AlreadyInit, HadZeroInit} from "../libraries/Error.sol";

/**
 * @title The inbox for rollup protocol events
 */
contract RollupEventInbox is IRollupEventInbox, IDelayedMessageProvider, DelegateCallAware {
    IBridge public override bridge;
    address public override rollup;

    modifier onlyRollup() {
        require(msg.sender == rollup, "ONLY_ROLLUP");
        _;
    }

    function initialize(IBridge _bridge) external override onlyDelegated {
        if (address(bridge) != address(0)) revert AlreadyInit();
        if (address(_bridge) == address(0)) revert HadZeroInit();
        bridge = _bridge;
        rollup = address(_bridge.rollup());
    }

<<<<<<< HEAD
    /// @notice Allows the proxy owner to set the rollup address
    function updateRollupAddress() external onlyDelegated onlyProxyOwner {
        rollup = address(bridge.rollup());
    }

    function rollupInitialized(uint256 chainId) external override onlyRollup {
        bytes memory initMsg = abi.encodePacked(chainId);
=======
    function rollupInitialized(uint256 chainId, string calldata chainConfig)
        external
        override
        onlyRollup
    {
        require(bytes(chainConfig).length > 0, "EMPTY_CHAIN_CONFIG");
        uint8 initMsgVersion = 1;
        uint256 currentDataCost = block.basefee;
        if (ArbitrumChecker.runningOnArbitrum()) {
            currentDataCost += ArbGasInfo(address(0x6c)).getL1BaseFeeEstimate();
        }
        bytes memory initMsg = abi.encodePacked(
            chainId,
            initMsgVersion,
            currentDataCost,
            chainConfig
        );
>>>>>>> fc81e12f
        uint256 num = bridge.enqueueDelayedMessage(
            INITIALIZATION_MSG_TYPE,
            address(0),
            keccak256(initMsg)
        );
        emit InboxMessageDelivered(num, initMsg);
    }
}<|MERGE_RESOLUTION|>--- conflicted
+++ resolved
@@ -32,15 +32,11 @@
         rollup = address(_bridge.rollup());
     }
 
-<<<<<<< HEAD
     /// @notice Allows the proxy owner to set the rollup address
     function updateRollupAddress() external onlyDelegated onlyProxyOwner {
         rollup = address(bridge.rollup());
     }
 
-    function rollupInitialized(uint256 chainId) external override onlyRollup {
-        bytes memory initMsg = abi.encodePacked(chainId);
-=======
     function rollupInitialized(uint256 chainId, string calldata chainConfig)
         external
         override
@@ -58,7 +54,6 @@
             currentDataCost,
             chainConfig
         );
->>>>>>> fc81e12f
         uint256 num = bridge.enqueueDelayedMessage(
             INITIALIZATION_MSG_TYPE,
             address(0),
