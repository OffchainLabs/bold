// Copyright 2021-2022, Offchain Labs, Inc.
// For license information, see https://github.com/nitro/blob/master/LICENSE
// SPDX-License-Identifier: BUSL-1.1

pragma solidity ^0.8.0;

import "@openzeppelin/contracts-upgradeable/security/PausableUpgradeable.sol";

import "./Assertion.sol";
import "./RollupLib.sol";
import "./IRollupEventInbox.sol";
import "./IRollupCore.sol";

import "../challenge/IOldChallengeManager.sol";
import "../state/Machine.sol";

import "../bridge/ISequencerInbox.sol";
import "../bridge/IBridge.sol";
import "../bridge/IOutbox.sol";
import "../challengeV2/EdgeChallengeManager.sol";
import {NO_CHAL_INDEX} from "../libraries/Constants.sol";

abstract contract RollupCore is IRollupCore, PausableUpgradeable {
    using AssertionNodeLib for AssertionNode;
    using GlobalStateLib for GlobalState;

    // Rollup Config
    uint64 public confirmPeriodBlocks;
    uint64 public extraChallengeTimeBlocks;
    uint256 public chainId;
    uint256 public baseStake;
    bytes32 public wasmModuleRoot;

    IInbox public inbox;
    IBridge public bridge;
    IOutbox public outbox;
    ISequencerInbox public sequencerInbox;
    IRollupEventInbox public rollupEventInbox;
    IOldChallengeManager public override oldChallengeManager;

    // misc useful contracts when interacting with the rollup
    address public validatorUtils;
    address public validatorWalletCreator;

    // when a staker loses a challenge, half of their funds get escrowed in this address
    address public loserStakeEscrow;
    address public stakeToken;
    uint256 public minimumAssertionPeriod;

    mapping(address => bool) public isValidator;

    // Stakers become Zombies after losing a challenge
    struct Zombie {
        address stakerAddress;
        uint64 latestStakedAssertion;
    }

    uint64 private _latestConfirmed;
    uint64 private _firstUnresolvedAssertion;
    uint64 private _latestAssertionCreated;
    uint64 private _lastStakeBlock;
    mapping(uint64 => AssertionNode) private _assertions;
    mapping(uint64 => mapping(address => bool)) private _assertionStakers;
    // HN: TODO: decide if we want index or hash based mapping
    mapping(bytes32 => uint64) private _assertionHashToNum;

    address[] private _stakerList;
    mapping(address => Staker) public _stakerMap;

    Zombie[] private _zombies;

    mapping(address => uint256) private _withdrawableFunds;
    uint256 public totalWithdrawableFunds;
    uint256 public rollupDeploymentBlock;

    // The assertion number of the initial assertion
    uint64 internal constant GENESIS_NODE = 1;

    bool public validatorWhitelistDisabled;

    IEdgeChallengeManager public challengeManager;

    /**
     * @notice Get a storage reference to the Assertion for the given assertion index
     * @param assertionNum Index of the assertion
     * @return Assertion struct
     */
    function getAssertionStorage(uint64 assertionNum) internal view returns (AssertionNode storage) {
        require(assertionNum != 0, "ASSERTION_NUM_CANNOT_BE_ZERO");
        return _assertions[assertionNum];
    }

    /**
     * @notice Get the Assertion for the given index.
     */
    function getAssertion(uint64 assertionNum) public view override returns (AssertionNode memory) {
        return getAssertionStorage(assertionNum);
    }

    /**
     * @notice Get the total number of assertions
     */
    function numAssertions() public view returns (uint64) {
        return _latestAssertionCreated + 1;
    }

    /**
     * @notice Check if the specified assertion has been staked on by the provided staker.
     * Only accurate at the latest confirmed assertion and afterwards.
     */
    function assertionHasStaker(uint64 assertionNum, address staker) public view override returns (bool) {
        return _assertionStakers[assertionNum][staker];
    }

    /**
     * @notice Get the address of the staker at the given index
     * @param stakerNum Index of the staker
     * @return Address of the staker
     */
    function getStakerAddress(uint64 stakerNum) external view override returns (address) {
        return _stakerList[stakerNum];
    }

    /**
     * @notice Check whether the given staker is staked
     * @param staker Staker address to check
     * @return True or False for whether the staker was staked
     */
    function isStaked(address staker) public view override returns (bool) {
        return _stakerMap[staker].isStaked;
    }

    /**
     * @notice Check whether the given staker is staked on the latest confirmed assertion,
     * which includes if the staker is staked on a descendent of the latest confirmed assertion.
     * @param staker Staker address to check
     * @return True or False for whether the staker was staked
     */
    function isStakedOnLatestConfirmed(address staker) public view returns (bool) {
        return _stakerMap[staker].isStaked && assertionHasStaker(_latestConfirmed, staker);
    }

    /**
     * @notice Get the latest staked assertion of the given staker
     * @param staker Staker address to lookup
     * @return Latest assertion staked of the staker
     */
    function latestStakedAssertion(address staker) public view override returns (uint64) {
        return _stakerMap[staker].latestStakedAssertion;
    }

    /**
     * @notice Get the current challenge of the given staker
     * @param staker Staker address to lookup
     * @return Current challenge of the staker
     */
    function currentChallenge(address staker) public view override returns (uint64) {
        return _stakerMap[staker].currentChallenge;
    }

    /**
     * @notice Get the amount staked of the given staker
     * @param staker Staker address to lookup
     * @return Amount staked of the staker
     */
    function amountStaked(address staker) public view override returns (uint256) {
        return _stakerMap[staker].amountStaked;
    }

    /**
     * @notice Retrieves stored information about a requested staker
     * @param staker Staker address to retrieve
     * @return A structure with information about the requested staker
     */
    function getStaker(address staker) external view override returns (Staker memory) {
        return _stakerMap[staker];
    }

    /**
     * @notice Get the original staker address of the zombie at the given index
     * @param zombieNum Index of the zombie to lookup
     * @return Original staker address of the zombie
     */
    function zombieAddress(uint256 zombieNum) public view override returns (address) {
        return _zombies[zombieNum].stakerAddress;
    }

    /**
     * @notice Get Latest assertion that the given zombie at the given index is staked on
     * @param zombieNum Index of the zombie to lookup
     * @return Latest assertion that the given zombie is staked on
     */
    function zombieLatestStakedAssertion(uint256 zombieNum) public view override returns (uint64) {
        return _zombies[zombieNum].latestStakedAssertion;
    }

    /**
     * @notice Retrieves stored information about a requested zombie
     * @param zombieNum Index of the zombie to lookup
     * @return A structure with information about the requested staker
     */
    function getZombieStorage(uint256 zombieNum) internal view returns (Zombie storage) {
        return _zombies[zombieNum];
    }

    /// @return Current number of un-removed zombies
    function zombieCount() public view override returns (uint256) {
        return _zombies.length;
    }

    function isZombie(address staker) public view override returns (bool) {
        for (uint256 i = 0; i < _zombies.length; i++) {
            if (staker == _zombies[i].stakerAddress) {
                return true;
            }
        }
        return false;
    }

    /**
     * @notice Get the amount of funds withdrawable by the given address
     * @param user Address to check the funds of
     * @return Amount of funds withdrawable by user
     */
    function withdrawableFunds(address user) external view override returns (uint256) {
        return _withdrawableFunds[user];
    }

    /**
     * @return Index of the first unresolved assertion
     * @dev If all assertions have been resolved, this will be latestAssertionCreated + 1
     */
    function firstUnresolvedAssertion() public view override returns (uint64) {
        return _firstUnresolvedAssertion;
    }

    /// @return Index of the latest confirmed assertion
    function latestConfirmed() public view override returns (uint64) {
        return _latestConfirmed;
    }

    /// @return Index of the latest rollup assertion created
    function latestAssertionCreated() public view override returns (uint64) {
        return _latestAssertionCreated;
    }

    /// @return Ethereum block that the most recent stake was created
    function lastStakeBlock() external view override returns (uint64) {
        return _lastStakeBlock;
    }

    /// @return Number of active stakers currently staked
    function stakerCount() public view override returns (uint64) {
        return uint64(_stakerList.length);
    }

    /// @return Genesis execution hash, assertion hash, and wasm module root
    function genesisAssertionHashes() public view override returns (bytes32, bytes32, bytes32) {
        GlobalState memory emptyGlobalState;
        ExecutionState memory emptyExecutionState = ExecutionState(
            emptyGlobalState,
            MachineStatus.FINISHED
        );
        bytes32 executionHash = RollupLib.executionHash(AssertionInputs({
            beforeState: emptyExecutionState,
            afterState: emptyExecutionState
        }));
        bytes32 genesisHash = RollupLib.assertionHash({
            lastHash: bytes32(0),
            assertionExecHash: executionHash,
            inboxAcc: bytes32(0),
            wasmModuleRoot: wasmModuleRoot
        });
        return (executionHash, genesisHash, wasmModuleRoot);
    }

    /**
     * @notice Initialize the core with an initial assertion
     * @param initialAssertion Initial assertion to start the chain with
     */
    function initializeCore(AssertionNode memory initialAssertion) internal {
        __Pausable_init();
        // TODO: HN: prolly should use the internal function to create genesis
        _assertions[GENESIS_NODE] = initialAssertion;
        _latestConfirmed = GENESIS_NODE;
        _latestAssertionCreated = GENESIS_NODE;
        _firstUnresolvedAssertion = GENESIS_NODE + 1;
        _assertionHashToNum[initialAssertion.assertionHash] = GENESIS_NODE;
    }

    /**
     * @notice React to a new assertion being created by storing it an incrementing the latest assertion counter
     * @param assertion Assertion that was newly created
     */
    function assertionCreated(AssertionNode memory assertion) internal {
        _latestAssertionCreated++;
        _assertions[_latestAssertionCreated] = assertion;
    }

    /// @notice Reject the next unresolved assertion
    function _rejectNextAssertion() internal {
        _firstUnresolvedAssertion++;
    }

    function confirmAssertion(
        uint64 assertionNum,
        bytes32 blockHash,
        bytes32 sendRoot
    ) internal {
        AssertionNode storage assertion = getAssertionStorage(assertionNum);
        // Authenticate data against assertion's confirm data pre-image
        require(assertion.confirmData == RollupLib.confirmHash(blockHash, sendRoot), "CONFIRM_DATA");

        // trusted external call to outbox
        outbox.updateSendRoot(sendRoot, blockHash);

        _latestConfirmed = assertionNum;
        _firstUnresolvedAssertion = assertionNum + 1;

        emit AssertionConfirmed(assertionNum, blockHash, sendRoot);
    }

    /**
     * @notice Create a new stake at latest confirmed assertion
     * @param stakerAddress Address of the new staker
     * @param depositAmount Stake amount of the new staker
     */
    function createNewStake(address stakerAddress, uint256 depositAmount) internal {
        uint64 stakerIndex = uint64(_stakerList.length);
        _stakerList.push(stakerAddress);
        _stakerMap[stakerAddress] = Staker(
            depositAmount,
            stakerIndex,
            _latestConfirmed,
            NO_CHAL_INDEX, // new staker is not in challenge
            true
        );
        _assertionStakers[_latestConfirmed][stakerAddress] = true;
        _lastStakeBlock = uint64(block.number);
        emit UserStakeUpdated(stakerAddress, 0, depositAmount);
    }

    /**
     * @notice Check to see whether the two stakers are in the same challenge
     * @param stakerAddress1 Address of the first staker
     * @param stakerAddress2 Address of the second staker
     * @return Address of the challenge that the two stakers are in
     */
    function inChallenge(address stakerAddress1, address stakerAddress2)
        internal
        view
        returns (uint64)
    {
        Staker storage staker1 = _stakerMap[stakerAddress1];
        Staker storage staker2 = _stakerMap[stakerAddress2];
        uint64 challenge = staker1.currentChallenge;
        require(challenge != NO_CHAL_INDEX, "NO_CHAL");
        require(challenge == staker2.currentChallenge, "DIFF_IN_CHAL");
        return challenge;
    }

    /**
     * @notice Make the given staker as not being in a challenge
     * @param stakerAddress Address of the staker to remove from a challenge
     */
    function clearChallenge(address stakerAddress) internal {
        Staker storage staker = _stakerMap[stakerAddress];
        staker.currentChallenge = NO_CHAL_INDEX;
    }

    /**
     * @notice Mark both the given stakers as engaged in the challenge
     * @param staker1 Address of the first staker
     * @param staker2 Address of the second staker
     * @param challenge Address of the challenge both stakers are now in
     */
    function challengeStarted(
        address staker1,
        address staker2,
        uint64 challenge
    ) internal {
        _stakerMap[staker1].currentChallenge = challenge;
        _stakerMap[staker2].currentChallenge = challenge;
    }

    /**
     * @notice Add to the stake of the given staker by the given amount
     * @param stakerAddress Address of the staker to increase the stake of
     * @param amountAdded Amount of stake to add to the staker
     */
    function increaseStakeBy(address stakerAddress, uint256 amountAdded) internal {
        Staker storage staker = _stakerMap[stakerAddress];
        uint256 initialStaked = staker.amountStaked;
        uint256 finalStaked = initialStaked + amountAdded;
        staker.amountStaked = finalStaked;
        emit UserStakeUpdated(stakerAddress, initialStaked, finalStaked);
    }

    /**
     * @notice Reduce the stake of the given staker to the given target
     * @param stakerAddress Address of the staker to reduce the stake of
     * @param target Amount of stake to leave with the staker
     * @return Amount of value released from the stake
     */
    function reduceStakeTo(address stakerAddress, uint256 target) internal returns (uint256) {
        Staker storage staker = _stakerMap[stakerAddress];
        uint256 current = staker.amountStaked;
        require(target <= current, "TOO_LITTLE_STAKE");
        uint256 amountWithdrawn = current - target;
        staker.amountStaked = target;
        increaseWithdrawableFunds(stakerAddress, amountWithdrawn);
        emit UserStakeUpdated(stakerAddress, current, target);
        return amountWithdrawn;
    }

    /**
     * @notice Remove the given staker and turn them into a zombie
     * @param stakerAddress Address of the staker to remove
     */
    function turnIntoZombie(address stakerAddress) internal {
        Staker storage staker = _stakerMap[stakerAddress];
        _zombies.push(Zombie(stakerAddress, staker.latestStakedAssertion));
        deleteStaker(stakerAddress);
    }

    /**
     * @notice Update the latest staked assertion of the zombie at the given index
     * @param zombieNum Index of the zombie to move
     * @param latest New latest assertion the zombie is staked on
     */
    function zombieUpdateLatestStakedAssertion(uint256 zombieNum, uint64 latest) internal {
        _zombies[zombieNum].latestStakedAssertion = latest;
    }

    /**
     * @notice Remove the zombie at the given index
     * @param zombieNum Index of the zombie to remove
     */
    function removeZombie(uint256 zombieNum) internal {
        _zombies[zombieNum] = _zombies[_zombies.length - 1];
        _zombies.pop();
    }

    /**
     * @notice Mark the given staker as staked on this assertion
     * @param staker Address of the staker to mark
     */
    function addStaker(uint64 assertionNum, address staker) internal {
        require(!_assertionStakers[assertionNum][staker], "ALREADY_STAKED");
        _assertionStakers[assertionNum][staker] = true;
        AssertionNode storage assertion = getAssertionStorage(assertionNum);
        require(assertion.deadlineBlock != 0, "NO_NODE");

        uint64 prevCount = assertion.stakerCount;
        assertion.stakerCount = prevCount + 1;

        if (assertionNum > GENESIS_NODE) {
            AssertionNode storage parent = getAssertionStorage(assertion.prevNum);
            parent.childStakerCount++;
            // if (prevCount == 0) {
            //     parent.newChildConfirmDeadline(uint64(block.number) + confirmPeriodBlocks);
            // }
        }
    }

    /**
     * @notice Remove the given staker from this assertion
     * @param staker Address of the staker to remove
     */
    function removeStaker(uint64 assertionNum, address staker) internal {
        require(_assertionStakers[assertionNum][staker], "NOT_STAKED");
        _assertionStakers[assertionNum][staker] = false;

        AssertionNode storage assertion = getAssertionStorage(assertionNum);
        assertion.stakerCount--;

        if (assertionNum > GENESIS_NODE) {
            getAssertionStorage(assertion.prevNum).childStakerCount--;
        }
    }

    /**
     * @notice Remove the given staker and return their stake
     * This should not be called if the staker is staked on a descendent of the latest confirmed assertion
     * @param stakerAddress Address of the staker withdrawing their stake
     */
    function withdrawStaker(address stakerAddress) internal {
        Staker storage staker = _stakerMap[stakerAddress];
        uint64 latestConfirmedNum = latestConfirmed();
        if (assertionHasStaker(latestConfirmedNum, stakerAddress)) {
            // Withdrawing a staker whose latest staked assertion isn't resolved should be impossible
            assert(staker.latestStakedAssertion == latestConfirmedNum);
            removeStaker(latestConfirmedNum, stakerAddress);
        }
        uint256 initialStaked = staker.amountStaked;
        increaseWithdrawableFunds(stakerAddress, initialStaked);
        deleteStaker(stakerAddress);
        emit UserStakeUpdated(stakerAddress, initialStaked, 0);
    }

    /**
     * @notice Advance the given staker to the given assertion
     * @param stakerAddress Address of the staker adding their stake
     * @param assertionNum Index of the assertion to stake on
     */
    function stakeOnAssertion(address stakerAddress, uint64 assertionNum) internal {
        Staker storage staker = _stakerMap[stakerAddress];
        addStaker(assertionNum, stakerAddress);
        staker.latestStakedAssertion = assertionNum;
    }

    /**
     * @notice Clear the withdrawable funds for the given address
     * @param account Address of the account to remove funds from
     * @return Amount of funds removed from account
     */
    function withdrawFunds(address account) internal returns (uint256) {
        uint256 amount = _withdrawableFunds[account];
        _withdrawableFunds[account] = 0;
        totalWithdrawableFunds -= amount;
        emit UserWithdrawableFundsUpdated(account, amount, 0);
        return amount;
    }

    /**
     * @notice Increase the withdrawable funds for the given address
     * @param account Address of the account to add withdrawable funds to
     */
    function increaseWithdrawableFunds(address account, uint256 amount) internal {
        uint256 initialWithdrawable = _withdrawableFunds[account];
        uint256 finalWithdrawable = initialWithdrawable + amount;
        _withdrawableFunds[account] = finalWithdrawable;
        totalWithdrawableFunds += amount;
        emit UserWithdrawableFundsUpdated(account, initialWithdrawable, finalWithdrawable);
    }

    /**
     * @notice Remove the given staker
     * @param stakerAddress Address of the staker to remove
     */
    function deleteStaker(address stakerAddress) private {
        Staker storage staker = _stakerMap[stakerAddress];
        require(staker.isStaked, "NOT_STAKED");
        uint64 stakerIndex = staker.index;
        _stakerList[stakerIndex] = _stakerList[_stakerList.length - 1];
        _stakerMap[_stakerList[stakerIndex]].index = stakerIndex;
        _stakerList.pop();
        delete _stakerMap[stakerAddress];
    }

    struct StakeOnNewAssertionFrame {
        uint256 currentInboxSize;
        AssertionNode assertion;
        bytes32 challengeHash;
        AssertionNode prevAssertion;
        bytes32 lastHash;
        bool hasSibling;
        uint64 deadlineBlock;
        bytes32 sequencerBatchAcc;
    }

    function createNewAssertion(
        AssertionInputs calldata assertion,
        uint64 prevAssertionNum,
        uint256 prevAssertionInboxMaxCount,
        bytes32 expectedAssertionHash
    ) internal returns (bytes32 newAssertionHash) {
        require(
            assertion.afterState.machineStatus == MachineStatus.FINISHED ||
                assertion.afterState.machineStatus == MachineStatus.ERRORED,
            "BAD_AFTER_STATUS"
        );

        StakeOnNewAssertionFrame memory memoryFrame;
        {
            // validate data
            memoryFrame.prevAssertion = getAssertion(prevAssertionNum);
            memoryFrame.currentInboxSize = bridge.sequencerMessageCount();

            // Make sure the previous state is correct against the assertion being built on
            require(
                RollupLib.stateHash(assertion.beforeState, prevAssertionInboxMaxCount) ==
                    memoryFrame.prevAssertion.stateHash,
                "PREV_STATE_HASH"
            );

            // Ensure that the assertion doesn't read past the end of the current inbox
            uint64 afterInboxCount = assertion.afterState.globalState.getInboxPosition();
            uint64 prevInboxPosition = assertion.beforeState.globalState.getInboxPosition();
            require(afterInboxCount >= prevInboxPosition, "INBOX_BACKWARDS");
            if (afterInboxCount == prevInboxPosition) {
                require(
                    assertion.afterState.globalState.getPositionInMessage() >=
                        assertion.beforeState.globalState.getPositionInMessage(),
                    "INBOX_POS_IN_MSG_BACKWARDS"
                );
            }
            // See validator/assertion.go ExecutionState RequiredBatches() for reasoning
            if (
                assertion.afterState.machineStatus == MachineStatus.ERRORED ||
                assertion.afterState.globalState.getPositionInMessage() > 0
            ) {
                // The current inbox message was read
                afterInboxCount++;
            }
            require(afterInboxCount <= memoryFrame.currentInboxSize, "INBOX_PAST_END");

            if(afterInboxCount == memoryFrame.currentInboxSize) {
                // force next assertion to consume 1 message if this assertion
                // already consumed all messages in the inbox
                memoryFrame.currentInboxSize += 1;
            }

            // This gives replay protection against the state of the inbox
            if (afterInboxCount > 0) {
                memoryFrame.sequencerBatchAcc = bridge.sequencerInboxAccs(afterInboxCount - 1);
            }
        }

        {
            memoryFrame.challengeHash = challengeManager.getChallengeHash(assertion.afterState.globalState, assertion.afterState.machineStatus);

            memoryFrame.deadlineBlock = uint64(block.number) + confirmPeriodBlocks;

            memoryFrame.hasSibling = memoryFrame.prevAssertion.firstChildBlock > 0;
            // here we don't use ternacy operator to remain compatible with slither
            // if (memoryFrame.hasSibling) {
            //     memoryFrame.lastHash = getAssertionStorage(memoryFrame.prevAssertion.latestChildNumber)
            //         .assertionHash;
            // } else {
            //     memoryFrame.lastHash = memoryFrame.prevAssertion.assertionHash;
            // }
            // HN: TODO: is this ok?
            memoryFrame.lastHash = memoryFrame.prevAssertion.assertionHash;

            newAssertionHash = RollupLib.assertionHash(
                memoryFrame.lastHash,
                memoryFrame.challengeHash,
                memoryFrame.sequencerBatchAcc,
<<<<<<< HEAD
                wasmModuleRoot // HN: TODO: should we include this in assertion hash?
=======
                wasmModuleRoot
>>>>>>> db68e809
            );
            require(
                newAssertionHash == expectedAssertionHash || expectedAssertionHash == bytes32(0),
                "UNEXPECTED_NODE_HASH"
            );

            require(
                _assertionHashToNum[newAssertionHash] == 0, "ASSERTION_SEEN"
            );

            memoryFrame.assertion = AssertionNodeLib.createAssertion(
                RollupLib.stateHash(assertion.afterState, memoryFrame.currentInboxSize),
<<<<<<< HEAD
                memoryFrame.challengeHash,
=======
>>>>>>> db68e809
                RollupLib.confirmHash(assertion),
                prevAssertionNum,
                memoryFrame.deadlineBlock,
                newAssertionHash,
                !memoryFrame.hasSibling
            );
        }

        {
            uint64 assertionNum = latestAssertionCreated() + 1;
            _assertionHashToNum[newAssertionHash] = assertionNum;

            // Fetch a storage reference to prevAssertion since we copied our other one into memory
            // and we don't have enough stack available to keep to keep the previous storage reference around
            AssertionNode storage prevAssertion = getAssertionStorage(prevAssertionNum);
            prevAssertion.childCreated(assertionNum, confirmPeriodBlocks);

            assertionCreated(memoryFrame.assertion);
        }

        emit AssertionCreated(
            latestAssertionCreated(),
            memoryFrame.prevAssertion.assertionHash,
            newAssertionHash,
            memoryFrame.challengeHash,
            assertion,
            memoryFrame.sequencerBatchAcc,
            wasmModuleRoot,
            memoryFrame.currentInboxSize
        );

        return newAssertionHash;
    }

    function getPredecessorId(bytes32 assertionId) external view returns (bytes32){
        uint64 prevNum = getAssertionStorage(getAssertionNum(assertionId)).prevNum;
        return getAssertionId(prevNum);
    }

    function getHeight(bytes32 assertionId) external view returns (uint256){
        revert("DEPRECATED");
    }

    function proveInboxMsgCountSeen(bytes32 assertionId, uint256 inboxMsgCountSeen, bytes memory proof) external view returns (uint256){
        (bytes32 b1, bytes32 b2, uint64 u1, uint64 u2, uint8 status) = abi.decode(proof, (bytes32, bytes32, uint64, uint64, uint8));
        bytes32[2] memory bytes32Vals = [b1, b2];
        uint64[2] memory u64Vals = [u1, u2];
        GlobalState memory gs = GlobalState({bytes32Vals: bytes32Vals, u64Vals: u64Vals});
        ExecutionState memory es = ExecutionState({globalState: gs, machineStatus: MachineStatus(status)});
        require(
            RollupLib.stateHashMem(es, inboxMsgCountSeen) ==
                getStateHash(assertionId),
            "BAD_MSG_COUNT_PROOF"
        );
        return inboxMsgCountSeen;
    }

<<<<<<< HEAD
    function getChallengeHash(bytes32 assertionId) external view returns (bytes32){
=======
    function getStateHash(bytes32 assertionId) public view returns (bytes32){
>>>>>>> db68e809
        return getAssertionStorage(getAssertionNum(assertionId)).stateHash;
    }

    function hasSibling(bytes32 assertionId) external view returns (bool) {
        return getAssertionStorage(
            getAssertionStorage(getAssertionNum(assertionId)).prevNum
        ).secondChildBlock != 0;
    }

    // HN: TODO: use block or timestamp?
    function getFirstChildCreationBlock(bytes32 assertionId) external view returns (uint256){
        return getAssertionStorage(getAssertionNum(assertionId)).firstChildBlock;
    }

    function proveWasmModuleRoot(bytes32 assertionId, bytes32 root, bytes memory proof) external view returns (bytes32){
        (bytes32 lastHash, bytes32 assertionExecHash, bytes32 inboxAcc) = abi.decode(proof, (bytes32, bytes32, bytes32));
        require(
            RollupLib.assertionHash({
                lastHash: lastHash,
                assertionExecHash: assertionExecHash,
                inboxAcc: inboxAcc,
                wasmModuleRoot: root
            }) == assertionId,
            "BAD_WASM_MODULE_ROOT_PROOF"
        );
        return root;
    }

    function isFirstChild(bytes32 assertionId) external view returns (bool){
        return getAssertionStorage(getAssertionNum(assertionId)).isFirstChild;
    }

    function isPending(bytes32 assertionId) external view returns (bool){
        return getAssertionNum(assertionId) >= _firstUnresolvedAssertion;
    }

    // HN: TODO: decide to keep using index or hash
    function getAssertionNum(bytes32 id) public view returns(uint64){
        uint64 num = _assertionHashToNum[id];
        require(num > 0, "ASSERTION_NOT_EXIST");
        return uint64(num);
    }
    function getAssertionId(uint64 num) public view returns(bytes32){
        require(num <= latestAssertionCreated(), "INVALID_ASSERTION_NUM");
        return getAssertionStorage(num).assertionHash;
    }
}<|MERGE_RESOLUTION|>--- conflicted
+++ resolved
@@ -637,11 +637,7 @@
                 memoryFrame.lastHash,
                 memoryFrame.challengeHash,
                 memoryFrame.sequencerBatchAcc,
-<<<<<<< HEAD
                 wasmModuleRoot // HN: TODO: should we include this in assertion hash?
-=======
-                wasmModuleRoot
->>>>>>> db68e809
             );
             require(
                 newAssertionHash == expectedAssertionHash || expectedAssertionHash == bytes32(0),
@@ -654,10 +650,7 @@
 
             memoryFrame.assertion = AssertionNodeLib.createAssertion(
                 RollupLib.stateHash(assertion.afterState, memoryFrame.currentInboxSize),
-<<<<<<< HEAD
                 memoryFrame.challengeHash,
-=======
->>>>>>> db68e809
                 RollupLib.confirmHash(assertion),
                 prevAssertionNum,
                 memoryFrame.deadlineBlock,
@@ -715,11 +708,7 @@
         return inboxMsgCountSeen;
     }
 
-<<<<<<< HEAD
     function getChallengeHash(bytes32 assertionId) external view returns (bytes32){
-=======
-    function getStateHash(bytes32 assertionId) public view returns (bytes32){
->>>>>>> db68e809
         return getAssertionStorage(getAssertionNum(assertionId)).stateHash;
     }
 
