--- conflicted
+++ resolved
@@ -157,10 +157,6 @@
      */
     function initializeCore(AssertionNode memory initialAssertion, bytes32 assertionHash) internal {
         __Pausable_init();
-<<<<<<< HEAD
-        // TODO: HN: prolly should use the internal function to create genesis
-=======
->>>>>>> 567eeb6d
         _assertions[assertionHash] = initialAssertion;
         _latestConfirmed = assertionHash;
     }
