// Copyright 2021-2022, Offchain Labs, Inc.
// For license information, see https://github.com/nitro/blob/master/LICENSE
// SPDX-License-Identifier: BUSL-1.1

pragma solidity ^0.8.0;

import "../state/GlobalState.sol";
import "../state/Machine.sol";
import "../bridge/ISequencerInbox.sol";
import "../bridge/IBridge.sol";
import "../bridge/IOutbox.sol";
import "../bridge/IInbox.sol";
import "./IRollupEventInbox.sol";
import "./IRollupLogic.sol";
import "../challengeV2/EdgeChallengeManager.sol";

struct Config {
    uint64 confirmPeriodBlocks;
    address stakeToken;
    uint256 baseStake;
    bytes32 wasmModuleRoot;
    address owner;
    address loserStakeEscrow;
    uint256 chainId;
    uint256 miniStakeValue;
    ISequencerInbox.MaxTimeVariation sequencerInboxMaxTimeVariation;
    uint256 layerZeroBlockEdgeHeight;
    uint256 layerZeroBigStepEdgeHeight;
    uint256 layerZeroSmallStepEdgeHeight;
<<<<<<< HEAD
    /// @notice The execution state to be used in the genesis assertion
    ExecutionState genesisExecutionState;
    /// @notice The inbox size at the time the genesis execution state was created
    uint256 genesisInboxCount;
=======
    address anyTrustFastConfirmer;
>>>>>>> 7a2277e1
}

struct ContractDependencies {
    IBridge bridge;
    ISequencerInbox sequencerInbox;
    IInbox inbox;
    IOutbox outbox;
    IRollupEventInbox rollupEventInbox;
    IEdgeChallengeManager challengeManager;
    address rollupAdminLogic; // this cannot be IRollupAdmin because of circular dependencies
    IRollupUser rollupUserLogic;
    // misc contracts that are useful when interacting with the rollup
    address validatorUtils;
    address validatorWalletCreator;
}<|MERGE_RESOLUTION|>--- conflicted
+++ resolved
@@ -27,14 +27,11 @@
     uint256 layerZeroBlockEdgeHeight;
     uint256 layerZeroBigStepEdgeHeight;
     uint256 layerZeroSmallStepEdgeHeight;
-<<<<<<< HEAD
     /// @notice The execution state to be used in the genesis assertion
     ExecutionState genesisExecutionState;
     /// @notice The inbox size at the time the genesis execution state was created
     uint256 genesisInboxCount;
-=======
     address anyTrustFastConfirmer;
->>>>>>> 7a2277e1
 }
 
 struct ContractDependencies {
