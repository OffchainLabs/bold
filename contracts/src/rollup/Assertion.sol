// Copyright 2021-2022, Offchain Labs, Inc.
// For license information, see https://github.com/nitro/blob/master/LICENSE
// SPDX-License-Identifier: BUSL-1.1

pragma solidity ^0.8.0;

import "../state/GlobalState.sol";
import "../state/Machine.sol";
import "../osp/IOneStepProofEntry.sol";

enum AssertionStatus {
    // No assertion at this index
    NoAssertion,
    // Assertion is being computed
    Pending,
    // Assertion is confirmed
    Confirmed
}

struct AssertionNode {
    // This value starts at zero and is set to a value when the first child is created. After that it is constant until the assertion is destroyed or the owner destroys pending assertions
    uint64 firstChildBlock;
    // This value starts at zero and is set to a value when the second child is created. After that it is constant until the assertion is destroyed or the owner destroys pending assertions
    uint64 secondChildBlock;
    // The block number when this assertion was created
    uint64 createdAtBlock;
    // True if this assertion is the first child of its prev
    bool isFirstChild;
    // Status of the Assertion
    AssertionStatus status;
<<<<<<< HEAD
    // A hash of all configuration data when the assertion is created, used for the creation and resolution of its successor
=======
    // Id of the assertion previous to this one
    bytes32 prevId;
    // A hash of the context available at the time of this assertions creation. It should contain information that is not specific
    // to this assertion, but instead to the environment at the time of creation. This is necessary to store on the assertion
    // as this environment can change and we need to know what it was like at the time this assertion was created. An example
    // of this is the wasm module root which determines the state transition function on the L2. If the wasm module root
    // changes we need to know that previous assertions were made under a different root, so that we can understand that they
    // were valid at the time. So when resolving a challenge by one step, the edge challenge manager finds the wasm module root
    // that was recorded on the prev of the assertions being disputed and uses it to resolve the one step proof.
>>>>>>> 9eeac475
    bytes32 configHash;
}

struct BeforeStateData {
    // The assertion hash of the prev of the beforeState(prev)
    bytes32 prevPrevAssertionHash;
    // The sequencer inbox accumulator asserted by the beforeState(prev)
    bytes32 sequencerBatchAcc;
    // below are the components of config hash
    ConfigData configData;
}

struct AssertionInputs {
    // Additional data used to validate the before state
    BeforeStateData beforeStateData;
    ExecutionState beforeState;
    ExecutionState afterState;
}

struct ConfigData {
    bytes32 wasmModuleRoot;
    uint256 requiredStake;
    address challengeManager;
    uint64 confirmPeriodBlocks;
    uint64 nextInboxPosition;
}

/**
 * @notice Utility functions for Assertion
 */
library AssertionNodeLib {
    /**
     * @notice Initialize a Assertion
     */
    function createAssertion(
        bool _isFirstChild,
        bytes32 _configHash
    ) internal view returns (AssertionNode memory) {
        AssertionNode memory assertion;
        assertion.createdAtBlock = uint64(block.number);
        assertion.isFirstChild = _isFirstChild;
        assertion.configHash = _configHash;
        assertion.status = AssertionStatus.Pending;
        return assertion;
    }

    /**
     * @notice Update child properties
     */
    function childCreated(AssertionNode storage self) internal {
        if (self.firstChildBlock == 0) {
            self.firstChildBlock = uint64(block.number);
        } else if (self.secondChildBlock == 0) {
            self.secondChildBlock = uint64(block.number);
        }
    }

    function requireMoreThanOneChild(AssertionNode memory self) internal pure {
        require(self.secondChildBlock > 0, "TOO_FEW_CHILD");
    }

    function requireExists(AssertionNode memory self) internal pure {
        require(self.status != AssertionStatus.NoAssertion, "ASSERTION_NOT_EXIST");
    }
}<|MERGE_RESOLUTION|>--- conflicted
+++ resolved
@@ -28,11 +28,6 @@
     bool isFirstChild;
     // Status of the Assertion
     AssertionStatus status;
-<<<<<<< HEAD
-    // A hash of all configuration data when the assertion is created, used for the creation and resolution of its successor
-=======
-    // Id of the assertion previous to this one
-    bytes32 prevId;
     // A hash of the context available at the time of this assertions creation. It should contain information that is not specific
     // to this assertion, but instead to the environment at the time of creation. This is necessary to store on the assertion
     // as this environment can change and we need to know what it was like at the time this assertion was created. An example
@@ -40,7 +35,6 @@
     // changes we need to know that previous assertions were made under a different root, so that we can understand that they
     // were valid at the time. So when resolving a challenge by one step, the edge challenge manager finds the wasm module root
     // that was recorded on the prev of the assertions being disputed and uses it to resolve the one step proof.
->>>>>>> 9eeac475
     bytes32 configHash;
 }
 
