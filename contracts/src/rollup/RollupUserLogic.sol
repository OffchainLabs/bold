--- conflicted
+++ resolved
@@ -64,7 +64,6 @@
      * @param confirmState The state to confirm
      * @param winningEdgeId The winning edge if a challenge is started
      */
-<<<<<<< HEAD
     function confirmAssertionByHash(
         bytes32 assertionHash,
         ExecutionState calldata confirmState,
@@ -73,71 +72,6 @@
     ) external onlyValidator whenNotPaused {
         AssertionNode storage assertion = getAssertionStorage(assertionHash);
         require(assertion.status == AssertionStatus.Pending, "NOT_PENDING");
-=======
-    function rejectNextAssertion(address stakerAddress) external onlyValidator whenNotPaused {
-        requireUnresolvedExists();
-        uint64 latestConfirmedAssertionNum = latestConfirmed();
-        uint64 firstUnresolvedAssertionNum = firstUnresolvedAssertion();
-        AssertionNode storage firstUnresolvedAssertion_ = getAssertionStorage(firstUnresolvedAssertionNum);
-
-        if (firstUnresolvedAssertion_.prevNum == latestConfirmedAssertionNum) {
-            /**
-             * If the first unresolved assertion is a child of the latest confirmed assertion, to prove it can be rejected, we show:
-             * a) Its deadline has expired
-             * b) *Some* staker is staked on a sibling
-             *
-             * The following three checks are sufficient to prove b:
-             */
-
-            // 1.  StakerAddress is indeed a staker
-            require(isStakedOnLatestConfirmed(stakerAddress), "NOT_STAKED");
-
-            // 2. Staker's latest staked assertion hasn't been resolved; this proves that staker's latest staked assertion can't be a parent of firstUnresolvedAssertion
-            requireUnresolved(latestStakedAssertion(stakerAddress));
-
-            // 3. staker isn't staked on first unresolved assertion; this proves staker's latest staked can't be a child of firstUnresolvedAssertion (recall staking on assertion requires staking on all of its parents)
-            require(!assertionHasStaker(firstUnresolvedAssertionNum, stakerAddress), "STAKED_ON_TARGET");
-            // If a staker is staked on a assertion that is neither a child nor a parent of firstUnresolvedAssertion, it must be a sibling, QED
-
-            // // Verify the block's deadline has passed
-            // firstUnresolvedAssertion_.requirePastDeadline();
-
-            getAssertionStorage(latestConfirmedAssertionNum).requirePastChildConfirmDeadline();
-
-            removeOldZombies(0);
-
-            // HN: TODO: do we need this logic here?
-            // // Verify that no staker is staked on this assertion
-            // require(
-            //     firstUnresolvedAssertion_.stakerCount == countStakedZombies(firstUnresolvedAssertionNum),
-            //     "HAS_STAKERS"
-            // );
-        }
-        // Simpler case: if the first unreseolved assertion doesn't point to the last confirmed assertion, another branch was confirmed and can simply reject it outright
-        _rejectNextAssertion();
-
-        emit AssertionRejected(firstUnresolvedAssertionNum);
-    }
-
-    /**
-     * @notice Confirm the next unresolved assertion
-     * @param blockHash The block hash at the end of the assertion
-     * @param sendRoot The send root at the end of the assertion
-     * @param winningEdge The winning edge if a challenge is started
-     */
-    function confirmNextAssertion(bytes32 blockHash, bytes32 sendRoot, bytes32 winningEdge)
-        external
-        onlyValidator
-        whenNotPaused
-    {
-        requireUnresolvedExists();
-
-        uint64 assertionNum = firstUnresolvedAssertion();
-        AssertionNode storage assertion = getAssertionStorage(assertionNum);
-
-        // // Verify the block's deadline has passed
-        // assertion.requirePastDeadline();
->>>>>>> 53724232
 
         // Check that prev is latest confirmed
         assert(assertion.prevId == latestConfirmed());
@@ -214,49 +148,19 @@
             );
         }
 
-<<<<<<< HEAD
-        {
-            uint256 timeSincePrev = block.number - getAssertionStorage(prevAssertion).createdAtBlock;
-            // Verify that assertion meets the minimum Delta time requirement
-            require(timeSincePrev >= minimumAssertionPeriod, "TIME_DELTA");
-
-            // CHRIS: TODO: this is an extra storage call
-            // CHRIS: TODO: we should be doing this inside the createNewAssertion call
-            //              since otherwise an admin created assertion would be challengeable if created with the wrong count
-            uint64 prevAssertionNextInboxPosition = getAssertionStorage(prevAssertion).nextInboxPosition;
-
-            // Minimum size requirement: any assertion must consume exactly all inbox messages
-            // put into L1 inbox before the prev node’s L1 blocknum.
-            // We make an exception if the machine enters the errored state,
-            // as it can't consume future batches.
-            require(
-                assertion.afterState.machineStatus == MachineStatus.ERRORED
-                    || assertion.afterState.globalState.getInboxPosition() == prevAssertionNextInboxPosition,
-                "WRONG_INBOX_POS"
-            );
-
-            // The rollup cannot advance normally from an errored state
-            // CHRIS: TODO: this is interesting? How do we recover from errored state?
-            require(assertion.beforeState.machineStatus == MachineStatus.FINISHED, "BAD_PREV_STATUS");
-        }
+        uint256 timeSincePrev = block.number - getAssertionStorage(prevAssertion).createdAtBlock;
+        // Verify that assertion meets the minimum Delta time requirement
+        require(timeSincePrev >= minimumAssertionPeriod, "TIME_DELTA");
+
         bytes32 newAssertionHash = createNewAssertion(assertion, prevAssertion, expectedAssertionHash);
-
         stakeOnAssertion(msg.sender, newAssertionHash);
 
-        if (getAssertionStorage(prevAssertion).secondChildBlock > 0) {
+        if (!getAssertionStorage(newAssertionHash).isFirstChild) {
             // only 1 of the children can be confirmed and get their stake refunded
             // so we send the other child's stake to the loserStakeEscrow
             // TODO: HN: if the losing staker have staked more than requiredStake, the excess stake will be stuck
             increaseWithdrawableFunds(loserStakeEscrow, assertion.beforeStateData.requiredStake);
         }
-=======
-        uint256 timeSinceLastAssertion = block.number - getAssertion(prevAssertion).createdAtBlock;
-        // Verify that the assertion meets the minimum Delta time requirement
-        require(timeSinceLastAssertion >= minimumAssertionPeriod, "TIME_DELTA");
-
-        createNewAssertion(assertion, prevAssertion, expectedAssertionHash);
-        stakeOnAssertion(msg.sender, latestAssertionCreated());
->>>>>>> 53724232
     }
 
     /**
