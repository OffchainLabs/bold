// Copyright 2021-2022, Offchain Labs, Inc.
// For license information, see https://github.com/OffchainLabs/nitro-contracts/blob/main/LICENSE
// SPDX-License-Identifier: BUSL-1.1

pragma solidity ^0.8.0;

import "@openzeppelin/contracts/token/ERC20/IERC20.sol";

import {IRollupUser} from "./IRollupLogic.sol";
import "../libraries/UUPSNotUpgradeable.sol";
import "./RollupCore.sol";
import "./IRollupLogic.sol";
import {ETH_POS_BLOCK_TIME} from "../libraries/Constants.sol";

contract RollupUserLogic is RollupCore, UUPSNotUpgradeable, IRollupUser {
    using AssertionNodeLib for AssertionNode;
    using GlobalStateLib for GlobalState;
    using SafeERC20 for IERC20;
    using EnumerableSetUpgradeable for EnumerableSetUpgradeable.AddressSet;

<<<<<<< HEAD
    modifier onlyValidator(address account) {
        require(isValidator[account] || validatorWhitelistDisabled, "NOT_VALIDATOR");
=======
    modifier onlyValidator() {
        require(validators.contains(msg.sender) || validatorWhitelistDisabled, "NOT_VALIDATOR");
>>>>>>> 9c442cd3
        _;
    }

    /// @dev the user logic just validated configuration and shouldn't write to state during init
    /// this allows the admin logic to ensure consistency on parameters.
    function initialize(address _stakeToken) external view override onlyProxy {
        require(_stakeToken != address(0), "NEED_STAKE_TOKEN");
    }

    uint256 internal immutable deployTimeChainId = block.chainid;

    function _chainIdChanged() internal view returns (bool) {
        return deployTimeChainId != block.chainid;
    }

    /**
     * @notice Number of blocks since the last confirmed assertion before the validator whitelist is removed
     *         This is 28 days assuming a 12 seconds block time. Since it can take 14 days under normal
     *         circumstances to confirm an assertion, this means that validators will have been inactive for
     *         a further 14 days before the validator whitelist is removed.
     *
     *         It's important that this time is greater than the max amount of time it can take to
     *         to confirm an assertion via the normal method. Therefore we need it to be greater
     *         than max(2* confirmPeriod, 2 * challengePeriod). With some additional margin
     *         It's expected that initially confirm and challenge periods are set to 1 week, so 4 weeks
     *         should give a two weeks of margin before the validators are considered afk.
     */
    uint256 public constant VALIDATOR_AFK_BLOCKS = 201600;

    function _validatorIsAfk() internal view returns (bool) {
        AssertionNode memory latestConfirmedAssertion = getAssertionStorage(latestConfirmed());
        if (latestConfirmedAssertion.createdAtBlock == 0) return false;
        // We consider the validator is gone if the last known assertion is older than VALIDATOR_AFK_BLOCKS
        // Which is either the latest confirmed assertion or the first child of the latest confirmed assertion
        if (latestConfirmedAssertion.firstChildBlock > 0) {
            return latestConfirmedAssertion.firstChildBlock + VALIDATOR_AFK_BLOCKS < block.number;
        }
        return latestConfirmedAssertion.createdAtBlock + VALIDATOR_AFK_BLOCKS < block.number;
    }

    function removeWhitelistAfterFork() external {
        require(!validatorWhitelistDisabled, "WHITELIST_DISABLED");
        require(_chainIdChanged(), "CHAIN_ID_NOT_CHANGED");
        validatorWhitelistDisabled = true;
    }

    /**
     * @notice Remove the whitelist after the validator has been inactive for too long
     */
    function removeWhitelistAfterValidatorAfk() external {
        require(!validatorWhitelistDisabled, "WHITELIST_DISABLED");
        require(_validatorIsAfk(), "VALIDATOR_NOT_AFK");
        validatorWhitelistDisabled = true;
    }

    /**
     * @notice Confirm a unresolved assertion
     * @param confirmState The state to confirm
     * @param winningEdgeId The winning edge if a challenge is started
     */
    function confirmAssertion(
        bytes32 assertionHash,
        bytes32 prevAssertionHash,
        AssertionState calldata confirmState,
        bytes32 winningEdgeId,
        ConfigData calldata prevConfig,
        bytes32 inboxAcc
    ) external onlyValidator(msg.sender) whenNotPaused {
        /*
        * To confirm an assertion, the following must be true:
        * 1. The assertion must be pending
        * 2. The assertion's deadline must have passed
        * 3. The assertion's prev must be latest confirmed
        * 4. The assertion's prev's child confirm deadline must have passed
        * 5. If the assertion's prev has more than 1 child, the assertion must be the winner of the challenge
        *
        * Note that we do not need to ever reject invalid assertion because they can never confirm
        *      and the stake on them is swept to the loserStakeEscrow as soon as the leaf is created
        */

        // The assertion's must exists and be pending and will be validated in RollupCore.confirmAssertionInternal
        AssertionNode storage assertion = getAssertionStorage(assertionHash);

        // prevAssertionHash is user supplied, but will be validated in RollupCore.confirmAssertionInternal
        AssertionNode storage prevAssertion = getAssertionStorage(prevAssertionHash);
        RollupLib.validateConfigHash(prevConfig, prevAssertion.configHash);

        // Check that deadline has passed
        require(block.number >= assertion.createdAtBlock + prevConfig.confirmPeriodBlocks, "BEFORE_DEADLINE");

        // Check that prev is latest confirmed
        require(prevAssertionHash == latestConfirmed(), "PREV_NOT_LATEST_CONFIRMED");

        if (prevAssertion.secondChildBlock > 0) {
            // if the prev has more than 1 child, check if this assertion is the challenge winner
            ChallengeEdge memory winningEdge = IEdgeChallengeManager(prevConfig.challengeManager).getEdge(winningEdgeId);
            require(winningEdge.claimId == assertionHash, "NOT_WINNER");
            require(winningEdge.status == EdgeStatus.Confirmed, "EDGE_NOT_CONFIRMED");
            require(winningEdge.confirmedAtBlock != 0, "ZERO_CONFIRMED_AT_BLOCK");
            // an additional number of blocks is added to ensure that the result of the challenge is widely
            // observable before it causes an assertion to be confirmed. After a winning edge is found, it will
            // always be challengeGracePeriodBlocks before an assertion can be confirmed
            require(
                block.number >= winningEdge.confirmedAtBlock + challengeGracePeriodBlocks,
                "CHALLENGE_GRACE_PERIOD_NOT_PASSED"
            );
        }

        confirmAssertionInternal(assertionHash, prevAssertionHash, confirmState, inboxAcc);
    }

    /**
     * @notice Create a new stake
     * @param depositAmount The amount of either eth or tokens staked
     * @param _withdrawalAddress The new staker's withdrawal address
     */
    function _newStake(uint256 depositAmount, address _withdrawalAddress) internal onlyValidator(msg.sender) whenNotPaused {
        // Verify that sender is not already a staker
        require(!isStaked(msg.sender), "ALREADY_STAKED");
        // amount will be checked when creating an assertion
        createNewStake(msg.sender, depositAmount, _withdrawalAddress);
    }

    /**
     * @notice Computes the hash of an assertion
     * @param state The execution state for the assertion
     * @param prevAssertionHash The hash of the assertion's parent
     * @param inboxAcc The inbox batch accumulator
     */
    function computeAssertionHash(bytes32 prevAssertionHash, AssertionState calldata state, bytes32 inboxAcc)
        external
        pure
        returns (bytes32)
    {
        return RollupLib.assertionHash(prevAssertionHash, state, inboxAcc);
    }

    /**
     * @notice Create a new assertion and move stake onto it
     * @param assertion The assertion data
     * @param expectedAssertionHash The hash of the assertion being created (protects against reorgs)
     */
    function stakeOnNewAssertion(AssertionInputs calldata assertion, bytes32 expectedAssertionHash)
        public
        onlyValidator(msg.sender)
        whenNotPaused
    {
        // Early revert on duplicated assertion if expectedAssertionHash is set
        require(
            expectedAssertionHash == bytes32(0)
                || getAssertionStorage(expectedAssertionHash).status == AssertionStatus.NoAssertion,
            "EXPECTED_ASSERTION_SEEN"
        );

        require(isStaked(msg.sender), "NOT_STAKED");

        // requiredStake is user supplied, will be verified against configHash later
        // the prev's requiredStake is used to make sure all children have the same stake
        // the staker may have more than enough stake, and the entire stake will be locked
        // we cannot do a refund here because the staker may be staker on an unconfirmed ancestor that requires more stake
        // excess stake can be removed by calling reduceDeposit when the staker is inactive
        require(amountStaked(msg.sender) >= assertion.beforeStateData.configData.requiredStake, "INSUFFICIENT_STAKE");

        bytes32 prevAssertion = RollupLib.assertionHash(
            assertion.beforeStateData.prevPrevAssertionHash,
            assertion.beforeState,
            assertion.beforeStateData.sequencerBatchAcc
        );
        getAssertionStorage(prevAssertion).requireExists();

        // Staker can create new assertion only if
        // a) its last staked assertion is the prev; or
        // b) its last staked assertion have a child
        bytes32 lastAssertion = latestStakedAssertion(msg.sender);
        require(
            lastAssertion == prevAssertion || getAssertionStorage(lastAssertion).firstChildBlock > 0,
            "STAKED_ON_ANOTHER_BRANCH"
        );

        (bytes32 newAssertionHash, bool overflowAssertion) =
            createNewAssertion(assertion, prevAssertion, expectedAssertionHash);
        _stakerMap[msg.sender].latestStakedAssertion = newAssertionHash;

        if (!overflowAssertion) {
            uint256 timeSincePrev = block.number - getAssertionStorage(prevAssertion).createdAtBlock;
            // Verify that assertion meets the minimum Delta time requirement
            require(timeSincePrev >= minimumAssertionPeriod, "TIME_DELTA");
        }

        if (!getAssertionStorage(newAssertionHash).isFirstChild) {
            // We assume assertion.beforeStateData is valid here as it will be validated in createNewAssertion
            // only 1 of the children can be confirmed and get their stake refunded
            // so we send the other children's stake to the loserStakeEscrow
            // NOTE: if the losing staker have staked more than requiredStake, the excess stake will be stuck
            IERC20(stakeToken).safeTransfer(loserStakeEscrow, assertion.beforeStateData.configData.requiredStake);
        }
    }

    /**
     * @notice Refund a staker that is currently staked on an assertion that either has a chlid assertion or is the latest confirmed assertion.
     */
    function returnOldDeposit() external override onlyValidator(msg.sender) whenNotPaused {
        _requireInactiveAndWithdrawStaker(msg.sender);
    }

    /**
     * @notice From the staker's withdrawal address, 
     * refund a staker that is currently staked on an assertion that either has a chlid assertion or is the latest confirmed assertion.
     */
    function returnOldDepositFor(address stakerAddress) external override onlyValidator(stakerAddress) whenNotPaused {
        require(msg.sender == withdrawalAddress(stakerAddress), "NOT_WITHDRAWAL_ADDRESS");
        _requireInactiveAndWithdrawStaker(stakerAddress);
    }

    /**
     * @dev Require that the staker is inactive and withdraw their stake
     */
    function _requireInactiveAndWithdrawStaker(address stakerAddress) internal {
        requireInactiveStaker(stakerAddress);
        withdrawStaker(stakerAddress);
    }

    /**
     * @notice Increase the amount staked for the given staker
     * @param stakerAddress Address of the staker whose stake is increased
     * @param depositAmount The amount of either eth or tokens deposited
     */
    function _addToDeposit(address stakerAddress, address expectedWithdrawalAddress, uint256 depositAmount) internal onlyValidator(stakerAddress) whenNotPaused {
        require(isStaked(stakerAddress), "NOT_STAKED");
        require(withdrawalAddress(stakerAddress) == expectedWithdrawalAddress, "WRONG_WITHDRAWAL_ADDRESS");
        increaseStakeBy(stakerAddress, depositAmount);
    }

    /**
     * @notice Reduce the amount staked for the sender (difference between initial amount staked and target is creditted back to the sender).
     * @param target Target amount of stake for the staker.
     */
    function reduceDeposit(uint256 target) external onlyValidator(msg.sender) whenNotPaused {
        requireInactiveStaker(msg.sender);
        // amount will be checked when creating an assertion
        reduceStakeTo(msg.sender, target);
    }

    /**
     * @notice This allow the anyTrustFastConfirmer to force confirm any pending assertion
     *         the anyTrustFastConfirmer is supposed to be set only on an AnyTrust chain to
     *         a contract that can call this function when received sufficient signatures
     */
    function fastConfirmAssertion(
        bytes32 assertionHash,
        bytes32 parentAssertionHash,
        AssertionState calldata confirmState,
        bytes32 inboxAcc
    ) public whenNotPaused {
        require(msg.sender == anyTrustFastConfirmer, "NOT_FAST_CONFIRMER");
        // this skip deadline, prev, challenge validations
        confirmAssertionInternal(assertionHash, parentAssertionHash, confirmState, inboxAcc);
    }

    /**
     * @notice This allow the anyTrustFastConfirmer to immediately create and confirm an assertion
     *         the anyTrustFastConfirmer is supposed to be set only on an AnyTrust chain to
     *         a contract that can call this function when received sufficient signatures
     *         The logic in this function is similar to stakeOnNewAssertion, but without staker checks
     *
     *         We trust the anyTrustFastConfirmer to not call this function multiple times on the same prev,
     *         as doing so would result in incorrect accounting of withdrawable funds in the loserStakeEscrow.
     *         This is because the protocol assume there is only 1 unique confirmable child assertion.
     */
    function fastConfirmNewAssertion(AssertionInputs calldata assertion, bytes32 expectedAssertionHash)
        external
        whenNotPaused
    {
        // Must supply expectedAssertionHash to fastConfirmNewAssertion
        require(expectedAssertionHash != bytes32(0), "EXPECTED_ASSERTION_HASH");
        AssertionStatus status = getAssertionStorage(expectedAssertionHash).status;

        bytes32 prevAssertion = RollupLib.assertionHash(
            assertion.beforeStateData.prevPrevAssertionHash,
            assertion.beforeState,
            assertion.beforeStateData.sequencerBatchAcc
        );
        getAssertionStorage(prevAssertion).requireExists();

        if (status == AssertionStatus.NoAssertion) {
            // If not exists, we create the new assertion
            (bytes32 newAssertionHash,) = createNewAssertion(assertion, prevAssertion, expectedAssertionHash);
            if (!getAssertionStorage(newAssertionHash).isFirstChild) {
                // only 1 of the children can be confirmed and get their stake refunded
                // so we send the other children's stake to the loserStakeEscrow
                // NOTE: if the losing staker have staked more than requiredStake, the excess stake will be stuck
                IERC20(stakeToken).safeTransfer(loserStakeEscrow, assertion.beforeStateData.configData.requiredStake);
            }
        }

        // This would revert if the assertion is already confirmed
        fastConfirmAssertion(
            expectedAssertionHash,
            prevAssertion,
            assertion.afterState,
            bridge.sequencerInboxAccs(assertion.afterState.globalState.getInboxPosition() - 1)
        );
    }

    function owner() external view returns (address) {
        return _getAdmin();
    }

    /**
     * @notice Deprecated, use the function with `withdrawalAddress` instead
     *         Using this default `withdrawalAddress` to msg.sender
     */
    function newStakeOnNewAssertion(
        uint256 tokenAmount,
        AssertionInputs calldata assertion,
        bytes32 expectedAssertionHash
    ) external {
        newStakeOnNewAssertion(tokenAmount, assertion, expectedAssertionHash, msg.sender);
    }

    /**
     * @notice Create a new stake on a new assertion
     * @param tokenAmount Amount of the rollups staking token to stake
     * @param assertion Assertion describing the state change between the old assertion and the new one
     * @param expectedAssertionHash Assertion hash of the assertion that will be created
     * @param _withdrawalAddress The address the send the stake back upon withdrawal
     */
    function newStakeOnNewAssertion(
        uint256 tokenAmount,
        AssertionInputs calldata assertion,
        bytes32 expectedAssertionHash,
        address _withdrawalAddress
    ) public {
        require(_withdrawalAddress != address(0), "EMPTY_WITHDRAWAL_ADDRESS");
        // _newStake makes sure the validator is whitelisted if the whitelist is enabled
        _newStake(tokenAmount, _withdrawalAddress);
        stakeOnNewAssertion(assertion, expectedAssertionHash);
        /// @dev This is an external call, safe because it's at the end of the function
        receiveTokens(tokenAmount);
    }

    /**
     * @notice Create a new stake without creating a new assertion.
     *         Token amount can be zero if the staker wants to use `addToDeposit` from another account
     * @param tokenAmount Amount to stake (can be zero)
     * @param _withdrawalAddress The address the send the stake back upon withdrawal
     */
    function newStake(
        uint256 tokenAmount,
        address _withdrawalAddress
    ) external whenNotPaused {
        require(_withdrawalAddress != address(0), "EMPTY_WITHDRAWAL_ADDRESS");
        // _newStake makes sure the validator is whitelisted if the whitelist is enabled
        _newStake(tokenAmount, _withdrawalAddress);
        /// @dev This is an external call, safe because it's at the end of the function
        if (tokenAmount > 0) receiveTokens(tokenAmount);
    }

    /**
     * @notice Increase the amount staked tokens for the given staker
     * @param stakerAddress Address of the staker whose stake is increased
     * @param expectedWithdrawalAddress The expected withdrawal address of the staker (protects depositor from a staker changing their withdrawal address)
     * @param tokenAmount the amount of tokens staked
     */
    function addToDeposit(address stakerAddress, address expectedWithdrawalAddress, uint256 tokenAmount) external whenNotPaused {
        _addToDeposit(stakerAddress, expectedWithdrawalAddress, tokenAmount);
        /// @dev This is an external call, safe because it's at the end of the function
        receiveTokens(tokenAmount);
    }

    /**
     * @notice Withdraw uncommitted funds owned by sender from the rollup chain
     */
    function withdrawStakerFunds() external override whenNotPaused returns (uint256) {
        uint256 amount = withdrawFunds(msg.sender);
        require(amount > 0, "NO_FUNDS_TO_WITHDRAW");
        // This is safe because it occurs after all checks and effects
        IERC20(stakeToken).safeTransfer(msg.sender, amount);
        return amount;
    }

    function receiveTokens(uint256 tokenAmount) private {
        IERC20(stakeToken).safeTransferFrom(msg.sender, address(this), tokenAmount);
    }
}<|MERGE_RESOLUTION|>--- conflicted
+++ resolved
@@ -18,13 +18,8 @@
     using SafeERC20 for IERC20;
     using EnumerableSetUpgradeable for EnumerableSetUpgradeable.AddressSet;
 
-<<<<<<< HEAD
     modifier onlyValidator(address account) {
-        require(isValidator[account] || validatorWhitelistDisabled, "NOT_VALIDATOR");
-=======
-    modifier onlyValidator() {
-        require(validators.contains(msg.sender) || validatorWhitelistDisabled, "NOT_VALIDATOR");
->>>>>>> 9c442cd3
+        require(validators.contains(account) || validatorWhitelistDisabled, "NOT_VALIDATOR");
         _;
     }
 
