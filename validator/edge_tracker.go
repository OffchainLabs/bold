package validator

import (
	"context"
	"fmt"
	"strings"
	"time"

	"github.com/OffchainLabs/challenge-protocol-v2/protocol"
	solimpl "github.com/OffchainLabs/challenge-protocol-v2/protocol/sol-implementation"
	statemanager "github.com/OffchainLabs/challenge-protocol-v2/state-manager"
<<<<<<< HEAD
	"github.com/OffchainLabs/challenge-protocol-v2/util"
	watcher "github.com/OffchainLabs/challenge-protocol-v2/validator/chain-watcher"
	"github.com/OffchainLabs/challenge-protocol-v2/validator/challenge-tree"
=======
	"github.com/OffchainLabs/challenge-protocol-v2/util/bisection"
	"github.com/OffchainLabs/challenge-protocol-v2/util/commitments"
	"github.com/OffchainLabs/challenge-protocol-v2/util/fsm"
	utilTime "github.com/OffchainLabs/challenge-protocol-v2/util/time"
>>>>>>> 6c02bbe7
	"github.com/ethereum/go-ethereum/common"
	"github.com/pkg/errors"
	"github.com/sirupsen/logrus"
)

func (et *edgeTracker) uniqueTrackerLogFields() logrus.Fields {
	startHeight, startCommit := et.edge.StartCommitment()
	endHeight, endCommit := et.edge.EndCommitment()
	id := et.edge.Id()
	return logrus.Fields{
		"id":            util.Trunc(id[:]),
		"startHeight":   startHeight,
		"startCommit":   bisection.Trunc(startCommit.Bytes()),
		"endHeight":     endHeight,
		"endCommit":     bisection.Trunc(endCommit.Bytes()),
		"validatorName": et.cfg.validatorName,
		"challengeType": et.edge.GetType(),
<<<<<<< HEAD
=======
		"address":       bisection.Trunc(et.cfg.validatorAddress.Bytes()),
>>>>>>> 6c02bbe7
	}
}

func (et *edgeTracker) act(ctx context.Context) error {
	fields := et.uniqueTrackerLogFields()
	current := et.fsm.Current()
	switch current.State {
	// Start state.
	case edgeStarted:
		canOsp, err := canOneStepProve(et.edge)
		if err != nil {
			log.WithFields(fields).WithError(err).Error("could not check if edge can be one step proven")
			return et.fsm.Do(edgeBackToStart{})
		}
		if canOsp {
			return et.fsm.Do(edgeHandleOneStepProof{})
		}
		wasConfirmed, err := et.tryToConfirm(ctx)
		if err != nil {
			log.WithFields(fields).WithError(err).Debug("could not confirm edge yet")
			return et.fsm.Do(edgeBackToStart{})
		}
		if wasConfirmed {
			return et.fsm.Do(edgeConfirm{})
		}
		hasRival, err := et.edge.HasRival(ctx)
		if err != nil {
			return errors.Wrap(err, "could not check presumptive")
		}
		if !hasRival {
			return et.fsm.Do(edgeBackToStart{})
		}
		atOneStepFork, err := et.edge.HasLengthOneRival(ctx)
		if err != nil {
			log.WithFields(fields).WithError(err).Error("could not check if edge has length one rival")
			return et.fsm.Do(edgeBackToStart{})
		}
		if atOneStepFork {
			return et.fsm.Do(edgeHandleOneStepFork{})
		}
		return et.fsm.Do(edgeBisect{})
	// Edge is the source of a one-step-fork.
	case edgeAtOneStepFork:
<<<<<<< HEAD
=======
		startHeight, startCommit := et.edge.StartCommitment()
		log.WithFields(fields).Infof(
			"Reached one-step-fork at start height %d and start history commitment %s",
			startHeight,
			bisection.Trunc(startCommit.Bytes()),
		)
>>>>>>> 6c02bbe7
		return et.fsm.Do(edgeOpenSubchallengeLeaf{})
	// Edge is at a one-step-proof in a small-step challenge.
	case edgeAtOneStepProof:
		if err := et.submitOneStepProof(ctx); err != nil {
			if strings.Contains(err.Error(), "Edge not pending") || strings.Contains(err.Error(), "machine executed to end step") {
				return et.fsm.Do(edgeConfirm{})
			}
			log.WithFields(fields).WithError(err).Error("could not submit one step proof")
			return et.fsm.Do(edgeBackToStart{})
		}
		return et.fsm.Do(edgeConfirm{})
	// Edge tracker should add a subchallenge level zero leaf.
	case edgeAddingSubchallengeLeaf:
		if err := et.openSubchallengeLeaf(ctx); err != nil {
			if strings.Contains(err.Error(), "Edge already exists") {
				return et.fsm.Do(edgeBackToStart{})
			}
			log.WithFields(fields).WithError(err).Error("could not open subchallenge leaf")
			return et.fsm.Do(edgeBackToStart{})
		}
		return et.fsm.Do(edgeBackToStart{})
	// Edge should bisect.
	case edgeBisecting:
		lowerChild, upperChild, err := et.bisect(ctx)
		if err != nil {
			if errors.Is(err, solimpl.ErrAlreadyExists) {
				return et.fsm.Do(edgeBackToStart{})
			}
			log.WithError(err).WithFields(fields).Error("Could not bisect")
			return et.fsm.Do(edgeBackToStart{})
		}
		firstTracker, err := newEdgeTracker(
			ctx,
			et.cfg,
			lowerChild,
			et.startBlockHeight,
			et.topLevelClaimEndBatchCount,
		)
		if err != nil {
			log.WithError(err).WithFields(fields).Error("Could not create new edge tracker")
			return et.fsm.Do(edgeBackToStart{})
		}
		secondTracker, err := newEdgeTracker(
			ctx,
			et.cfg,
			upperChild,
			et.startBlockHeight,
			et.topLevelClaimEndBatchCount,
		)
		if err != nil {
			log.WithError(err).WithFields(fields).Error("Could not create new edge tracker")
			return et.fsm.Do(edgeBackToStart{})
		}
		go firstTracker.spawn(ctx)
		go secondTracker.spawn(ctx)
		return et.fsm.Do(edgeBackToStart{})
	case edgeConfirmed:
		log.WithFields(fields).Info("Edge reached confirmed state")
		return et.fsm.Do(edgeConfirm{})
	default:
		return fmt.Errorf("invalid state: %s", current.State)
	}
}

func (et *edgeTracker) childrenAreConfirmed(
	ctx context.Context,
	chalManager protocol.SpecChallengeManager,
) (bool, error) {
	lower, err := et.edge.LowerChild(ctx)
	if err != nil {
		return false, err
	}
	upper, err := et.edge.UpperChild(ctx)
	if err != nil {
		return false, err
	}
	if lower.IsNone() || upper.IsNone() {
		return false, nil
	}
	someLowerEdge, err := chalManager.GetEdge(ctx, lower.Unwrap())
	if err != nil {
		return false, err
	}
	someUpperEdge, err := chalManager.GetEdge(ctx, upper.Unwrap())
	if err != nil {
		return false, err
	}
	if someLowerEdge.IsNone() || someUpperEdge.IsNone() {
		return false, nil
	}
	lowerStatus, err := someLowerEdge.Unwrap().Status(ctx)
	if err != nil {
		return false, err
	}
	upperStatus, err := someUpperEdge.Unwrap().Status(ctx)
	if err != nil {
		return false, err
	}
	return lowerStatus == protocol.EdgeConfirmed && upperStatus == protocol.EdgeConfirmed, nil
}

func (et *edgeTracker) tryToConfirm(ctx context.Context) (bool, error) {
	status, err := et.edge.Status(ctx)
	if err != nil {
		return false, errors.Wrap(err, "could not get edge status")
	}
	if status == protocol.EdgeConfirmed {
		return true, nil
	}
	prevAssertionId, err := et.edge.PrevAssertionId(ctx)
	if err != nil {
		return false, errors.Wrap(err, "could not get prev assertion id")
	}
	manager, err := et.cfg.chain.SpecChallengeManager(ctx)
	if err != nil {
		return false, errors.Wrap(err, "could not get challenge manager")
	}

	// Check if we can confirm by children.
	childrenConfirmed, err := et.childrenAreConfirmed(ctx, manager)
	if err != nil {
		return false, errors.Wrap(err, "could not check if children are confirmed")
	}
	if childrenConfirmed {
		if err := et.edge.ConfirmByChildren(ctx); err != nil {
			return false, errors.Wrap(err, "could not confirm by children")
		}
		log.WithFields(et.uniqueTrackerLogFields()).Info("Confirmed by children")
		return true, nil
	}

	// Check if we can confirm by claim.
	claimingEdge, ok := et.cfg.chainWatcher.ConfirmedEdgeWithClaimExists(
		prevAssertionId,
		protocol.ClaimId(et.edge.Id()),
	)
	if ok {
		if err := et.edge.ConfirmByClaim(ctx, protocol.ClaimId(claimingEdge)); err != nil {
			return false, errors.Wrap(err, "could not confirm by claim")
		}
		log.WithFields(et.uniqueTrackerLogFields()).Info("Confirmed by claim")
		return true, nil
	}

	// Check if we can confirm by time.
	timer, ancestors, err := et.cfg.chainWatcher.ComputeHonestPathTimer(ctx, prevAssertionId, et.edge.Id())
	if err != nil {
		return false, errors.Wrap(err, "could not compute honest path timer")
	}
	chalPeriod, err := manager.ChallengePeriodBlocks(ctx)
	if timer >= challengetree.PathTimer(chalPeriod) {
		if err := et.edge.ConfirmByTimer(ctx, ancestors); err != nil {
			return false, errors.Wrap(err, "could not confirm by timer")
		}
		log.WithFields(et.uniqueTrackerLogFields()).Info("Confirmed by time")
		return true, nil
	}
	return false, nil
}

// Determines the bisection point from parentHeight to toHeight and returns a history
// commitment with a prefix proof for the action based on the challenge type.
func (et *edgeTracker) determineBisectionHistoryWithProof(
	ctx context.Context,
) (commitments.History, []byte, error) {
	startHeight, _ := et.edge.StartCommitment()
	endHeight, _ := et.edge.EndCommitment()
	bisectTo, err := bisection.Point(uint64(startHeight), uint64(endHeight))
	if err != nil {
		return commitments.History{}, nil, errors.Wrapf(err, "determining bisection point failed for %d and %d", startHeight, endHeight)
	}
	if et.edge.GetType() == protocol.BlockChallengeEdge {
		historyCommit, commitErr := et.cfg.stateManager.HistoryCommitmentUpToBatch(ctx, et.startBlockHeight, et.startBlockHeight+bisectTo, et.topLevelClaimEndBatchCount)
		if commitErr != nil {
			return commitments.History{}, nil, commitErr
		}
		proof, proofErr := et.cfg.stateManager.PrefixProofUpToBatch(ctx, et.startBlockHeight, bisectTo, uint64(endHeight), et.topLevelClaimEndBatchCount)
		if proofErr != nil {
			return commitments.History{}, nil, proofErr
		}
		return historyCommit, proof, nil
	}
	var historyCommit commitments.History
	var commitErr error
	var proof []byte
	var proofErr error

	originHeights, err := et.edge.TopLevelClaimHeight(ctx)
	if err != nil {
		return commitments.History{}, nil, err
	}

	fromAssertionHeight := uint64(originHeights.BlockChallengeOriginHeight)
	toAssertionHeight := fromAssertionHeight + 1

	switch et.edge.GetType() {
	case protocol.BigStepChallengeEdge:
		historyCommit, commitErr = et.cfg.stateManager.BigStepCommitmentUpTo(ctx, fromAssertionHeight, toAssertionHeight, bisectTo)
		proof, proofErr = et.cfg.stateManager.BigStepPrefixProof(ctx, fromAssertionHeight, toAssertionHeight, bisectTo, uint64(endHeight))
	case protocol.SmallStepChallengeEdge:
		fromBigStep := uint64(originHeights.BigStepChallengeOriginHeight)
		toBigStep := fromBigStep + 1

		historyCommit, commitErr = et.cfg.stateManager.SmallStepCommitmentUpTo(ctx, fromAssertionHeight, toAssertionHeight, fromBigStep, toBigStep, bisectTo)
		proof, proofErr = et.cfg.stateManager.SmallStepPrefixProof(ctx, fromAssertionHeight, toAssertionHeight, fromBigStep, toBigStep, bisectTo, uint64(endHeight))
	default:
		return commitments.History{}, nil, fmt.Errorf("unsupported challenge type: %s", et.edge.GetType())
	}
	if commitErr != nil {
		return commitments.History{}, nil, errors.Wrap(commitErr, "could not produce history commitment")
	}
	if proofErr != nil {
		return commitments.History{}, nil, errors.Wrap(proofErr, "could not produce prefix proof")
	}
	return historyCommit, proof, nil
}

func (et *edgeTracker) bisect(ctx context.Context) (protocol.SpecEdge, protocol.SpecEdge, error) {
	hasChildren, err := et.edge.HasChildren(ctx)
	if err != nil {
		return nil, nil, err
	}
	if hasChildren {
		return nil, nil, solimpl.ErrAlreadyExists
	}
	historyCommit, proof, err := et.determineBisectionHistoryWithProof(ctx)
	if err != nil {
		return nil, nil, err
	}
	endHeight, endCommit := et.edge.EndCommitment()
	bisectTo := historyCommit.Height
	firstChild, secondChild, err := et.edge.Bisect(ctx, historyCommit.Merkle, proof)
	if err != nil {
		return nil, nil, errors.Wrapf(
			err,
			"%s could not bisect to height=%d,commit=%s from height=%d,commit=%s",
			et.cfg.validatorName,
			bisectTo,
			bisection.Trunc(historyCommit.Merkle.Bytes()),
			endHeight,
			bisection.Trunc(endCommit.Bytes()),
		)
	}
	log.WithFields(logrus.Fields{
		"name":               et.cfg.validatorName,
		"challengeType":      et.edge.GetType(),
		"bisectedFrom":       endHeight,
		"bisectedFromMerkle": bisection.Trunc(endCommit.Bytes()),
		"bisectedTo":         bisectTo,
		"bisectedToMerkle":   bisection.Trunc(historyCommit.Merkle.Bytes()),
	}).Info("Successfully bisected edge")
	return firstChild, secondChild, nil
}

func (et *edgeTracker) openSubchallengeLeaf(ctx context.Context) error {
	originHeights, err := et.edge.TopLevelClaimHeight(ctx)
	if err != nil {
		return errors.Wrap(err, "could not get top level claim height")
	}

	fromAssertionHeight := uint64(originHeights.BlockChallengeOriginHeight)
	toAssertionHeight := fromAssertionHeight + 1

	startHeight, _ := et.edge.StartCommitment()
	endHeight, _ := et.edge.EndCommitment()

	fields := logrus.Fields{
		"name":                et.cfg.validatorName,
		"edgeStartHeight":     startHeight,
		"edgeEndHeight":       endHeight,
		"fromAssertionHeight": fromAssertionHeight,
		"toAssertionHeight":   toAssertionHeight,
	}

	var startHistory commitments.History
	var endHistory commitments.History
	var startParentCommitment commitments.History
	var endParentCommitment commitments.History
	var startEndPrefixProof []byte
	switch et.edge.GetType() {
	case protocol.BlockChallengeEdge:
		fromBlock := fromAssertionHeight + et.startBlockHeight
		toBlock := toAssertionHeight + et.startBlockHeight
		startHistory, err = et.cfg.stateManager.BigStepCommitmentUpTo(ctx, fromBlock, toBlock, 0)
		if err != nil {
			return err
		}
		endHistory, err = et.cfg.stateManager.BigStepLeafCommitment(ctx, fromBlock, toBlock)
		if err != nil {
			return err
		}
		startParentCommitment, err = et.cfg.stateManager.HistoryCommitmentUpToBatch(ctx, et.startBlockHeight, fromBlock, et.topLevelClaimEndBatchCount)
		if err != nil {
			return err
		}
		endParentCommitment, err = et.cfg.stateManager.HistoryCommitmentUpToBatch(ctx, et.startBlockHeight, toBlock, et.topLevelClaimEndBatchCount)
		if err != nil {
			return err
		}
		startEndPrefixProof, err = et.cfg.stateManager.BigStepPrefixProof(ctx, fromBlock, toBlock, 0, endHistory.Height)
		if err != nil {
			return err
		}
	case protocol.BigStepChallengeEdge:
		fromBlock := fromAssertionHeight + et.startBlockHeight
		toBlock := toAssertionHeight + et.startBlockHeight
		startHistory, err = et.cfg.stateManager.SmallStepCommitmentUpTo(ctx, fromBlock, toBlock, uint64(startHeight), uint64(endHeight), 0)
		if err != nil {
			return err
		}
		endHistory, err = et.cfg.stateManager.SmallStepLeafCommitment(ctx, fromBlock, toBlock, uint64(startHeight), uint64(endHeight))
		if err != nil {
			return err
		}
		startParentCommitment, err = et.cfg.stateManager.BigStepCommitmentUpTo(ctx, fromBlock, toBlock, uint64(startHeight))
		if err != nil {
			return err
		}
		endParentCommitment, err = et.cfg.stateManager.BigStepCommitmentUpTo(ctx, fromBlock, toBlock, uint64(endHeight))
		if err != nil {
			return err
		}
		startEndPrefixProof, err = et.cfg.stateManager.SmallStepPrefixProof(ctx, fromBlock, toBlock, uint64(startHeight), uint64(endHeight), 0, endHistory.Height)
		if err != nil {
			return err
		}
	default:
		return errors.New("unsupported subchallenge type for creating leaf commitment")
	}
	manager, err := et.cfg.chain.SpecChallengeManager(ctx)
	if err != nil {
		return err
	}
	addedLeaf, err := manager.AddSubChallengeLevelZeroEdge(
		ctx,
		et.edge,
		startHistory,
		endHistory,
		startParentCommitment.LastLeafProof,
		endParentCommitment.LastLeafProof,
		startEndPrefixProof,
	)
	if err != nil {
		return err
	}
	fields["firstLeaf"] = bisection.Trunc(startHistory.FirstLeaf.Bytes())
	fields["endHeight"] = endHistory.Height
	fields["startCommitment"] = bisection.Trunc(startHistory.Merkle.Bytes())
	fields["subChallengeType"] = addedLeaf.GetType()
	log.WithFields(fields).Info("Added subchallenge level zero edge")
	tracker, err := newEdgeTracker(
		ctx,
		et.cfg,
		addedLeaf,
		et.startBlockHeight,
		et.topLevelClaimEndBatchCount,
	)
	if err != nil {
		return err
	}
	go tracker.spawn(ctx)
	return nil
}

func (et *edgeTracker) submitOneStepProof(ctx context.Context) error {
	fields := et.uniqueTrackerLogFields()
	log.WithFields(fields).Info("Submitting one-step-proof to protocol")
	originHeights, err := et.edge.TopLevelClaimHeight(ctx)
	if err != nil {
		return errors.Wrap(err, "could not get top level claim height")
	}
	fromAssertionHeight := uint64(originHeights.BlockChallengeOriginHeight)
	toAssertionHeight := fromAssertionHeight + 1
	fromBigStep := uint64(originHeights.BigStepChallengeOriginHeight)
	toBigStep := fromBigStep + 1
	pc, _ := et.edge.StartCommitment()

	prevAssertionId, err := et.edge.PrevAssertionId(ctx)
	if err != nil {
		return err
	}
	prevAssertionNum, err := et.cfg.chain.GetAssertionNum(ctx, prevAssertionId)
	if err != nil {
		return err
	}
	parentAssertionCreationInfo, err := et.cfg.chain.ReadAssertionCreationInfo(ctx, prevAssertionNum)
	if err != nil {
		return err
	}
	data, beforeStateInclusionProof, afterStateInclusionProof, err := et.cfg.stateManager.OneStepProofData(
		ctx,
		parentAssertionCreationInfo,
		fromAssertionHeight,
		toAssertionHeight,
		fromBigStep,
		toBigStep,
		uint64(pc),
		uint64(pc)+1,
	)
	if err != nil {
		return err
	}

	manager, err := et.cfg.chain.SpecChallengeManager(ctx)
	if err != nil {
		return err
	}
	if err = manager.ConfirmEdgeByOneStepProof(
		ctx,
		et.edge.Id(),
		data,
		beforeStateInclusionProof,
		afterStateInclusionProof,
	); err != nil {
		return errors.Wrap(err, "could not confirm one step proof against protocol")
	}
	log.WithFields(fields).Info("Succeeded one-step-proof for edge and confirmed it as winner")
	return nil
}

type edgeTrackerConfig struct {
	actEveryNSeconds time.Duration
	timeRef          utilTime.Reference
	chain            protocol.Protocol
	stateManager     statemanager.Manager
	validatorName    string
	validatorAddress common.Address
	chainWatcher     *watcher.Watcher
}

type edgeTracker struct {
	cfg                        *edgeTrackerConfig
	edge                       protocol.SpecEdge
	fsm                        *fsm.Fsm[edgeTrackerAction, edgeTrackerState]
	startBlockHeight           uint64
	topLevelClaimEndBatchCount uint64
}

func newEdgeTracker(
	_ context.Context,
	cfg *edgeTrackerConfig,
	edge protocol.SpecEdge,
	startHeightOffset uint64,
	topLevelClaimEndBatchCount uint64,
	fsmOpts ...fsm.Opt[edgeTrackerAction, edgeTrackerState],
) (*edgeTracker, error) {
	fsmOpts = append(fsmOpts, fsm.WithTrackedTransitions[edgeTrackerAction, edgeTrackerState]())
	fsm, err := newEdgeTrackerFsm(
		edgeStarted,
		fsmOpts...,
	)
	if err != nil {
		return nil, err
	}
	return &edgeTracker{
		cfg:                        cfg,
		edge:                       edge,
		fsm:                        fsm,
		startBlockHeight:           startHeightOffset,
		topLevelClaimEndBatchCount: topLevelClaimEndBatchCount,
	}, nil
}

func (et *edgeTracker) spawn(ctx context.Context) {
	fields := et.uniqueTrackerLogFields()
	log.WithFields(fields).Info("Tracking edge")

	t := et.cfg.timeRef.NewTicker(et.cfg.actEveryNSeconds)
	defer t.Stop()
	for {
		select {
		case <-t.C():
			if et.shouldComplete() {
				log.WithFields(fields).Infof("Edge tracker received notice of a confirmation, exiting")
				return
			}
			if err := et.act(ctx); err != nil {
				log.Error(err)
			}
		case <-ctx.Done():
			log.WithFields(fields).Debug("Edge tracker goroutine exiting")
			return
		}
	}
}

func (et *edgeTracker) shouldComplete() bool {
	return et.fsm.Current().State == edgeConfirmed
}

func canOneStepProve(edge protocol.SpecEdge) (bool, error) {
	start, _ := edge.StartCommitment()
	end, _ := edge.EndCommitment()
	// Can never happen in the protocol, but added as an additional defensive check.
	if start >= end {
		return false, fmt.Errorf("start height %d cannot be >= end height %d", start, end)
	}
	return end-start == 1 && edge.GetType() == protocol.SmallStepChallengeEdge, nil
}<|MERGE_RESOLUTION|>--- conflicted
+++ resolved
@@ -9,16 +9,12 @@
 	"github.com/OffchainLabs/challenge-protocol-v2/protocol"
 	solimpl "github.com/OffchainLabs/challenge-protocol-v2/protocol/sol-implementation"
 	statemanager "github.com/OffchainLabs/challenge-protocol-v2/state-manager"
-<<<<<<< HEAD
-	"github.com/OffchainLabs/challenge-protocol-v2/util"
-	watcher "github.com/OffchainLabs/challenge-protocol-v2/validator/chain-watcher"
-	"github.com/OffchainLabs/challenge-protocol-v2/validator/challenge-tree"
-=======
 	"github.com/OffchainLabs/challenge-protocol-v2/util/bisection"
 	"github.com/OffchainLabs/challenge-protocol-v2/util/commitments"
 	"github.com/OffchainLabs/challenge-protocol-v2/util/fsm"
 	utilTime "github.com/OffchainLabs/challenge-protocol-v2/util/time"
->>>>>>> 6c02bbe7
+	watcher "github.com/OffchainLabs/challenge-protocol-v2/validator/chain-watcher"
+	challengetree "github.com/OffchainLabs/challenge-protocol-v2/validator/challenge-tree"
 	"github.com/ethereum/go-ethereum/common"
 	"github.com/pkg/errors"
 	"github.com/sirupsen/logrus"
@@ -29,17 +25,13 @@
 	endHeight, endCommit := et.edge.EndCommitment()
 	id := et.edge.Id()
 	return logrus.Fields{
-		"id":            util.Trunc(id[:]),
+		"id":            bisection.Trunc(id[:]),
 		"startHeight":   startHeight,
 		"startCommit":   bisection.Trunc(startCommit.Bytes()),
 		"endHeight":     endHeight,
 		"endCommit":     bisection.Trunc(endCommit.Bytes()),
 		"validatorName": et.cfg.validatorName,
 		"challengeType": et.edge.GetType(),
-<<<<<<< HEAD
-=======
-		"address":       bisection.Trunc(et.cfg.validatorAddress.Bytes()),
->>>>>>> 6c02bbe7
 	}
 }
 
@@ -83,15 +75,6 @@
 		return et.fsm.Do(edgeBisect{})
 	// Edge is the source of a one-step-fork.
 	case edgeAtOneStepFork:
-<<<<<<< HEAD
-=======
-		startHeight, startCommit := et.edge.StartCommitment()
-		log.WithFields(fields).Infof(
-			"Reached one-step-fork at start height %d and start history commitment %s",
-			startHeight,
-			bisection.Trunc(startCommit.Bytes()),
-		)
->>>>>>> 6c02bbe7
 		return et.fsm.Do(edgeOpenSubchallengeLeaf{})
 	// Edge is at a one-step-proof in a small-step challenge.
 	case edgeAtOneStepProof:
