--- conflicted
+++ resolved
@@ -50,13 +50,8 @@
 // An honestChallengeTree keeps track of edges the honest node agrees with in a particular challenge.
 // All edges tracked in this data structure are part of the same, top-level assertion challenge.
 type HonestChallengeTree struct {
-<<<<<<< HEAD
-	edges                         *threadsafe.Map[protocol.EdgeId, protocol.EdgeSnapshot]
+	edges                         *threadsafe.Map[protocol.EdgeId, protocol.ReadOnlyEdge]
 	mutualIds                     *threadsafe.Map[protocol.MutualId, *threadsafe.Map[protocol.EdgeId, creationTime]]
-=======
-	edges                         *threadsafe.Map[protocol.EdgeId, protocol.ReadOnlyEdge]
-	mutualIds                     *threadsafe.Map[protocol.MutualId, *threadsafe.Set[protocol.EdgeId]]
->>>>>>> 6a3906b5
 	topLevelAssertionId           protocol.AssertionId
 	honestBlockChalLevelZeroEdge  util.Option[protocol.ReadOnlyEdge]
 	honestBigStepLevelZeroEdges   *threadsafe.Slice[protocol.ReadOnlyEdge]
@@ -64,29 +59,6 @@
 	metadataReader                MetadataReader
 	histChecker                   HistoryChecker
 	edgeReader                    EdgeReader
-}
-
-// RefreshEdgesFromChain refreshes all edge snapshots from the chain.
-func (ht *HonestChallengeTree) RefreshEdgesFromChain(ctx context.Context) error {
-	edgeIds := make([]protocol.EdgeId, 0, ht.edges.NumItems())
-	if err := ht.edges.ForEach(func(id protocol.EdgeId, _ protocol.EdgeSnapshot) error {
-		edgeIds = append(edgeIds, id)
-		return nil
-	}); err != nil {
-		return err
-	}
-	snapshots := make([]protocol.EdgeSnapshot, len(edgeIds))
-	for i, edgeId := range edgeIds {
-		edge, err := ht.edgeReader.GetEdge(ctx, edgeId)
-		if err != nil {
-			return err
-		}
-		snapshots[i] = edge
-	}
-	for i, edgeId := range edgeIds {
-		ht.edges.Put(edgeId, snapshots[i])
-	}
-	return nil
 }
 
 // AddEdge to the honest challenge tree. Only honest edges are tracked, but we also keep track
