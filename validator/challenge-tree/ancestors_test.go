--- conflicted
+++ resolved
@@ -36,18 +36,10 @@
 func TestAncestors_AllChallengeLevels(t *testing.T) {
 	ctx := context.Background()
 	tree := &HonestChallengeTree{
-<<<<<<< HEAD
-		edges:                         threadsafe.NewMap[protocol.EdgeId, protocol.EdgeSnapshot](),
+		edges:                         threadsafe.NewMap[protocol.EdgeId, protocol.ReadOnlyEdge](),
 		mutualIds:                     threadsafe.NewMap[protocol.MutualId, *threadsafe.Map[protocol.EdgeId, creationTime]](),
-		honestBigStepLevelZeroEdges:   threadsafe.NewSlice[protocol.EdgeSnapshot](),
-		honestSmallStepLevelZeroEdges: threadsafe.NewSlice[protocol.EdgeSnapshot](),
-		metadataReader:                &mockMetadataReader{},
-=======
-		edges:                         threadsafe.NewMap[protocol.EdgeId, protocol.ReadOnlyEdge](),
-		mutualIds:                     threadsafe.NewMap[protocol.MutualId, *threadsafe.Set[protocol.EdgeId]](),
 		honestBigStepLevelZeroEdges:   threadsafe.NewSlice[protocol.ReadOnlyEdge](),
 		honestSmallStepLevelZeroEdges: threadsafe.NewSlice[protocol.ReadOnlyEdge](),
->>>>>>> 6a3906b5
 	}
 	// Edge ids that belong to block challenges are prefixed with "blk".
 	// For big step, prefixed with "big", and small step, prefixed with "smol".
@@ -59,7 +51,6 @@
 	claimId = "big-4.a-5.a"
 	setupSmallStepChallengeSnapshot(t, tree, claimId)
 	tree.honestSmallStepLevelZeroEdges.Push(tree.edges.Get(id("smol-0.a-16.a")))
-<<<<<<< HEAD
 	blockNum := uint64(30)
 
 	t.Run("junk edge fails", func(t *testing.T) {
@@ -73,45 +64,19 @@
 	})
 	t.Run("block challenge: level zero edge has no ancestors", func(t *testing.T) {
 		_, ancestors, err := tree.HonestPathTimer(ctx, id("blk-0.a-16.a"), blockNum)
-=======
-	ctx := context.Background()
-
-	t.Run("junk edge fails", func(t *testing.T) {
-		// We start by querying for ancestors for a block edge id.
-		_, err := tree.AncestorsForHonestEdge(ctx, id("foo"))
-		require.ErrorContains(t, err, "not found in honest challenge tree")
-	})
-	t.Run("dishonest edge lookup fails", func(t *testing.T) {
-		_, err := tree.AncestorsForHonestEdge(ctx, id("blk-0.a-16.b"))
-		require.ErrorContains(t, err, "not found in honest challenge tree")
-	})
-	t.Run("block challenge: level zero edge has no ancestors", func(t *testing.T) {
-		ancestors, err := tree.AncestorsForHonestEdge(ctx, id("blk-0.a-16.a"))
->>>>>>> 6a3906b5
 		require.NoError(t, err)
 		require.Equal(t, 0, len(ancestors))
 	})
 	t.Run("block challenge: single ancestor", func(t *testing.T) {
-<<<<<<< HEAD
 		_, ancestors, err := tree.HonestPathTimer(ctx, id("blk-0.a-8.a"), blockNum)
 		require.NoError(t, err)
 		require.Equal(t, HonestAncestors{id("blk-0.a-16.a")}, ancestors)
 		_, ancestors, err = tree.HonestPathTimer(ctx, id("blk-8.a-16.a"), blockNum)
-=======
-		ancestors, err := tree.AncestorsForHonestEdge(ctx, id("blk-0.a-8.a"))
-		require.NoError(t, err)
-		require.Equal(t, []protocol.EdgeId{id("blk-0.a-16.a")}, ancestors)
-		ancestors, err = tree.AncestorsForHonestEdge(ctx, id("blk-8.a-16.a"))
->>>>>>> 6a3906b5
 		require.NoError(t, err)
 		require.Equal(t, HonestAncestors{id("blk-0.a-16.a")}, ancestors)
 	})
 	t.Run("block challenge: many ancestors", func(t *testing.T) {
-<<<<<<< HEAD
 		_, ancestors, err := tree.HonestPathTimer(ctx, id("blk-4.a-5.a"), blockNum)
-=======
-		ancestors, err := tree.AncestorsForHonestEdge(ctx, id("blk-4.a-5.a"))
->>>>>>> 6a3906b5
 		require.NoError(t, err)
 		wanted := HonestAncestors{
 			id("blk-4.a-6.a"),
@@ -122,11 +87,7 @@
 		require.Equal(t, wanted, ancestors)
 	})
 	t.Run("big step challenge: level zero edge has ancestors from block challenge", func(t *testing.T) {
-<<<<<<< HEAD
 		_, ancestors, err := tree.HonestPathTimer(ctx, id("big-0.a-16.a"), blockNum)
-=======
-		ancestors, err := tree.AncestorsForHonestEdge(ctx, id("big-0.a-16.a"))
->>>>>>> 6a3906b5
 		require.NoError(t, err)
 		wanted := HonestAncestors{
 			id("blk-4.a-5.a"),
@@ -138,11 +99,7 @@
 		require.Equal(t, wanted, ancestors)
 	})
 	t.Run("big step challenge: many ancestors plus block challenge ancestors", func(t *testing.T) {
-<<<<<<< HEAD
 		_, ancestors, err := tree.HonestPathTimer(ctx, id("big-5.a-6.a"), blockNum)
-=======
-		ancestors, err := tree.AncestorsForHonestEdge(ctx, id("big-5.a-6.a"))
->>>>>>> 6a3906b5
 		require.NoError(t, err)
 		wanted := HonestAncestors{
 			// Big step chal.
@@ -160,11 +117,7 @@
 		require.Equal(t, wanted, ancestors)
 	})
 	t.Run("small step challenge: level zero edge has ancestors from big and block challenge", func(t *testing.T) {
-<<<<<<< HEAD
 		_, ancestors, err := tree.HonestPathTimer(ctx, id("smol-0.a-16.a"), blockNum)
-=======
-		ancestors, err := tree.AncestorsForHonestEdge(ctx, id("smol-0.a-16.a"))
->>>>>>> 6a3906b5
 		require.NoError(t, err)
 		wanted := HonestAncestors{
 			// Big step chal.
@@ -183,11 +136,7 @@
 		require.Equal(t, wanted, ancestors)
 	})
 	t.Run("small step challenge: lowest level edge has full ancestry", func(t *testing.T) {
-<<<<<<< HEAD
 		_, ancestors, err := tree.HonestPathTimer(ctx, id("smol-5.a-6.a"), blockNum)
-=======
-		ancestors, err := tree.AncestorsForHonestEdge(ctx, id("smol-5.a-6.a"))
->>>>>>> 6a3906b5
 		require.NoError(t, err)
 		wanted := HonestAncestors{
 			// Small step chal.
