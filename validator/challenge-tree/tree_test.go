package challengetree

import (
	"context"
	"testing"

	"errors"
	"fmt"
	"strconv"
	"strings"

	"github.com/OffchainLabs/challenge-protocol-v2/protocol"
	"github.com/OffchainLabs/challenge-protocol-v2/testing/mocks"
	"github.com/OffchainLabs/challenge-protocol-v2/util"
	"github.com/OffchainLabs/challenge-protocol-v2/util/threadsafe"
	"github.com/ethereum/go-ethereum/common"
	"github.com/stretchr/testify/require"
<<<<<<< HEAD
=======
	"math/big"
>>>>>>> c842a7a0
)

func TestAddEdge(t *testing.T) {
	ht := &HonestChallengeTree{
		edges:                         threadsafe.NewMap[protocol.EdgeId, protocol.ReadOnlyEdge](),
		mutualIds:                     threadsafe.NewMap[protocol.MutualId, *threadsafe.Map[protocol.EdgeId, creationTime]](),
		honestBigStepLevelZeroEdges:   threadsafe.NewSlice[protocol.ReadOnlyEdge](),
		honestSmallStepLevelZeroEdges: threadsafe.NewSlice[protocol.ReadOnlyEdge](),
	}
	ht.topLevelAssertionId = protocol.AssertionId(common.BytesToHash([]byte("foo")))
	ctx := context.Background()
	edge := newEdge(&newCfg{t: t, edgeId: "blk-0.a-16.a", createdAt: 1})

	t.Run("getting top level assertion fails", func(t *testing.T) {
		ht.metadataReader = &mockMetadataReader{
			assertionErr: errors.New("bad request"),
		}
		err := ht.AddEdge(ctx, edge)
		require.ErrorContains(t, err, "could not get top level assertion for edge")
	})
	t.Run("ignores if disagrees with top level assertion id of edge", func(t *testing.T) {
		ht.metadataReader = &mockMetadataReader{
			assertionErr: nil,
			assertionId:  protocol.AssertionId(common.BytesToHash([]byte("bar"))),
		}
		err := ht.AddEdge(ctx, edge)
		require.NoError(t, err)
	})
	t.Run("getting claim heights fails", func(t *testing.T) {
		ht.metadataReader = &mockMetadataReader{
			assertionErr:    nil,
			assertionId:     ht.topLevelAssertionId,
			claimHeightsErr: errors.New("bad request"),
		}
		err := ht.AddEdge(ctx, edge)
		require.ErrorContains(t, err, "could not get claim heights for edge")
	})
	t.Run("checking if agrees with commit fails", func(t *testing.T) {
		ht.metadataReader = &mockMetadataReader{
			assertionErr: nil,
			assertionId:  ht.topLevelAssertionId,
		}
<<<<<<< HEAD
		ht.histChecker = &mocks.MockStateManager{}
=======
		ht.histChecker = &mocks.MockStateManager{
			AgreeErr: true,
		}
>>>>>>> c842a7a0
		err := ht.AddEdge(ctx, edge)
		require.ErrorContains(t, err, "could not check if agrees with")
	})
	t.Run("fully disagrees with edge", func(t *testing.T) {
		ht.histChecker = &mocks.MockStateManager{
<<<<<<< HEAD
			// agreement: Agreement{
			// 	IsHonestEdge:          false,
			// 	AgreesWithStartCommit: false,
			// },
=======
			Agreement: protocol.Agreement{
				IsHonestEdge:          false,
				AgreesWithStartCommit: false,
			},
>>>>>>> c842a7a0
		}
		badEdge := newEdge(&newCfg{t: t, edgeId: "blk-0.f-16.a", createdAt: 1})
		err := ht.AddEdge(ctx, badEdge)
		require.NoError(t, err)

		// Check the edge is not kept track of anywhere.
		_, ok := ht.edges.TryGet(badEdge.Id())
		require.Equal(t, false, ok)
		_, ok = ht.mutualIds.TryGet(badEdge.MutualId())
		require.Equal(t, false, ok)
	})
	t.Run("agrees with edge but is not a level zero edge", func(t *testing.T) {
		ht.histChecker = &mocks.MockStateManager{
<<<<<<< HEAD
			// agreement: Agreement{
			// 	IsHonestEdge: true,
			// },
=======
			Agreement: protocol.Agreement{
				IsHonestEdge: true,
			},
>>>>>>> c842a7a0
		}
		edge := newEdge(&newCfg{t: t, edgeId: "blk-0.a-16.a", createdAt: 1})
		err := ht.AddEdge(ctx, edge)
		require.NoError(t, err)

		// Exists.
		_, ok := ht.edges.TryGet(edge.Id())
		require.Equal(t, true, ok)
		// Exists in the mutual ids mapping.
		_, ok = ht.mutualIds.TryGet(edge.MutualId())
		require.Equal(t, true, ok)

		// However, we should not have a level zero edge being tracked yet.
		require.Equal(t, true, ht.honestBlockChalLevelZeroEdge.IsNone())
		require.Equal(t, true, ht.honestBigStepLevelZeroEdges.Len() == 0)
		require.Equal(t, true, ht.honestSmallStepLevelZeroEdges.Len() == 0)
	})
	t.Run("agrees with edge and is a level zero edge", func(t *testing.T) {
		edge := newEdge(&newCfg{t: t, edgeId: "blk-0.a-32.a", createdAt: 1, claimId: "foo"})
		err := ht.AddEdge(ctx, edge)
		require.NoError(t, err)

		// Exists.
		_, ok := ht.edges.TryGet(edge.Id())
		require.Equal(t, true, ok)
		// Exists in the mutual ids mapping.
		_, ok = ht.mutualIds.TryGet(edge.MutualId())
		require.Equal(t, true, ok)

		// We should have a level zero edge being tracked.
		require.Equal(t, false, ht.honestBlockChalLevelZeroEdge.IsNone())
	})
	t.Run("edge is not honest but we agree with start commit and keep it as a rival", func(t *testing.T) {
		ht.histChecker = &mocks.MockStateManager{
<<<<<<< HEAD
			// agreement: Agreement{
			// 	IsHonestEdge:          false,
			// 	AgreesWithStartCommit: true,
			// },
=======
			Agreement: protocol.Agreement{
				IsHonestEdge:          false,
				AgreesWithStartCommit: true,
			},
>>>>>>> c842a7a0
		}
		edge := newEdge(&newCfg{t: t, edgeId: "blk-0.a-32.b", createdAt: 1, claimId: "bar"})
		err := ht.AddEdge(ctx, edge)
		require.NoError(t, err)

		// Is not being tracked by the honest challenge tree.
		_, ok := ht.edges.TryGet(edge.Id())
		require.Equal(t, false, ok)
		// Exists in the mutual ids mapping.
		mutuals, ok := ht.mutualIds.TryGet(edge.MutualId())
		require.Equal(t, true, ok)
		require.Equal(t, true, mutuals.Has(edge.Id()))
		require.Equal(t, true, mutuals.NumItems() > 0)
	})
}

type mockMetadataReader struct {
	assertionId     protocol.AssertionId
	assertionErr    error
	claimHeights    *protocol.OriginHeights
	claimHeightsErr error
}

func (m *mockMetadataReader) TopLevelAssertion(
	_ context.Context, _ protocol.EdgeId,
) (protocol.AssertionId, error) {
	return m.assertionId, m.assertionErr
}

func (*mockMetadataReader) AssertionUnrivaledTime(
	_ context.Context, _ protocol.AssertionId,
) (uint64, error) {
	return 0, nil
}

func (m *mockMetadataReader) TopLevelClaimHeights(
	_ context.Context, _ protocol.EdgeId,
) (*protocol.OriginHeights, error) {
	return m.claimHeights, m.claimHeightsErr
}

func (m *mockMetadataReader) SpecChallengeManager(ctx context.Context) (protocol.SpecChallengeManager, error) {
<<<<<<< HEAD
	return nil, errors.New("unimplemented")
}
func (m *mockMetadataReader) GetAssertionNum(ctx context.Context, assertionHash protocol.AssertionId) (protocol.AssertionSequenceNumber, error) {
	return 0, errors.New("unimplemented")
=======
	return nil, nil
}
func (m *mockMetadataReader) GetAssertionNum(ctx context.Context, assertionHash protocol.AssertionId) (protocol.AssertionSequenceNumber, error) {
	return 0, nil
>>>>>>> c842a7a0
}
func (m *mockMetadataReader) ReadAssertionCreationInfo(
	ctx context.Context, seqNum protocol.AssertionSequenceNumber,
) (*protocol.AssertionCreatedInfo, error) {
<<<<<<< HEAD
	return nil, errors.New("unimplemented")
=======
	return &protocol.AssertionCreatedInfo{InboxMaxCount: big.NewInt(1)}, nil
>>>>>>> c842a7a0
}

var _ = protocol.ReadOnlyEdge(&edge{})

type edgeId string
type commit string
type originId string

// Mock edge for challenge tree specific tests, making it easier for test ergonomics.
type edge struct {
	id            edgeId
	edgeType      protocol.EdgeType
	startHeight   uint64
	startCommit   commit
	endHeight     uint64
	endCommit     commit
	originId      originId
	claimId       string
	lowerChildId  edgeId
	upperChildId  edgeId
	creationBlock uint64
}

func (e *edge) Id() protocol.EdgeId {
	return protocol.EdgeId(common.BytesToHash([]byte(e.id)))
}

func (e *edge) GetType() protocol.EdgeType {
	return e.edgeType
}

func (e *edge) StartCommitment() (protocol.Height, common.Hash) {
	return protocol.Height(e.startHeight), common.BytesToHash([]byte(e.startCommit))
}

func (e *edge) EndCommitment() (protocol.Height, common.Hash) {
	return protocol.Height(e.endHeight), common.BytesToHash([]byte(e.endCommit))
}

func (e *edge) CreatedAtBlock() uint64 {
	return e.creationBlock
}

func (e *edge) OriginId() protocol.OriginId {
	return protocol.OriginId(common.BytesToHash([]byte(e.originId)))
}

func (e *edge) MutualId() protocol.MutualId {
	return protocol.MutualId(common.BytesToHash([]byte(e.computeMutualId())))
}

func (e *edge) computeMutualId() string {
	return fmt.Sprintf(
		"%d-%s-%d-%s-%d",
		e.edgeType,
		e.originId,
		e.startHeight,
		e.startCommit,
		e.endHeight,
	)
}

// The claim id of the edge, if any
func (e *edge) ClaimId() util.Option[protocol.ClaimId] {
	if e.claimId == "" {
		return util.None[protocol.ClaimId]()
	}
	return util.Some(protocol.ClaimId(common.BytesToHash([]byte(e.claimId))))
}

// The lower child of the edge, if any.
func (e *edge) LowerChild(_ context.Context) (util.Option[protocol.EdgeId], error) {
	if e.lowerChildId == "" {
		return util.None[protocol.EdgeId](), nil
	}
	return util.Some(protocol.EdgeId(common.BytesToHash([]byte(e.lowerChildId)))), nil
}

// The upper child of the edge, if any.
func (e *edge) UpperChild(_ context.Context) (util.Option[protocol.EdgeId], error) {
	if e.upperChildId == "" {
		return util.None[protocol.EdgeId](), nil
	}
	return util.Some(protocol.EdgeId(common.BytesToHash([]byte(e.upperChildId)))), nil
}

// The ministaker of an edge. Only existing for level zero edges.
func (*edge) MiniStaker() util.Option[common.Address] {
	return util.None[common.Address]()
}

// The assertion id of the parent assertion that originated the challenge
// at the top-level.
func (*edge) PrevAssertionId(_ context.Context) (protocol.AssertionId, error) {
	return protocol.AssertionId{}, errors.New("unimplemented")
}

// The time in seconds an edge has been unrivaled.
func (*edge) TimeUnrivaled(_ context.Context) (uint64, error) {
	return 0, errors.New("unimplemented")
}

// The status of an edge.
func (*edge) Status(_ context.Context) (protocol.EdgeStatus, error) {
	return 0, errors.New("unimplemented")
}

// Whether or not an edge has rivals.
func (*edge) HasRival(_ context.Context) (bool, error) {
	return false, errors.New("unimplemented")
}

// Checks if an edge has a length one rival.
func (*edge) HasLengthOneRival(_ context.Context) (bool, error) {
	return false, errors.New("unimplemented")
}

// The history commitment for the top-level edge the current edge's challenge is made upon.
// This is used at subchallenge creation boundaries.
func (*edge) TopLevelClaimHeight(_ context.Context) (*protocol.OriginHeights, error) {
	return nil, errors.New("unimplemented")
}

type newCfg struct {
	t         *testing.T
	originId  originId
	edgeId    edgeId
	claimId   string
	createdAt uint64
}

func newEdge(cfg *newCfg) *edge {
	cfg.t.Helper()
	items := strings.Split(string(cfg.edgeId), "-")
	var typ protocol.EdgeType
	switch items[0] {
	case "blk":
		typ = protocol.BlockChallengeEdge
	case "big":
		typ = protocol.BigStepChallengeEdge
	case "smol":
		typ = protocol.SmallStepChallengeEdge
	}
	startData := strings.Split(items[1], ".")
	startHeight, err := strconv.ParseUint(startData[0], 10, 64)
	require.NoError(cfg.t, err)
	startCommit := startData[1]

	endData := strings.Split(items[2], ".")
	endHeight, err := strconv.ParseUint(endData[0], 10, 64)
	require.NoError(cfg.t, err)
	endCommit := endData[1]

	return &edge{
		edgeType:      typ,
		originId:      cfg.originId,
		id:            cfg.edgeId,
		startHeight:   startHeight,
		claimId:       cfg.claimId,
		startCommit:   commit(startCommit),
		endHeight:     endHeight,
		endCommit:     commit(endCommit),
		lowerChildId:  "",
		upperChildId:  "",
		creationBlock: cfg.createdAt,
	}
}<|MERGE_RESOLUTION|>--- conflicted
+++ resolved
@@ -15,10 +15,7 @@
 	"github.com/OffchainLabs/challenge-protocol-v2/util/threadsafe"
 	"github.com/ethereum/go-ethereum/common"
 	"github.com/stretchr/testify/require"
-<<<<<<< HEAD
-=======
 	"math/big"
->>>>>>> c842a7a0
 )
 
 func TestAddEdge(t *testing.T) {
@@ -61,29 +58,18 @@
 			assertionErr: nil,
 			assertionId:  ht.topLevelAssertionId,
 		}
-<<<<<<< HEAD
-		ht.histChecker = &mocks.MockStateManager{}
-=======
 		ht.histChecker = &mocks.MockStateManager{
 			AgreeErr: true,
 		}
->>>>>>> c842a7a0
 		err := ht.AddEdge(ctx, edge)
 		require.ErrorContains(t, err, "could not check if agrees with")
 	})
 	t.Run("fully disagrees with edge", func(t *testing.T) {
 		ht.histChecker = &mocks.MockStateManager{
-<<<<<<< HEAD
-			// agreement: Agreement{
-			// 	IsHonestEdge:          false,
-			// 	AgreesWithStartCommit: false,
-			// },
-=======
 			Agreement: protocol.Agreement{
 				IsHonestEdge:          false,
 				AgreesWithStartCommit: false,
 			},
->>>>>>> c842a7a0
 		}
 		badEdge := newEdge(&newCfg{t: t, edgeId: "blk-0.f-16.a", createdAt: 1})
 		err := ht.AddEdge(ctx, badEdge)
@@ -97,15 +83,9 @@
 	})
 	t.Run("agrees with edge but is not a level zero edge", func(t *testing.T) {
 		ht.histChecker = &mocks.MockStateManager{
-<<<<<<< HEAD
-			// agreement: Agreement{
-			// 	IsHonestEdge: true,
-			// },
-=======
 			Agreement: protocol.Agreement{
 				IsHonestEdge: true,
 			},
->>>>>>> c842a7a0
 		}
 		edge := newEdge(&newCfg{t: t, edgeId: "blk-0.a-16.a", createdAt: 1})
 		err := ht.AddEdge(ctx, edge)
@@ -140,17 +120,10 @@
 	})
 	t.Run("edge is not honest but we agree with start commit and keep it as a rival", func(t *testing.T) {
 		ht.histChecker = &mocks.MockStateManager{
-<<<<<<< HEAD
-			// agreement: Agreement{
-			// 	IsHonestEdge:          false,
-			// 	AgreesWithStartCommit: true,
-			// },
-=======
 			Agreement: protocol.Agreement{
 				IsHonestEdge:          false,
 				AgreesWithStartCommit: true,
 			},
->>>>>>> c842a7a0
 		}
 		edge := newEdge(&newCfg{t: t, edgeId: "blk-0.a-32.b", createdAt: 1, claimId: "bar"})
 		err := ht.AddEdge(ctx, edge)
@@ -193,26 +166,15 @@
 }
 
 func (m *mockMetadataReader) SpecChallengeManager(ctx context.Context) (protocol.SpecChallengeManager, error) {
-<<<<<<< HEAD
-	return nil, errors.New("unimplemented")
-}
-func (m *mockMetadataReader) GetAssertionNum(ctx context.Context, assertionHash protocol.AssertionId) (protocol.AssertionSequenceNumber, error) {
-	return 0, errors.New("unimplemented")
-=======
 	return nil, nil
 }
 func (m *mockMetadataReader) GetAssertionNum(ctx context.Context, assertionHash protocol.AssertionId) (protocol.AssertionSequenceNumber, error) {
 	return 0, nil
->>>>>>> c842a7a0
 }
 func (m *mockMetadataReader) ReadAssertionCreationInfo(
 	ctx context.Context, seqNum protocol.AssertionSequenceNumber,
 ) (*protocol.AssertionCreatedInfo, error) {
-<<<<<<< HEAD
-	return nil, errors.New("unimplemented")
-=======
 	return &protocol.AssertionCreatedInfo{InboxMaxCount: big.NewInt(1)}, nil
->>>>>>> c842a7a0
 }
 
 var _ = protocol.ReadOnlyEdge(&edge{})
