package validator

import (
	"context"
	"fmt"
	"sync"
	"time"

	"github.com/OffchainLabs/new-rollup-exploration/protocol"
	statemanager "github.com/OffchainLabs/new-rollup-exploration/state-manager"
	"github.com/ethereum/go-ethereum/common"
	"github.com/pkg/errors"
	"github.com/sirupsen/logrus"
)

const defaultCreateLeafInterval = time.Second * 5

var log = logrus.WithField("prefix", "validator")

type Opt = func(val *Validator)

// Validator defines a validator client instances in the assertion protocol, which will be
// an active participant in interacting with the on-chain contracts.
type Validator struct {
	chain                                  protocol.ChainReadWriter
	stateManager                           statemanager.Manager
	assertionEvents                        chan protocol.AssertionChainEvent
	challengeManager                       *challengeManager
	address                                common.Address
	name                                   string
	knownValidatorNames                    map[common.Address]string
	createdLeaves                          map[common.Hash]*protocol.Assertion
	assertionsLock                         sync.RWMutex
	sequenceNumbersByParentStateCommitment map[common.Hash][]protocol.SequenceNum
	assertions                             map[protocol.SequenceNum]*protocol.CreateLeafEvent
	leavesLock                             sync.RWMutex
	createLeafInterval                     time.Duration
	chaosMonkeyProbability                 float64
	disableLeafCreation                    bool
}

// WithChaosMonkeyProbability adds a probability a validator will take
// irrational or chaotic actions during challenges.
func WithChaosMonkeyProbability(p float64) Opt {
	return func(val *Validator) {
		val.chaosMonkeyProbability = p
	}
}

// WithName is a human-readable identifier for this validator client for logging purposes.
func WithName(name string) Opt {
	return func(val *Validator) {
		val.name = name
	}
}

// WithAddress gives a staker address to the validator.
func WithAddress(addr common.Address) Opt {
	return func(val *Validator) {
		val.address = addr
	}
}

// WithKnownValidators provides a map of known validator names by address for
// cleaner and more understandable logging.
func WithKnownValidators(vals map[common.Address]string) Opt {
	return func(val *Validator) {
		val.knownValidatorNames = vals
	}
}

// WithCreateLeafEvery sets a parameter that tells the validator when to initiate leaf creation.
func WithCreateLeafEvery(d time.Duration) Opt {
	return func(val *Validator) {
		val.createLeafInterval = d
	}
}

// WithDisableLeafCreation disables the validator submitting new leaves to the protocol.
func WithDisableLeafCreation() Opt {
	return func(val *Validator) {
		val.disableLeafCreation = true
	}
}

// New sets up a validator client instances provided a protocol, state manager,
// and additional options.
func New(
	ctx context.Context,
	chain protocol.ChainReadWriter,
	stateManager statemanager.Manager,
	opts ...Opt,
) (*Validator, error) {
	v := &Validator{
		chain:                                  chain,
		stateManager:                           stateManager,
		address:                                common.Address{},
		createLeafInterval:                     defaultCreateLeafInterval,
		assertionEvents:                        make(chan protocol.AssertionChainEvent, 1),
		createdLeaves:                          make(map[common.Hash]*protocol.Assertion),
		sequenceNumbersByParentStateCommitment: make(map[common.Hash][]protocol.SequenceNum),
		assertions:                             make(map[protocol.SequenceNum]*protocol.CreateLeafEvent),
	}
	for _, o := range opts {
		o(v)
	}
	v.assertions[0] = &protocol.CreateLeafEvent{
		PrevSeqNum:          0,
		PrevStateCommitment: protocol.StateCommitment{},
		SeqNum:              0,
		StateCommitment:     protocol.StateCommitment{},
		Staker:              common.Address{},
	}
	v.challengeManager = newChallengeManager(chain, stateManager, v.address, v.name)
	v.chain.SubscribeChainEvents(ctx, v.assertionEvents)
	return v, nil
}

func (v *Validator) Start(ctx context.Context) {
	log.WithFields(logrus.Fields{
		"address": v.address,
		"name":    v.name,
	}).Info("Starting validator")
	go v.listenForAssertionEvents(ctx)
	if !v.disableLeafCreation {
		go v.prepareLeafCreationPeriodically(ctx)
	}
}

func (v *Validator) prepareLeafCreationPeriodically(ctx context.Context) {
	ticker := time.NewTicker(v.createLeafInterval)
	defer ticker.Stop()
	for {
		select {
		case <-ticker.C:
			leaf, err := v.submitLeafCreation(ctx)
			if err != nil {
				log.WithError(err).Error("Could not submit leaf to protocol")
				continue
			}
			v.leavesLock.Lock()
			v.createdLeaves[leaf.StateCommitment.StateRoot] = leaf
			v.leavesLock.Unlock()
			go v.confirmLeafAfterChallengePeriod(leaf)
		case <-ctx.Done():
			return
		}
	}
}

func (v *Validator) listenForAssertionEvents(ctx context.Context) {
	for {
		select {
		case genericEvent := <-v.assertionEvents:
			switch ev := genericEvent.(type) {
			case *protocol.CreateLeafEvent:
				go func() {
					if err := v.onLeafCreated(ctx, ev); err != nil {
						log.WithError(err).Error("Could not process leaf creation event")
					}
				}()
			case *protocol.StartChallengeEvent:
				go func() {
					if err := v.onChallengeStarted(ctx, ev); err != nil {
						log.WithError(err).Error("Could not process challenge start event")
					}
				}()
			case *protocol.ConfirmEvent:
				log.WithField(
					"sequenceNum", ev.SeqNum,
				).Info("Leaf with sequence number confirmed on-chain")
			case *protocol.SetBalanceEvent:
			default:
				log.WithField("ev", fmt.Sprintf("%+v", ev)).Error("Not a recognized chain event")
			}
		case <-ctx.Done():
			return
		}
	}
}

// TODO: Include leaf creation validity conditions which are more complex than this.
// For example, a validator must include messages from the inbox that were not included
// by the last validator in the last leaf's creation.
func (v *Validator) submitLeafCreation(ctx context.Context) (*protocol.Assertion, error) {
	// Ensure that we only build on a valid parent from this validator's perspective.
	// the validator should also have ready access to historical commitments to make sure it can select
	// the valid parent based on its commitment state root.
	parentAssertionSeq := v.findLatestValidAssertion(ctx)
	var parentAssertion *protocol.Assertion
	var err error
	if err = v.chain.Call(func(tx *protocol.ActiveTx, p protocol.OnChainProtocol) error {
		parentAssertion, err = p.AssertionBySequenceNum(tx, parentAssertionSeq)
		if err != nil {
			return err
		}
		return nil
	}); err != nil {
		return nil, err
	}
	currentCommit, err := v.stateManager.LatestStateCommitment(ctx)
	if err != nil {
		return nil, err
	}
	stateCommit := protocol.StateCommitment{
		Height:    currentCommit.Height,
		StateRoot: currentCommit.StateRoot,
	}
	var leaf *protocol.Assertion
	err = v.chain.Tx(func(tx *protocol.ActiveTx, p protocol.OnChainProtocol) error {
		leaf, err = p.CreateLeaf(tx, parentAssertion, stateCommit, v.address)
		if err != nil {
			return err
		}
		return nil
	})
	switch {
	case errors.Is(err, protocol.ErrVertexAlreadyExists):
		return nil, errors.Wrap(err, "vertex already exists, unable to create new leaf")
	case errors.Is(err, protocol.ErrInvalid):
		return nil, errors.Wrap(err, "not allowed to create new leaf")
	case err != nil:
		return nil, err
	}
	logFields := logrus.Fields{
		"name":                       v.name,
		"latestValidParentHeight":    fmt.Sprintf("%+v", parentAssertion.StateCommitment.Height),
		"latestValidParentStateRoot": fmt.Sprintf("%#x", parentAssertion.StateCommitment.StateRoot),
		"leafHeight":                 currentCommit.Height,
		"leafCommitmentMerkle":       fmt.Sprintf("%#x", currentCommit.StateRoot),
	}
	log.WithFields(logFields).Info("Submitted leaf creation")
	v.assertionsLock.Lock()

	// Keep track of the created assertion locally.
	prev := leaf.Prev.Unwrap()
	v.assertions[leaf.SequenceNum] = &protocol.CreateLeafEvent{
		PrevSeqNum:          prev.SequenceNum,
		SeqNum:              leaf.SequenceNum,
		PrevStateCommitment: prev.StateCommitment,
		StateCommitment:     leaf.StateCommitment,
		Staker:              v.address,
	}
	key := prev.StateCommitment.Hash()
	v.sequenceNumbersByParentStateCommitment[key] = append(
		v.sequenceNumbersByParentStateCommitment[key],
		leaf.SequenceNum,
	)
	v.assertionsLock.Unlock()
	return leaf, nil
}

// Finds the latest valid assertion sequence num a validator should build their new leaves upon. This walks
// down from the number of assertions in the protocol down until it finds
// an assertion that we have a state commitment for.
func (v *Validator) findLatestValidAssertion(ctx context.Context) protocol.SequenceNum {
	var numAssertions uint64
	var latestConfirmed protocol.SequenceNum
	_ = v.chain.Call(func(tx *protocol.ActiveTx, p protocol.OnChainProtocol) error {
		numAssertions = p.NumAssertions(tx)
		latestConfirmed = p.LatestConfirmed(tx).SequenceNum
		return nil
	})
	v.assertionsLock.RLock()
	defer v.assertionsLock.RUnlock()
	for s := protocol.SequenceNum(numAssertions); s > latestConfirmed; s-- {
		a, ok := v.assertions[s]
		if !ok {
			continue
		}
		if v.stateManager.HasStateCommitment(ctx, a.StateCommitment) {
			return a.SeqNum
		}
	}
	return latestConfirmed
}

// For a leaf created by a validator, we confirm the leaf has no rival after the challenge deadline has passed.
// This function is meant to be ran as a goroutine for each leaf created by the validator.
func (v *Validator) confirmLeafAfterChallengePeriod(leaf *protocol.Assertion) {
	var challengePeriodLength time.Duration
	_ = v.chain.Call(func(tx *protocol.ActiveTx, p protocol.OnChainProtocol) error {
		challengePeriodLength = p.ChallengePeriodLength(tx)
		return nil
	})
	ctx, cancel := context.WithDeadline(context.Background(), time.Now().Add(challengePeriodLength))
	defer cancel()
	<-ctx.Done()
	logFields := logrus.Fields{
		"height":      leaf.StateCommitment.Height,
		"sequenceNum": leaf.SequenceNum,
	}
	if err := v.chain.Tx(func(tx *protocol.ActiveTx, _ protocol.OnChainProtocol) error {
		return leaf.ConfirmNoRival(tx)
	}); err != nil {
		log.WithError(err).WithFields(logFields).Warn("Could not confirm that created leaf had no rival")
		return
	}
	log.WithFields(logFields).Info("Confirmed leaf passed challenge period successfully on-chain")
}

// Processes new leaf creation events from the protocol that were not initiated by self.
func (v *Validator) onLeafCreated(ctx context.Context, ev *protocol.CreateLeafEvent) error {
	if ev == nil {
		return nil
	}
<<<<<<< HEAD
	if isFromSelf(v.address, ev.Staker) {
=======
	if v.isFromSelf(ev.Validator) {
>>>>>>> 8d49e507
		return nil
	}
	seqNum := ev.SeqNum
	stateCommit := ev.StateCommitment

	// If there exists a statement for new leaf, it means it has already been seen.
	if v.stateManager.HasStateCommitment(ctx, stateCommit) {
		return nil
	}

	log.WithFields(logrus.Fields{
		"name":      v.name,
		"stateRoot": fmt.Sprintf("%#x", stateCommit.StateRoot),
		"height":    stateCommit.Height,
	}).Info("New leaf appended to protocol")
	// Detect if there is a fork, then decide if we want to challenge.
	// We check if the parent assertion has > 1 child.
	v.assertionsLock.Lock()
	// Keep track of the created assertion locally.
	v.assertions[seqNum] = ev

	// Keep track of assertions by parent state root to more easily detect forks.
	key := ev.PrevStateCommitment.Hash()
	v.sequenceNumbersByParentStateCommitment[key] = append(
		v.sequenceNumbersByParentStateCommitment[key],
		ev.SeqNum,
	)
	hasForked := len(v.sequenceNumbersByParentStateCommitment[key]) > 1
	v.assertionsLock.Unlock()

	// If this leaf's creation has not triggered fork, we have nothing else to do.
	if !hasForked {
		log.Info("No fork detected in assertion tree upon leaf creation")
		return nil
	}

	return v.challengeLeaf(ctx, ev)
}

<<<<<<< HEAD
func isFromSelf(self, staker common.Address) bool {
	return self == staker
=======
// Process new challenge creation events from the protocol that were not initiated by self.
func (v *Validator) processChallengeStart(ctx context.Context, ev *protocol.StartChallengeEvent) error {
	if ev == nil {
		return nil
	}
	if v.isFromSelf(ev.Validator) {
		return nil
	}
	// Checks if the challenge has to do with a vertex we created.
	v.leavesLock.RLock()
	defer v.leavesLock.RUnlock()
	leaf, ok := v.createdLeaves[ev.ParentStateCommitment.StateRoot]
	if !ok {
		// TODO: Act on the honest vertices even if this challenge does not have to do with us by
		// keeping track of associated challenge vertices' clocks and acting if the associated
		// staker we agree with is not performing their responsibilities on time. As an honest
		// validator, we should participate in confirming valid assertions.
		return nil
	}
	challengerName := "unknown-name"
	if !leaf.Staker.IsNone() {
		if name, ok := v.knownValidatorNames[leaf.Staker.Unwrap()]; ok {
			challengerName = name
		} else {
			challengerName = leaf.Staker.Unwrap().Hex()
		}
	}
	log.WithFields(logrus.Fields{
		"name":                 v.name,
		"challenger":           challengerName,
		"challengingStateRoot": fmt.Sprintf("%#x", leaf.StateCommitment.StateRoot),
		"challengingHeight":    leaf.StateCommitment.Height,
	}).Warn("Received challenge for a created leaf!")
	return nil
}

// Initiates a challenge on a created leaf.
func (v *Validator) challengeLeaf(ctx context.Context, ev *protocol.CreateLeafEvent) error {
	logFields := logrus.Fields{}
	logFields["name"] = v.name
	logFields["height"] = ev.StateCommitment.Height
	logFields["stateRoot"] = fmt.Sprintf("%#x", ev.StateCommitment.StateRoot)
	log.WithFields(logFields).Info("Initiating challenge on leaf validator disagrees with")
	return nil
}

func (v *Validator) isFromSelf(staker common.Address) bool {
	return v.address == staker
>>>>>>> 8d49e507
}<|MERGE_RESOLUTION|>--- conflicted
+++ resolved
@@ -109,7 +109,7 @@
 		PrevStateCommitment: protocol.StateCommitment{},
 		SeqNum:              0,
 		StateCommitment:     protocol.StateCommitment{},
-		Staker:              common.Address{},
+		Validator:           common.Address{},
 	}
 	v.challengeManager = newChallengeManager(chain, stateManager, v.address, v.name)
 	v.chain.SubscribeChainEvents(ctx, v.assertionEvents)
@@ -239,7 +239,7 @@
 		SeqNum:              leaf.SequenceNum,
 		PrevStateCommitment: prev.StateCommitment,
 		StateCommitment:     leaf.StateCommitment,
-		Staker:              v.address,
+		Validator:           v.address,
 	}
 	key := prev.StateCommitment.Hash()
 	v.sequenceNumbersByParentStateCommitment[key] = append(
@@ -304,11 +304,7 @@
 	if ev == nil {
 		return nil
 	}
-<<<<<<< HEAD
-	if isFromSelf(v.address, ev.Staker) {
-=======
-	if v.isFromSelf(ev.Validator) {
->>>>>>> 8d49e507
+	if isFromSelf(v.address, ev.Validator) {
 		return nil
 	}
 	seqNum := ev.SeqNum
@@ -348,57 +344,6 @@
 	return v.challengeLeaf(ctx, ev)
 }
 
-<<<<<<< HEAD
 func isFromSelf(self, staker common.Address) bool {
 	return self == staker
-=======
-// Process new challenge creation events from the protocol that were not initiated by self.
-func (v *Validator) processChallengeStart(ctx context.Context, ev *protocol.StartChallengeEvent) error {
-	if ev == nil {
-		return nil
-	}
-	if v.isFromSelf(ev.Validator) {
-		return nil
-	}
-	// Checks if the challenge has to do with a vertex we created.
-	v.leavesLock.RLock()
-	defer v.leavesLock.RUnlock()
-	leaf, ok := v.createdLeaves[ev.ParentStateCommitment.StateRoot]
-	if !ok {
-		// TODO: Act on the honest vertices even if this challenge does not have to do with us by
-		// keeping track of associated challenge vertices' clocks and acting if the associated
-		// staker we agree with is not performing their responsibilities on time. As an honest
-		// validator, we should participate in confirming valid assertions.
-		return nil
-	}
-	challengerName := "unknown-name"
-	if !leaf.Staker.IsNone() {
-		if name, ok := v.knownValidatorNames[leaf.Staker.Unwrap()]; ok {
-			challengerName = name
-		} else {
-			challengerName = leaf.Staker.Unwrap().Hex()
-		}
-	}
-	log.WithFields(logrus.Fields{
-		"name":                 v.name,
-		"challenger":           challengerName,
-		"challengingStateRoot": fmt.Sprintf("%#x", leaf.StateCommitment.StateRoot),
-		"challengingHeight":    leaf.StateCommitment.Height,
-	}).Warn("Received challenge for a created leaf!")
-	return nil
-}
-
-// Initiates a challenge on a created leaf.
-func (v *Validator) challengeLeaf(ctx context.Context, ev *protocol.CreateLeafEvent) error {
-	logFields := logrus.Fields{}
-	logFields["name"] = v.name
-	logFields["height"] = ev.StateCommitment.Height
-	logFields["stateRoot"] = fmt.Sprintf("%#x", ev.StateCommitment.StateRoot)
-	log.WithFields(logFields).Info("Initiating challenge on leaf validator disagrees with")
-	return nil
-}
-
-func (v *Validator) isFromSelf(staker common.Address) bool {
-	return v.address == staker
->>>>>>> 8d49e507
 }