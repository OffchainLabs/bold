package validator

import (
	"context"
	"fmt"
	"sync"
	"time"

	"github.com/OffchainLabs/challenge-protocol-v2/protocol"
	solimpl "github.com/OffchainLabs/challenge-protocol-v2/protocol/sol-implementation"
	"github.com/OffchainLabs/challenge-protocol-v2/solgen/go/challengeV2gen"
	"github.com/OffchainLabs/challenge-protocol-v2/solgen/go/rollupgen"
	statemanager "github.com/OffchainLabs/challenge-protocol-v2/state-manager"
	"github.com/OffchainLabs/challenge-protocol-v2/util"
	"github.com/ethereum/go-ethereum/accounts/abi/bind"
	"github.com/ethereum/go-ethereum/common"
	"github.com/pkg/errors"
	"github.com/sirupsen/logrus"
)

var log = logrus.WithField("prefix", "validator")

type Opt = func(val *Validator)

// Validator defines a validator client instances in the assertion protocol, which will be
// an active participant in interacting with the on-chain contracts.
type Validator struct {
	chain                                  protocol.Protocol
	chalManagerAddr                        common.Address
	rollupAddr                             common.Address
	rollup                                 *rollupgen.RollupCore
	rollupFilterer                         *rollupgen.RollupCoreFilterer
	chalManager                            *challengeV2gen.EdgeChallengeManagerFilterer
	backend                                bind.ContractBackend
	stateManager                           statemanager.Manager
	address                                common.Address
	name                                   string
	createdAssertions                      map[common.Hash]protocol.Assertion
	assertionsLock                         sync.RWMutex
	sequenceNumbersByParentStateCommitment map[common.Hash][]protocol.AssertionSequenceNumber
	assertions                             map[protocol.AssertionSequenceNumber]protocol.Assertion
	postAssertionsInterval                 time.Duration
	timeRef                                util.TimeReference
	edgeTrackerWakeInterval                time.Duration
	newAssertionCheckInterval              time.Duration
}

// WithName is a human-readable identifier for this validator client for logging purposes.
func WithName(name string) Opt {
	return func(val *Validator) {
		val.name = name
	}
}

// WithAddress gives a staker address to the validator.
func WithAddress(addr common.Address) Opt {
	return func(val *Validator) {
		val.address = addr
	}
}

// WithTimeReference adds a time reference interface to the validator.
func WithTimeReference(ref util.TimeReference) Opt {
	return func(val *Validator) {
		val.timeRef = ref
	}
}

// WithPostAssertionsInterval specifies how often the validator should try to post assertions.
func WithPostAssertionsInterval(d time.Duration) Opt {
	return func(val *Validator) {
		val.postAssertionsInterval = d
	}
}

// WithEdgeTrackerWakeInterval specifies how often each edge tracker goroutine will
// act on its responsibilities.
func WithEdgeTrackerWakeInterval(d time.Duration) Opt {
	return func(val *Validator) {
		val.edgeTrackerWakeInterval = d
	}
}

// WithNewAssertionCheckInterval specifies how often handle assertions goroutine will
// act on its responsibilities.
func WithNewAssertionCheckInterval(d time.Duration) Opt {
	return func(val *Validator) {
		val.newAssertionCheckInterval = d
	}
}

// New sets up a validator client instances provided a protocol, state manager,
// and additional options.
func New(
	ctx context.Context,
	chain protocol.Protocol,
	backend bind.ContractBackend,
	stateManager statemanager.Manager,
	rollupAddr common.Address,
	opts ...Opt,
) (*Validator, error) {
	v := &Validator{
		backend:                                backend,
		chain:                                  chain,
		stateManager:                           stateManager,
		address:                                common.Address{},
		postAssertionsInterval:                 time.Second * 5,
		createdAssertions:                      make(map[common.Hash]protocol.Assertion),
		sequenceNumbersByParentStateCommitment: make(map[common.Hash][]protocol.AssertionSequenceNumber),
		assertions:                             make(map[protocol.AssertionSequenceNumber]protocol.Assertion),
		timeRef:                                util.NewRealTimeReference(),
		rollupAddr:                             rollupAddr,
		edgeTrackerWakeInterval:                time.Millisecond * 100,
		newAssertionCheckInterval:              time.Second,
	}
	for _, o := range opts {
		o(v)
	}
	genesisAssertion, err := v.chain.AssertionBySequenceNum(ctx, 1)
	if err != nil {
		return nil, err
	}
	chalManager, err := v.chain.SpecChallengeManager(ctx)
	if err != nil {
		return nil, err
	}
	chalManagerAddr := chalManager.Address()

	rollup, err := rollupgen.NewRollupCore(rollupAddr, backend)
	if err != nil {
		return nil, err
	}
	rollupFilterer, err := rollupgen.NewRollupCoreFilterer(rollupAddr, backend)
	if err != nil {
		return nil, err
	}
	chalManagerFilterer, err := challengeV2gen.NewEdgeChallengeManagerFilterer(chalManagerAddr, backend)
	if err != nil {
		return nil, err
	}
	v.rollup = rollup
	v.rollupFilterer = rollupFilterer
	v.assertions[0] = genesisAssertion
	v.chalManagerAddr = chalManagerAddr
	v.chalManager = chalManagerFilterer
	return v, nil
}

func (v *Validator) Start(ctx context.Context) {
	go v.pollForAssertions(ctx)
	go v.postAssertionsPeriodically(ctx)
	log.WithField(
		"address",
		v.address.Hex(),
	).Info("Started validator client")
}

func (v *Validator) postAssertionsPeriodically(ctx context.Context) {
	if _, err := v.postLatestAssertion(ctx); err != nil {
		log.WithError(err).Error("Could not submit latest assertion to L1")
	}
	ticker := time.NewTicker(v.postAssertionsInterval)
	defer ticker.Stop()
	for {
		select {
		case <-ticker.C:
			if _, err := v.postLatestAssertion(ctx); err != nil {
				log.WithError(err).Error("Could not submit latest assertion to L1")
			}
		case <-ctx.Done():
			return
		}
	}
}

// Posts the latest claim of the Node's L2 state as an assertion to the L1 protocol smart contracts.
// TODO: Include leaf creation validity conditions which are more complex than this.
// For example, a validator must include messages from the inbox that were not included
// by the last validator in the last leaf's creation.
func (v *Validator) postLatestAssertion(ctx context.Context) (protocol.Assertion, error) {
	// Ensure that we only build on a valid parent from this validator's perspective.
	// the validator should also have ready access to historical commitments to make sure it can select
	// the valid parent based on its commitment state root.
	parentAssertionSeq, err := v.findLatestValidAssertion(ctx)
	if err != nil {
		return nil, err
	}
	parentAssertion, err := v.chain.AssertionBySequenceNum(ctx, parentAssertionSeq)
	if err != nil {
		return nil, err
	}
	parentAssertionStateHash, err := parentAssertion.StateHash()
	if err != nil {
		return nil, err
	}
	parentAssertionState, err := v.stateManager.AssertionExecutionState(ctx, parentAssertionStateHash)
	if err != nil {
		return nil, err
	}
	assertionToCreate, err := v.stateManager.LatestAssertionCreationData(ctx)
	if err != nil {
		return nil, err
	}
	assertion, err := v.chain.CreateAssertion(
		ctx,
		parentAssertionState,
		assertionToCreate.State,
		assertionToCreate.InboxMaxCount,
	)
	switch {
	case errors.Is(err, solimpl.ErrAlreadyExists):
		return nil, errors.Wrap(err, "assertion already exists, was unable to post")
	case err != nil:
		return nil, err
	}
<<<<<<< HEAD
	parentAssertionStateHash, err := parentAssertion.ChallengeHash()
	if err != nil {
		return nil, err
	}
	assertionState, err := assertion.ChallengeHash()
=======
	assertionState, err := assertion.StateHash()
>>>>>>> db68e809
	if err != nil {
		return nil, err
	}
	logFields := logrus.Fields{
		"name":               v.name,
		"parentStateHash":    util.Trunc(parentAssertionStateHash.Bytes()),
		"assertionStateHash": util.Trunc(assertionState.Bytes()),
	}
	log.WithFields(logFields).Info("Submitted latest L2 state claim as an assertion to L1")

	// Keep track of the created assertion locally.
	v.assertionsLock.Lock()
	v.assertions[assertion.SeqNum()] = assertion
	v.sequenceNumbersByParentStateCommitment[parentAssertionStateHash] = append(
		v.sequenceNumbersByParentStateCommitment[parentAssertionStateHash],
		assertion.SeqNum(),
	)
	v.assertionsLock.Unlock()
	return assertion, nil
}

// Finds the latest valid assertion sequence num a validator should build their new leaves upon. This walks
// down from the number of assertions in the protocol down until it finds
// an assertion that we have a state commitment for.
func (v *Validator) findLatestValidAssertion(ctx context.Context) (protocol.AssertionSequenceNumber, error) {
	numAssertions, err := v.chain.NumAssertions(ctx)
	if err != nil {
		return 0, err
	}
	latestConfirmedFetched, err := v.chain.LatestConfirmed(ctx)
	if err != nil {
		return 0, err
	}
	latestConfirmed := latestConfirmedFetched.SeqNum()
	v.assertionsLock.RLock()
	defer v.assertionsLock.RUnlock()
	for s := protocol.AssertionSequenceNumber(numAssertions); s > latestConfirmed; s-- {
		a, ok := v.assertions[s]
		if !ok {
			continue
		}
<<<<<<< HEAD
		height, err := a.Height()
		if err != nil {
			return 0, err
		}
		stateHash, err := a.ChallengeHash()
=======
		stateHash, err := a.StateHash()
>>>>>>> db68e809
		if err != nil {
			return 0, err
		}
		if v.stateManager.HasStateCommitment(ctx, util.StateCommitment{
			StateRoot: stateHash,
		}) {
			return a.SeqNum(), nil
		}
	}
	return latestConfirmed, nil
}

// Processes new leaf creation events from the protocol that were not initiated by self.
func (v *Validator) onLeafCreated(
	ctx context.Context,
	assertion protocol.Assertion,
) error {
	assertionStateHash, err := assertion.ChallengeHash()
	if err != nil {
		return err
	}
	log.WithFields(logrus.Fields{
		"name":      v.name,
		"stateHash": fmt.Sprintf("%#x", assertionStateHash),
	}).Info("New assertion appended to protocol")

	// Keep track of assertions by parent state root to more easily detect forks.
	assertionPrevSeqNum, err := assertion.PrevSeqNum()
	if err != nil {
		return err
	}
	prevAssertion, err := v.chain.AssertionBySequenceNum(ctx, assertionPrevSeqNum)
	if err != nil {
		return err
	}

	v.assertionsLock.Lock()
	key, err := prevAssertion.ChallengeHash()
	if err != nil {
		return err
	}
	v.sequenceNumbersByParentStateCommitment[key] = append(
		v.sequenceNumbersByParentStateCommitment[key],
		assertion.SeqNum(),
	)
	hasForked := len(v.sequenceNumbersByParentStateCommitment[key]) > 1
	v.assertionsLock.Unlock()

	// If this leaf's creation has not triggered fork, we have nothing else to do.
	if !hasForked {
		log.Info("No fork detected in assertion tree upon leaf creation")
		return nil
	}

	return v.challengeAssertion(ctx, assertion)
}<|MERGE_RESOLUTION|>--- conflicted
+++ resolved
@@ -213,15 +213,7 @@
 	case err != nil:
 		return nil, err
 	}
-<<<<<<< HEAD
-	parentAssertionStateHash, err := parentAssertion.ChallengeHash()
-	if err != nil {
-		return nil, err
-	}
 	assertionState, err := assertion.ChallengeHash()
-=======
-	assertionState, err := assertion.StateHash()
->>>>>>> db68e809
 	if err != nil {
 		return nil, err
 	}
@@ -263,15 +255,7 @@
 		if !ok {
 			continue
 		}
-<<<<<<< HEAD
-		height, err := a.Height()
-		if err != nil {
-			return 0, err
-		}
 		stateHash, err := a.ChallengeHash()
-=======
-		stateHash, err := a.StateHash()
->>>>>>> db68e809
 		if err != nil {
 			return 0, err
 		}
