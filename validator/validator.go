package validator

import (
	"context"
	"fmt"
	"sync"
	"time"

	"github.com/OffchainLabs/challenge-protocol-v2/protocol"
	solimpl "github.com/OffchainLabs/challenge-protocol-v2/protocol/sol-implementation"
	"github.com/OffchainLabs/challenge-protocol-v2/solgen/go/challengeV2gen"
	"github.com/OffchainLabs/challenge-protocol-v2/solgen/go/rollupgen"
	statemanager "github.com/OffchainLabs/challenge-protocol-v2/state-manager"
	"github.com/OffchainLabs/challenge-protocol-v2/util"
	"github.com/ethereum/go-ethereum/accounts/abi/bind"
	"github.com/ethereum/go-ethereum/common"
	"github.com/pkg/errors"
	"github.com/sirupsen/logrus"
)

const defaultCreateLeafInterval = time.Second * 5

var log = logrus.WithField("prefix", "validator")

type Opt = func(val *Validator)

// Validator defines a validator client instances in the assertion protocol, which will be
// an active participant in interacting with the on-chain contracts.
type Validator struct {
	chain                                  protocol.Protocol
	chalManagerAddr                        common.Address
	rollupAddr                             common.Address
	rollup                                 *rollupgen.RollupCore
	rollupFilterer                         *rollupgen.RollupCoreFilterer
	chalManager                            *challengeV2gen.ChallengeManagerImplFilterer
	backend                                bind.ContractBackend
	stateManager                           statemanager.Manager
	address                                common.Address
	name                                   string
	knownValidatorNames                    map[common.Address]string
	createdAssertions                      map[common.Hash]protocol.Assertion
	assertionsLock                         sync.RWMutex
	sequenceNumbersByParentStateCommitment map[common.Hash][]protocol.AssertionSequenceNumber
	assertions                             map[protocol.AssertionSequenceNumber]protocol.Assertion
	leavesLock                             sync.RWMutex
	createLeafInterval                     time.Duration
	disableLeafCreation                    bool
	timeRef                                util.TimeReference
	challengeVertexWakeInterval            time.Duration
	newAssertionCheckInterval              time.Duration
}

// WithName is a human-readable identifier for this validator client for logging purposes.
func WithName(name string) Opt {
	return func(val *Validator) {
		val.name = name
	}
}

// WithAddress gives a staker address to the validator.
func WithAddress(addr common.Address) Opt {
	return func(val *Validator) {
		val.address = addr
	}
}

// WithTimeReference adds a time reference interface to the validator.
func WithTimeReference(ref util.TimeReference) Opt {
	return func(val *Validator) {
		val.timeRef = ref
	}
}

// WithChallengeVertexWakeInterval specifies how often each challenge vertex goroutine will
// act on its responsibilites.
func WithChallengeVertexWakeInterval(d time.Duration) Opt {
	return func(val *Validator) {
		val.challengeVertexWakeInterval = d
	}
}

// WithNewAssertionCheckInterval specifies how often handle assertions goroutine will
// act on its responsibilites.
func WithNewAssertionCheckInterval(d time.Duration) Opt {
	return func(val *Validator) {
		val.newAssertionCheckInterval = d
	}
}

// WithDisableLeafCreation disables scheduled, background submission of assertions to the protocol in the validator.
// Useful for testing.
func WithDisableLeafCreation() Opt {
	return func(val *Validator) {
		val.disableLeafCreation = true
	}
}

// New sets up a validator client instances provided a protocol, state manager,
// and additional options.
func New(
	ctx context.Context,
	chain protocol.Protocol,
	backend bind.ContractBackend,
	stateManager statemanager.Manager,
	rollupAddr common.Address,
	opts ...Opt,
) (*Validator, error) {
	v := &Validator{
		backend:                                backend,
		chain:                                  chain,
		stateManager:                           stateManager,
		address:                                common.Address{},
		createLeafInterval:                     defaultCreateLeafInterval,
		createdAssertions:                      make(map[common.Hash]protocol.Assertion),
		sequenceNumbersByParentStateCommitment: make(map[common.Hash][]protocol.AssertionSequenceNumber),
		assertions:                             make(map[protocol.AssertionSequenceNumber]protocol.Assertion),
		timeRef:                                util.NewRealTimeReference(),
		rollupAddr:                             rollupAddr,
		challengeVertexWakeInterval:            time.Millisecond * 100,
		newAssertionCheckInterval:              time.Second,
	}
	for _, o := range opts {
		o(v)
	}
	genesisAssertion, err := v.chain.AssertionBySequenceNum(ctx, 0)
	if err != nil {
		return nil, err
	}
	chalManager, err := v.chain.CurrentChallengeManager(ctx)
	if err != nil {
		return nil, err
	}
	chalManagerAddr := chalManager.Address()

	rollup, err := rollupgen.NewRollupCore(rollupAddr, backend)
	if err != nil {
		return nil, err
	}
	rollupFilterer, err := rollupgen.NewRollupCoreFilterer(rollupAddr, backend)
	if err != nil {
		return nil, err
	}
	chalManagerFilterer, err := challengeV2gen.NewChallengeManagerImplFilterer(chalManagerAddr, backend)
	if err != nil {
		return nil, err
	}
	v.rollup = rollup
	v.rollupFilterer = rollupFilterer
	v.assertions[0] = genesisAssertion
	v.chalManagerAddr = chalManagerAddr
	v.chalManager = chalManagerFilterer
	return v, nil
}

func (v *Validator) Start(ctx context.Context) {
	go v.handleChallengeEvents(ctx)
<<<<<<< HEAD
	go v.pollForAssertions(ctx)
=======
	v.StopWaiter.Start(ctx, v)
	v.CallIteratively(func(ctxInternal context.Context) time.Duration {
		return v.handleAssertions(ctxInternal)
	})
>>>>>>> 560d4997
	if !v.disableLeafCreation {
		go v.prepareLeafCreationPeriodically(ctx)
	}
	log.WithField(
		"address",
		v.address.Hex(),
	).Info("Started validator client")
}

func (v *Validator) prepareLeafCreationPeriodically(ctx context.Context) {
	ticker := time.NewTicker(v.createLeafInterval)
	defer ticker.Stop()
	for {
		select {
		case <-ticker.C:
			leaf, err := v.SubmitLeafCreation(ctx)
			if err != nil {
				log.WithError(err).Error("Could not submit leaf to protocol")
				continue
			}
			go v.confirmLeafAfterChallengePeriod(ctx, leaf)
		case <-ctx.Done():
			return
		}
	}
}

// SubmitLeafCreation submits a leaf creation to the protocol.
// TODO: Include leaf creation validity conditions which are more complex than this.
// For example, a validator must include messages from the inbox that were not included
// by the last validator in the last leaf's creation.
func (v *Validator) SubmitLeafCreation(ctx context.Context) (protocol.Assertion, error) {
	// Ensure that we only build on a valid parent from this validator's perspective.
	// the validator should also have ready access to historical commitments to make sure it can select
	// the valid parent based on its commitment state root.
	parentAssertionSeq, err := v.findLatestValidAssertion(ctx)
	if err != nil {
		return nil, err
	}
	parentAssertion, err := v.chain.AssertionBySequenceNum(ctx, parentAssertionSeq)
	if err != nil {
		return nil, err
	}
	parentAssertionHeight, err := parentAssertion.Height()
	if err != nil {
		return nil, err
	}
	assertionToCreate, err := v.stateManager.LatestAssertionCreationData(ctx, parentAssertionHeight)
	if err != nil {
		return nil, err
	}
	leaf, err := v.chain.CreateAssertion(ctx, assertionToCreate.Height, parentAssertionSeq, assertionToCreate.PreState, assertionToCreate.PostState, assertionToCreate.InboxMaxCount)
	switch {
	case errors.Is(err, solimpl.ErrAlreadyExists):
		return nil, errors.Wrap(err, "assertion already exists, unable to create new leaf")
	case err != nil:
		return nil, err
	}
	parentAssertionStateHash, err := parentAssertion.StateHash()
	if err != nil {
		return nil, err
	}
	leafStateHash, err := leaf.StateHash()
	if err != nil {
		return nil, err
	}
	leafHeight, err := leaf.Height()
	if err != nil {
		return nil, err
	}
	logFields := logrus.Fields{
		"name":               v.name,
		"parentHeight":       fmt.Sprintf("%+v", parentAssertionHeight),
		"parentStateHash":    fmt.Sprintf("%#x", parentAssertionStateHash),
		"assertionHeight":    leafHeight,
		"assertionStateHash": fmt.Sprintf("%#x", leafStateHash),
	}
	log.WithFields(logFields).Info("Submitted assertion")

	// Keep track of the created assertion locally.
	// TODO: Get the event from the chain instead, by using logs from the receipt.
	v.assertionsLock.Lock()
	// TODO: Store a more minimal struct, with only what we need.
	v.assertions[leaf.SeqNum()] = leaf
	v.sequenceNumbersByParentStateCommitment[parentAssertionStateHash] = append(
		v.sequenceNumbersByParentStateCommitment[parentAssertionStateHash],
		leaf.SeqNum(),
	)
	v.assertionsLock.Unlock()

	v.leavesLock.Lock()
	v.createdAssertions[leafStateHash] = leaf
	v.leavesLock.Unlock()
	return leaf, nil
}

// Finds the latest valid assertion sequence num a validator should build their new leaves upon. This walks
// down from the number of assertions in the protocol down until it finds
// an assertion that we have a state commitment for.
func (v *Validator) findLatestValidAssertion(ctx context.Context) (protocol.AssertionSequenceNumber, error) {
	numAssertions, err := v.chain.NumAssertions(ctx)
	if err != nil {
		return 0, err
	}
	latestConfirmedFetched, err := v.chain.LatestConfirmed(ctx)
	if err != nil {
		return 0, err
	}
	latestConfirmed := latestConfirmedFetched.SeqNum()
	v.assertionsLock.RLock()
	defer v.assertionsLock.RUnlock()
	for s := protocol.AssertionSequenceNumber(numAssertions); s > latestConfirmed; s-- {
		a, ok := v.assertions[s]
		if !ok {
			continue
		}
		height, err := a.Height()
		if err != nil {
			return 0, err
		}
		stateHash, err := a.StateHash()
		if err != nil {
			return 0, err
		}
		if v.stateManager.HasStateCommitment(ctx, util.StateCommitment{
			Height:    height,
			StateRoot: stateHash,
		}) {
			return a.SeqNum(), nil
		}
	}
	return latestConfirmed, nil
}

// For a leaf created by a validator, we confirm the leaf has no rival after the challenge deadline has passed.
// This function is meant to be ran as a goroutine for each leaf created by the validator.
func (v *Validator) confirmLeafAfterChallengePeriod(ctx context.Context, leaf protocol.Assertion) {
	manager, err := v.chain.CurrentChallengeManager(ctx)
	if err != nil {
		panic(err) // TODO: handle error instead of panic.
	}
	challengePeriodLength, err := manager.ChallengePeriodSeconds(ctx)
	if err != nil {
		panic(err) // TODO: handle error instead of panic.
	}
	ctx, cancel := context.WithDeadline(context.Background(), time.Now().Add(challengePeriodLength))
	defer cancel()

	// TODO: Handle validator process dying here.
	<-ctx.Done()
	leafHeight, err := leaf.Height()
	if err != nil {
		panic(err)
	}
	logFields := logrus.Fields{
		"height":      leafHeight,
		"sequenceNum": leaf.SeqNum(),
	}
	if err := v.chain.Confirm(ctx, common.Hash{}, common.Hash{}); err != nil {
		log.WithError(err).WithFields(logFields).Warn("Could not confirm that created leaf had no rival")
		return
	}
	log.WithFields(logFields).Info("Confirmed leaf passed challenge period successfully on-chain")
}

// Processes new leaf creation events from the protocol that were not initiated by self.
func (v *Validator) onLeafCreated(
	ctx context.Context,
	assertion protocol.Assertion,
) error {
	assertionStateHash, err := assertion.StateHash()
	if err != nil {
		return err
	}
	assertionHeight, err := assertion.Height()
	if err != nil {
		return err
	}
	log.WithFields(logrus.Fields{
		"name":      v.name,
		"stateHash": fmt.Sprintf("%#x", assertionStateHash),
		"height":    assertionHeight,
	}).Info("New assertion appended to protocol")
	// Detect if there is a fork, then decide if we want to challenge.
	// We check if the parent assertion has > 1 child.
	v.assertionsLock.Lock()
	// Keep track of the created assertion locally.
	v.assertions[assertion.SeqNum()] = assertion
	v.assertionsLock.Unlock()

	// Keep track of assertions by parent state root to more easily detect forks.
	assertionPrevSeqNum, err := assertion.PrevSeqNum()
	if err != nil {
		return err
	}
	prevAssertion, err := v.chain.AssertionBySequenceNum(ctx, assertionPrevSeqNum)
	if err != nil {
		return err
	}

	v.assertionsLock.Lock()
	key, err := prevAssertion.StateHash()
	if err != nil {
		return err
	}
	v.sequenceNumbersByParentStateCommitment[key] = append(
		v.sequenceNumbersByParentStateCommitment[key],
		assertion.SeqNum(),
	)
	hasForked := len(v.sequenceNumbersByParentStateCommitment[key]) > 1
	v.assertionsLock.Unlock()

	// If this leaf's creation has not triggered fork, we have nothing else to do.
	if !hasForked {
		log.Info("No fork detected in assertion tree upon leaf creation")
		return nil
	}

	return v.challengeAssertion(ctx, assertion)
}

func isFromSelf(self, staker common.Address) bool {
	return self == staker
}<|MERGE_RESOLUTION|>--- conflicted
+++ resolved
@@ -154,14 +154,7 @@
 
 func (v *Validator) Start(ctx context.Context) {
 	go v.handleChallengeEvents(ctx)
-<<<<<<< HEAD
 	go v.pollForAssertions(ctx)
-=======
-	v.StopWaiter.Start(ctx, v)
-	v.CallIteratively(func(ctxInternal context.Context) time.Duration {
-		return v.handleAssertions(ctxInternal)
-	})
->>>>>>> 560d4997
 	if !v.disableLeafCreation {
 		go v.prepareLeafCreationPeriodically(ctx)
 	}
