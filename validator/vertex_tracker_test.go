package validator

import (
	"context"
	solimpl "github.com/OffchainLabs/challenge-protocol-v2/protocol/sol-implementation"
	"io"
	"testing"
	"time"

	"github.com/OffchainLabs/challenge-protocol-v2/protocol"
	"github.com/OffchainLabs/challenge-protocol-v2/state-manager"
	"github.com/OffchainLabs/challenge-protocol-v2/testing/mocks"
	"github.com/OffchainLabs/challenge-protocol-v2/util"
	"github.com/ethereum/go-ethereum/common"
	"github.com/sirupsen/logrus"
	"github.com/sirupsen/logrus/hooks/test"
	"github.com/stretchr/testify/require"
)

func init() {
	logrus.SetLevel(logrus.DebugLevel)
	logrus.SetOutput(io.Discard)
}

func Test_act(t *testing.T) {
	ctx := context.Background()
	tx := &solimpl.ActiveTx{ReadWriteTx: true}
	t.Run("logs one-step-fork and returns", func(t *testing.T) {
		hook := test.NewGlobal()
		history := util.HistoryCommitment{
			Height: 1,
		}
		parentHistory := util.HistoryCommitment{
			Height: 0,
		}
		p := &mocks.MockProtocol{}
		manager := &mocks.MockChallengeManager{}
		prevV := &mocks.MockChallengeVertex{
			MockHistory: parentHistory,
		}
		prevV.On(
			"ChildrenAreAtOneStepFork",
			ctx,
		).Return(
			true, nil,
		)
		vertex := &mocks.MockChallengeVertex{
			MockId:      common.Hash{},
			MockHistory: history,
			MockPrev:    util.Some(protocol.ChallengeVertex(prevV)),
			MockStatus:  protocol.AssertionPending,
		}
		vertex.On(
			"IsPresumptiveSuccessor",
			ctx,
		).Return(
			false, nil,
		)
		challenge := &mocks.MockChallenge{}
		p.On("CurrentChallengeManager", ctx).Return(
			manager,
			nil,
		)
		manager.On("GetVertex", ctx, protocol.VertexHash(vertex.Id())).Return(
			util.Some(protocol.ChallengeVertex(vertex)),
			nil,
		)
		challenge.On("Completed", ctx).Return(
			false, nil,
		)
		vertex.On("HasConfirmedSibling", ctx).Return(
			false, nil,
		)

		tkr, err := newVertexTracker(
			&vertexTrackerConfig{
				chain: p,
			},
			challenge,
			vertex,
		)
		require.NoError(t, err)
		err = tkr.act(ctx, tx)
		require.NoError(t, err)
		require.Equal(t, int(trackerAtOneStepFork), int(tkr.fsm.Current().State))
		err = tkr.act(ctx, tx)
		require.NoError(t, err)
		require.Equal(t, int(trackerOpeningSubchallenge), int(tkr.fsm.Current().State))
		AssertLogsContain(t, hook, "Reached one-step-fork at 0")
	})
	t.Run("vertex prev is nil and returns", func(t *testing.T) {
		history := util.HistoryCommitment{
			Height: 1,
		}
		p := &mocks.MockProtocol{}
		manager := &mocks.MockChallengeManager{}
		p.On("CurrentChallengeManager", ctx).Return(
			manager,
			nil,
		)
		vertex := &mocks.MockChallengeVertex{
			MockHistory: history,
			MockPrev:    util.None[protocol.ChallengeVertex](),
		}
		manager.On("GetVertex", ctx, protocol.VertexHash{}).Return(
			util.Some(protocol.ChallengeVertex(vertex)),
			nil,
		)
		tkr, err := newVertexTracker(
			&vertexTrackerConfig{
				chain: p,
			},
			&mocks.MockChallenge{},
			vertex,
		)
		require.NoError(t, err)
		err = tkr.act(ctx, tx)
		require.ErrorIs(t, err, ErrPrevNone)
	})
	t.Run("takes no action is presumptive", func(t *testing.T) {
		history := util.HistoryCommitment{
			Height: 2,
		}
		parentHistory := util.HistoryCommitment{
			Height: 0,
		}
		p := &mocks.MockProtocol{}
		manager := &mocks.MockChallengeManager{}
		prevV := &mocks.MockChallengeVertex{
			MockHistory: parentHistory,
		}
		prevV.On(
			"ChildrenAreAtOneStepFork",
			ctx,
		).Return(
			false, nil,
		)
		vertex := &mocks.MockChallengeVertex{
			MockId:      common.Hash{},
			MockHistory: history,
			MockPrev:    util.Some(protocol.ChallengeVertex(prevV)),
			MockStatus:  protocol.AssertionPending,
		}
		challenge := &mocks.MockChallenge{}
		p.On("CurrentChallengeManager", ctx).Return(
			manager,
			nil,
		)
		manager.On("GetVertex", ctx, protocol.VertexHash(vertex.Id())).Return(
			util.Some(protocol.ChallengeVertex(vertex)),
			nil,
		)
		challenge.On("Completed", ctx).Return(
			false, nil,
		)
		vertex.On("HasConfirmedSibling", ctx).Return(
			false, nil,
		)
		vertex.On("IsPresumptiveSuccessor", ctx).Return(
			true, nil,
		)

		tkr, err := newVertexTracker(
			&vertexTrackerConfig{
				chain: p,
			},
			challenge,
			vertex,
		)
		require.NoError(t, err)
		err = tkr.act(ctx, tx)
		require.NoError(t, err)
	})
	t.Run("bisects", func(t *testing.T) {
		hook := test.NewGlobal()
		tkr, _ := setupNonPSTracker(t, ctx, tx)
		err := tkr.act(ctx, tx)
		require.NoError(t, err)
		require.Equal(t, int(trackerBisecting), int(tkr.fsm.Current().State))
		err = tkr.act(ctx, tx)
		require.NoError(t, err)
		AssertLogsContain(t, hook, "Successfully bisected to vertex")
	})
	t.Run("merges", func(t *testing.T) {
		hook := test.NewGlobal()
		evilTracker, honestTracker := setupNonPSTracker(t, ctx, tx)
		err := evilTracker.act(ctx, tx)
		require.NoError(t, err)
		require.Equal(t, int(trackerBisecting), int(evilTracker.fsm.Current().State))
		err = evilTracker.act(ctx, tx)
		require.NoError(t, err)
		require.Equal(t, trackerStarted.String(), evilTracker.fsm.Current().State.String())
		err = evilTracker.act(ctx, tx)
		require.NoError(t, err)
		require.Equal(t, trackerPresumptive.String(), evilTracker.fsm.Current().State.String())
		AssertLogsContain(t, hook, "Successfully bisected to vertex")

		err = honestTracker.act(ctx, tx)
		require.NoError(t, err)
		require.Equal(t, int(trackerBisecting), int(honestTracker.fsm.Current().State))

		err = honestTracker.act(ctx, tx)
		require.NoError(t, err)

		require.Equal(t, trackerMerging.String(), honestTracker.fsm.Current().State.String())
		err = honestTracker.act(ctx, tx)
		require.NoError(t, err)
		require.Equal(t, int(trackerStarted), int(honestTracker.fsm.Current().State))
		AssertLogsContain(t, hook, "Successfully bisected to vertex")
		AssertLogsContain(t, hook, "Successfully merged to vertex")
	})
}

func setupNonPSTracker(t *testing.T, ctx context.Context, tx protocol.ActiveTx) (*vertexTracker, *vertexTracker) {
	logsHook := test.NewGlobal()
	createdData := createTwoValidatorFork(t, ctx, &createForkConfig{
		divergeHeight: 32,
		numBlocks:     63,
	})

	honestManager := statemanager.New(createdData.honestValidatorStateRoots)
	honestValidator, err := New(
		ctx,
		createdData.assertionChains[1],
		createdData.backend,
		honestManager,
		createdData.addrs.Rollup,
	)
	require.NoError(t, err)

	evilManager := statemanager.New(createdData.evilValidatorStateRoots)
	evilValidator, err := New(
		ctx,
		createdData.assertionChains[2],
		createdData.backend,
		evilManager,
		createdData.addrs.Rollup,
	)
	require.NoError(t, err)

	err = honestValidator.onLeafCreated(ctx, tx, createdData.leaf1)
	require.NoError(t, err)
	err = honestValidator.onLeafCreated(ctx, tx, createdData.leaf2)
	require.NoError(t, err)
	AssertLogsContain(t, logsHook, "New assertion appended")
	AssertLogsContain(t, logsHook, "New assertion appended")
	AssertLogsContain(t, logsHook, "Successfully created challenge and added leaf")

	var honestLeafVertex protocol.ChallengeVertex
	var leafVertexToBisect protocol.ChallengeVertex
	var challenge protocol.Challenge

	genesisId, err := evilValidator.chain.GetAssertionId(ctx, protocol.AssertionSequenceNumber(0))
	require.NoError(t, err)
	manager, err := evilValidator.chain.CurrentChallengeManager(ctx)
	require.NoError(t, err)
	chalIdComputed, err := manager.CalculateChallengeHash(ctx, common.Hash(genesisId), protocol.BlockChallenge)
	require.NoError(t, err)

<<<<<<< HEAD
	chal, err := manager.GetChallenge(ctx, chalIdComputed)
	require.NoError(t, err)
	require.Equal(t, false, chal.IsNone())
	assertion, err := evilValidator.chain.AssertionBySequenceNum(ctx, protocol.AssertionSequenceNumber(2))
	require.NoError(t, err)
=======
		assertionHeight, err := assertion.Height()
		require.NoError(t, err)
		evilCommit, err := evilValidator.stateManager.HistoryCommitmentUpTo(ctx, assertionHeight)
		require.NoError(t, err)
		honestCommit, err := honestValidator.stateManager.HistoryCommitmentUpTo(ctx, assertionHeight)
		require.NoError(t, err)
		vToBisect, err := chal.Unwrap().AddBlockChallengeLeaf(ctx, tx, assertion, evilCommit)
		require.NoError(t, err)
>>>>>>> 49c38287

	evilCommit, err := evilValidator.stateManager.HistoryCommitmentUpTo(ctx, assertion.Height())
	require.NoError(t, err)
	honestCommit, err := honestValidator.stateManager.HistoryCommitmentUpTo(ctx, assertion.Height())
	require.NoError(t, err)
	vToBisect, err := chal.Unwrap().AddBlockChallengeLeaf(ctx, assertion, evilCommit)
	require.NoError(t, err)

	honestLeafId, err := manager.CalculateChallengeVertexId(ctx, chalIdComputed, honestCommit)
	require.NoError(t, err)
	honestLeaf, err := manager.GetVertex(ctx, honestLeafId)
	require.NoError(t, err)

	honestLeafVertex = honestLeaf.Unwrap()
	leafVertexToBisect = vToBisect
	challenge = chal.Unwrap()

	// Check presumptive statuses.
	isPs, err := leafVertexToBisect.IsPresumptiveSuccessor(ctx)
	require.NoError(t, err)
	require.Equal(t, false, isPs)
	tracker1, err := newVertexTracker(
		&vertexTrackerConfig{
			timeRef:               util.NewArtificialTimeReference(),
			challengePeriodLength: time.Second,
			chain:                 evilValidator.chain,
			stateManager:          evilValidator.stateManager,
			validatorName:         evilValidator.name,
			validatorAddress:      evilValidator.address,
		},
		challenge,
		leafVertexToBisect,
		util.WithTrackedTransitions[vertexTrackerAction, vertexTrackerState](),
	)
	require.NoError(t, err)
	tracker2, err := newVertexTracker(
		&vertexTrackerConfig{
			timeRef:               util.NewArtificialTimeReference(),
			challengePeriodLength: time.Second,
			chain:                 honestValidator.chain,
			stateManager:          honestValidator.stateManager,
			validatorName:         honestValidator.name,
			validatorAddress:      honestValidator.address,
		},
		challenge,
		honestLeafVertex,
		util.WithTrackedTransitions[vertexTrackerAction, vertexTrackerState](),
	)
	require.NoError(t, err)
	return tracker1, tracker2
}

func Test_vertexTracker_canConfirm(t *testing.T) {
	ctx := context.Background()
	tx := &solimpl.ActiveTx{ReadWriteTx: true}

	t.Run("already confirmed", func(t *testing.T) {
		vertex := &mocks.MockChallengeVertex{
			MockStatus: protocol.AssertionConfirmed,
		}
		tracker, err := newVertexTracker(
			&vertexTrackerConfig{},
			nil,
			vertex,
		)
		require.NoError(t, err)
		confirmed, err := tracker.confirmed(ctx, tx)
		require.NoError(t, err)
		require.False(t, confirmed)
	})
	t.Run("no prev", func(t *testing.T) {
		vertex := &mocks.MockChallengeVertex{
			MockStatus: protocol.AssertionPending,
		}
		p := &mocks.MockProtocol{}
		tracker, err := newVertexTracker(
			&vertexTrackerConfig{
				chain: p,
			},
			nil,
			vertex,
		)
		require.NoError(t, err)
		confirmed, err := tracker.confirmed(ctx, tx)
		require.ErrorContains(t, err, "no prev vertex")
		require.False(t, confirmed)
	})
	t.Run("prev is not confirmed", func(t *testing.T) {
		vertex := &mocks.MockChallengeVertex{
			MockStatus: protocol.AssertionPending,
			MockPrev: util.Some(protocol.ChallengeVertex(&mocks.MockChallengeVertex{
				MockStatus: protocol.AssertionPending,
			})),
		}
		p := &mocks.MockProtocol{}
		tracker, err := newVertexTracker(
			&vertexTrackerConfig{
				chain: p,
			},
			nil,
			vertex,
		)
		require.NoError(t, err)
		confirmed, err := tracker.confirmed(ctx, tx)
		require.NoError(t, err)
		require.False(t, confirmed)
	})
}<|MERGE_RESOLUTION|>--- conflicted
+++ resolved
@@ -2,7 +2,6 @@
 
 import (
 	"context"
-	solimpl "github.com/OffchainLabs/challenge-protocol-v2/protocol/sol-implementation"
 	"io"
 	"testing"
 	"time"
@@ -24,7 +23,6 @@
 
 func Test_act(t *testing.T) {
 	ctx := context.Background()
-	tx := &solimpl.ActiveTx{ReadWriteTx: true}
 	t.Run("logs one-step-fork and returns", func(t *testing.T) {
 		hook := test.NewGlobal()
 		history := util.HistoryCommitment{
@@ -80,10 +78,10 @@
 			vertex,
 		)
 		require.NoError(t, err)
-		err = tkr.act(ctx, tx)
+		err = tkr.act(ctx)
 		require.NoError(t, err)
 		require.Equal(t, int(trackerAtOneStepFork), int(tkr.fsm.Current().State))
-		err = tkr.act(ctx, tx)
+		err = tkr.act(ctx)
 		require.NoError(t, err)
 		require.Equal(t, int(trackerOpeningSubchallenge), int(tkr.fsm.Current().State))
 		AssertLogsContain(t, hook, "Reached one-step-fork at 0")
@@ -114,7 +112,7 @@
 			vertex,
 		)
 		require.NoError(t, err)
-		err = tkr.act(ctx, tx)
+		err = tkr.act(ctx)
 		require.ErrorIs(t, err, ErrPrevNone)
 	})
 	t.Run("takes no action is presumptive", func(t *testing.T) {
@@ -168,42 +166,42 @@
 			vertex,
 		)
 		require.NoError(t, err)
-		err = tkr.act(ctx, tx)
+		err = tkr.act(ctx)
 		require.NoError(t, err)
 	})
 	t.Run("bisects", func(t *testing.T) {
 		hook := test.NewGlobal()
-		tkr, _ := setupNonPSTracker(t, ctx, tx)
-		err := tkr.act(ctx, tx)
+		tkr, _ := setupNonPSTracker(t, ctx)
+		err := tkr.act(ctx)
 		require.NoError(t, err)
 		require.Equal(t, int(trackerBisecting), int(tkr.fsm.Current().State))
-		err = tkr.act(ctx, tx)
+		err = tkr.act(ctx)
 		require.NoError(t, err)
 		AssertLogsContain(t, hook, "Successfully bisected to vertex")
 	})
 	t.Run("merges", func(t *testing.T) {
 		hook := test.NewGlobal()
-		evilTracker, honestTracker := setupNonPSTracker(t, ctx, tx)
-		err := evilTracker.act(ctx, tx)
+		evilTracker, honestTracker := setupNonPSTracker(t, ctx)
+		err := evilTracker.act(ctx)
 		require.NoError(t, err)
 		require.Equal(t, int(trackerBisecting), int(evilTracker.fsm.Current().State))
-		err = evilTracker.act(ctx, tx)
+		err = evilTracker.act(ctx)
 		require.NoError(t, err)
 		require.Equal(t, trackerStarted.String(), evilTracker.fsm.Current().State.String())
-		err = evilTracker.act(ctx, tx)
+		err = evilTracker.act(ctx)
 		require.NoError(t, err)
 		require.Equal(t, trackerPresumptive.String(), evilTracker.fsm.Current().State.String())
 		AssertLogsContain(t, hook, "Successfully bisected to vertex")
 
-		err = honestTracker.act(ctx, tx)
+		err = honestTracker.act(ctx)
 		require.NoError(t, err)
 		require.Equal(t, int(trackerBisecting), int(honestTracker.fsm.Current().State))
 
-		err = honestTracker.act(ctx, tx)
+		err = honestTracker.act(ctx)
 		require.NoError(t, err)
 
 		require.Equal(t, trackerMerging.String(), honestTracker.fsm.Current().State.String())
-		err = honestTracker.act(ctx, tx)
+		err = honestTracker.act(ctx)
 		require.NoError(t, err)
 		require.Equal(t, int(trackerStarted), int(honestTracker.fsm.Current().State))
 		AssertLogsContain(t, hook, "Successfully bisected to vertex")
@@ -211,7 +209,7 @@
 	})
 }
 
-func setupNonPSTracker(t *testing.T, ctx context.Context, tx protocol.ActiveTx) (*vertexTracker, *vertexTracker) {
+func setupNonPSTracker(t *testing.T, ctx context.Context) (*vertexTracker, *vertexTracker) {
 	logsHook := test.NewGlobal()
 	createdData := createTwoValidatorFork(t, ctx, &createForkConfig{
 		divergeHeight: 32,
@@ -238,9 +236,9 @@
 	)
 	require.NoError(t, err)
 
-	err = honestValidator.onLeafCreated(ctx, tx, createdData.leaf1)
-	require.NoError(t, err)
-	err = honestValidator.onLeafCreated(ctx, tx, createdData.leaf2)
+	err = honestValidator.onLeafCreated(ctx, createdData.leaf1)
+	require.NoError(t, err)
+	err = honestValidator.onLeafCreated(ctx, createdData.leaf2)
 	require.NoError(t, err)
 	AssertLogsContain(t, logsHook, "New assertion appended")
 	AssertLogsContain(t, logsHook, "New assertion appended")
@@ -257,26 +255,17 @@
 	chalIdComputed, err := manager.CalculateChallengeHash(ctx, common.Hash(genesisId), protocol.BlockChallenge)
 	require.NoError(t, err)
 
-<<<<<<< HEAD
 	chal, err := manager.GetChallenge(ctx, chalIdComputed)
 	require.NoError(t, err)
 	require.Equal(t, false, chal.IsNone())
 	assertion, err := evilValidator.chain.AssertionBySequenceNum(ctx, protocol.AssertionSequenceNumber(2))
 	require.NoError(t, err)
-=======
-		assertionHeight, err := assertion.Height()
+
+	assertionHeight, err := assertion.Height()
 		require.NoError(t, err)
 		evilCommit, err := evilValidator.stateManager.HistoryCommitmentUpTo(ctx, assertionHeight)
-		require.NoError(t, err)
-		honestCommit, err := honestValidator.stateManager.HistoryCommitmentUpTo(ctx, assertionHeight)
-		require.NoError(t, err)
-		vToBisect, err := chal.Unwrap().AddBlockChallengeLeaf(ctx, tx, assertion, evilCommit)
-		require.NoError(t, err)
->>>>>>> 49c38287
-
-	evilCommit, err := evilValidator.stateManager.HistoryCommitmentUpTo(ctx, assertion.Height())
-	require.NoError(t, err)
-	honestCommit, err := honestValidator.stateManager.HistoryCommitmentUpTo(ctx, assertion.Height())
+	require.NoError(t, err)
+	honestCommit, err := honestValidator.stateManager.HistoryCommitmentUpTo(ctx, assertionHeight)
 	require.NoError(t, err)
 	vToBisect, err := chal.Unwrap().AddBlockChallengeLeaf(ctx, assertion, evilCommit)
 	require.NoError(t, err)
@@ -327,7 +316,6 @@
 
 func Test_vertexTracker_canConfirm(t *testing.T) {
 	ctx := context.Background()
-	tx := &solimpl.ActiveTx{ReadWriteTx: true}
 
 	t.Run("already confirmed", func(t *testing.T) {
 		vertex := &mocks.MockChallengeVertex{
@@ -339,7 +327,7 @@
 			vertex,
 		)
 		require.NoError(t, err)
-		confirmed, err := tracker.confirmed(ctx, tx)
+		confirmed, err := tracker.confirmed(ctx)
 		require.NoError(t, err)
 		require.False(t, confirmed)
 	})
@@ -356,7 +344,7 @@
 			vertex,
 		)
 		require.NoError(t, err)
-		confirmed, err := tracker.confirmed(ctx, tx)
+		confirmed, err := tracker.confirmed(ctx)
 		require.ErrorContains(t, err, "no prev vertex")
 		require.False(t, confirmed)
 	})
@@ -376,7 +364,7 @@
 			vertex,
 		)
 		require.NoError(t, err)
-		confirmed, err := tracker.confirmed(ctx, tx)
+		confirmed, err := tracker.confirmed(ctx)
 		require.NoError(t, err)
 		require.False(t, confirmed)
 	})
