--- conflicted
+++ resolved
@@ -104,43 +104,16 @@
 	}
 	if startCommit.FirstLeaf != prevStateHash {
 		return nil, fmt.Errorf(
-<<<<<<< HEAD
 			"start state has hash %v locally but %v in assertion",
-=======
-			"start state at height %v has hash %v locally but %v in assertion",
-			prevHeight,
->>>>>>> 478e90d7
 			startCommit.FirstLeaf,
 			prevStateHash,
 		)
 	}
 	endCommit, err := v.stateManager.HistoryCommitmentUpToBatch(
 		ctx,
-<<<<<<< HEAD
 		0,
 		protocol.LevelZeroBlockEdgeHeight,
 		prevCreationInfo.InboxMaxCount.Uint64(),
-	)
-	if err != nil {
-		return nil, err
-	}
-	// endStateHash, err := assertion.StateHash()
-	// if err != nil {
-	// 	return nil, err
-	// }
-	// if endCommit.LastLeaf != endStateHash {
-	// 	return nil, fmt.Errorf("end state has hash %v locally but %v in assertion", endCommit.LastLeaf, endStateHash)
-	// }
-	startEndPrefixProof, err := v.stateManager.PrefixProofUpToBatch(
-		ctx,
-		0,
-		0,
-		protocol.LevelZeroBlockEdgeHeight,
-		prevCreationInfo.InboxMaxCount.Uint64(),
-=======
-		prevHeight,
-		prevHeight+protocol.LevelZeroBlockEdgeHeight,
-		inboxMaxCount,
 	)
 	if err != nil {
 		return nil, err
@@ -154,11 +127,10 @@
 	}
 	startEndPrefixProof, err := v.stateManager.PrefixProofUpToBatch(
 		ctx,
-		prevHeight,
-		prevHeight,
-		prevHeight+protocol.LevelZeroBlockEdgeHeight,
-		inboxMaxCount,
->>>>>>> 478e90d7
+		0,
+		0,
+		protocol.LevelZeroBlockEdgeHeight,
+		prevCreationInfo.InboxMaxCount.Uint64(),
 	)
 	if err != nil {
 		return nil, err
