package validator

import (
	"bytes"
	"context"
	solimpl "github.com/OffchainLabs/challenge-protocol-v2/protocol/sol-implementation"
	"math/big"
	"sync"
	"testing"
	"time"

	"encoding/binary"
	"math"

	"github.com/OffchainLabs/challenge-protocol-v2/protocol"
	statemanager "github.com/OffchainLabs/challenge-protocol-v2/state-manager"
	"github.com/OffchainLabs/challenge-protocol-v2/util"
	"github.com/ethereum/go-ethereum"
	"github.com/ethereum/go-ethereum/accounts/abi/bind/backends"
	"github.com/ethereum/go-ethereum/common"
	"github.com/ethereum/go-ethereum/common/hexutil"
	"github.com/ethereum/go-ethereum/core/types"
	"github.com/ethereum/go-ethereum/crypto"
	"github.com/sirupsen/logrus/hooks/test"
	"github.com/stretchr/testify/assert"
	"github.com/stretchr/testify/require"
)

var (
	// TODO: These are brittle and could break if the event sigs change in Solidity.
	vertexAddedEventSig = hexutil.MustDecode("0x4383ba11a7cd16be5880c5f674b93be38b3b1fcafd7a7b06151998fa2a675349")
	mergeEventSig       = hexutil.MustDecode("0x72b50597145599e4288d411331c925b40b33b0fa3cccadc1f57d2a1ab973553a")
	bisectEventSig      = hexutil.MustDecode("0x69d5465c81edf7aaaf2e5c6c8829500df87d84c87f8d5b1221b59eaeaca70d27")
)

func TestChallengeProtocol_AliceAndBob(t *testing.T) {
	// Tests that validators are able to reach a one step fork correctly
	// by playing the challenge game on their own upon observing leaves
	// they disagree with. Here's the example with Alice and Bob, in which
	// they narrow down their disagreement to a single WAVM opcode
	// in a small step subchallenge. In this first test, Alice will be the honest
	// validator and will be able to resolve a challenge via a one-step-proof.
	//
	// At the assertion chain level, the fork is at height 2.
	//
	//                [3]-[7]-alice
	//               /
	// [genesis]-[2]-
	//               \
	//                [3]-[7]-bob
	//
	// At the big step challenge level, the fork is at height 2 (big step number 2).
	//
	//                    [3]-[7]-alice
	//                   /
	// [big_step_root]-[2]
	//                   \
	//                    [3]-[7]-bob
	//
	//
	// At the small step challenge level the fork is at height 2 (wavm opcode 2).
	//
	//                      [3]-[7]-alice
	//                     /
	// [small_step_root]-[2]
	//                     \
	//                      [3]-[7]-bob
	//
	t.Run("two forked assertions at the same height", func(t *testing.T) {
		cfg := &challengeProtocolTestConfig{
			currentChainHeight: 7,
			// The latest assertion height each validator has seen.
			aliceHeight: 7,
			bobHeight:   7,
			// The heights at which the validators diverge in histories. In this test,
			// alice and bob start diverging at height 3 at all subchallenge levels.
			assertionDivergenceHeight:    3,
			numBigStepsAtAssertionHeight: 7,
			bigStepDivergenceHeight:      3,
			numSmallStepsAtBigStep:       7,
			smallStepDivergenceHeight:    3,
		}
		// At each challenge level:
		// Alice adds a challenge leaf 7, is presumptive.
		// Bob adds leaf 7.
		// Bob bisects to 3, is presumptive.
		// Alice bisects to 3.
		// Alice bisects to 1, is presumptive.
		// Bob merges to 1.
		// Bob bisects from 3 to 2, is presumptive.
		// Alice merges from 3 to 2.
		// Both challengers are now at a one-step fork, we now await subchallenge resolution.
		cfg.expectedVerticesAdded = 6 // TODO: Rename to leaf
		cfg.expectedBisections = 12
		cfg.expectedMerges = 6
		hook := test.NewGlobal()
		runChallengeIntegrationTest(t, hook, cfg)
		AssertLogsContain(t, hook, "Reached one-step-fork at 2")
		AssertLogsContain(t, hook, "Reached one-step-fork at 2")
		AssertLogsContain(t, hook, "Checking one-step-proof against protocol")
	})
	t.Run("two validators opening leaves at same height, fork point is a power of two", func(t *testing.T) {
		t.Skip("Flakey")
		cfg := &challengeProtocolTestConfig{
			currentChainHeight:        8,
			aliceHeight:               8,
			bobHeight:                 8,
			assertionDivergenceHeight: 5,
		}
		cfg.expectedVerticesAdded = 2
		cfg.expectedBisections = 5
		cfg.expectedMerges = 1
		hook := test.NewGlobal()
		runChallengeIntegrationTest(t, hook, cfg)
		AssertLogsContain(t, hook, "Reached one-step-fork at 4")
		AssertLogsContain(t, hook, "Reached one-step-fork at 4")
	})
	t.Run("two validators opening leaves at heights 6 and 256", func(t *testing.T) {
		t.Skip("Flakey")
		cfg := &challengeProtocolTestConfig{
			currentChainHeight:        256,
			aliceHeight:               6,
			bobHeight:                 256,
			assertionDivergenceHeight: 4,
		}
		// With Alice starting at 256 and bisecting all the way down to 4
		// will take 6 bisections. Then, Alice bisects from 4 to 3. Bob bisects twice to 4 and 2.
		// We should see a total of 9 bisections and 2 merges.
		cfg.expectedVerticesAdded = 2
		cfg.expectedBisections = 9
		cfg.expectedMerges = 2
		hook := test.NewGlobal()
		runChallengeIntegrationTest(t, hook, cfg)
		AssertLogsContain(t, hook, "Reached one-step-fork at 3")
		AssertLogsContain(t, hook, "Reached one-step-fork at 3")
	})
	t.Run("two validators opening leaves at heights 129 and 256", func(t *testing.T) {
		t.Skip("Flakey")
		cfg := &challengeProtocolTestConfig{
			currentChainHeight:        256,
			aliceHeight:               129,
			bobHeight:                 256,
			assertionDivergenceHeight: 4,
		}
		// Same as the test case above but bob has 4 more bisections to perform
		// if Bob starts at 129.
		cfg.expectedVerticesAdded = 2
		cfg.expectedBisections = 14
		cfg.expectedMerges = 2
		hook := test.NewGlobal()
		runChallengeIntegrationTest(t, hook, cfg)
		AssertLogsContain(t, hook, "Reached one-step-fork at 3")
		AssertLogsContain(t, hook, "Reached one-step-fork at 3")
	})
}

type challengeProtocolTestConfig struct {
	// The latest heights by index at the assertion chain level.
	aliceHeight uint64
	bobHeight   uint64
	// The height in the assertion chain at which the validators diverge.
	assertionDivergenceHeight uint64
	// The number of big steps of WAVM opcodes at the one-step-fork point in a test.
	numBigStepsAtAssertionHeight uint64
	// The heights at which the validators diverge in histories at the big step
	// subchallenge level.
	bigStepDivergenceHeight uint64
	// The number of WAVM opcodes (small steps) at the one-step-fork point of a big step
	// subchallenge in a test.
	numSmallStepsAtBigStep uint64
	// The heights at which the validators diverge in histories at the small step
	// subchallenge level.
	smallStepDivergenceHeight uint64
	currentChainHeight        uint64
	// Events we want to assert are fired from the goimpl.
	expectedBisections    uint64
	expectedMerges        uint64
	expectedVerticesAdded uint64
}

<<<<<<< HEAD
func prepareHonestStates(
	t testing.TB,
	ctx context.Context,
	chain protocol.Protocol,
	backend *backends.SimulatedBackend,
	honestHashes []common.Hash,
	chainHeight uint64,
	prevInboxMaxCount *big.Int,
) ([]*protocol.ExecutionState, []*big.Int) {
	t.Helper()
=======
func runBlockChallengeTest(t testing.TB, hook *test.Hook, cfg *blockChallengeTestConfig) {
	require.Equal(t, true, cfg.numValidators > 1, "Need at least 2 validators")
	ctx := context.Background()
	tx := &solimpl.ActiveTx{ReadWriteTx: true}
	ref := util.NewRealTimeReference()
	chains, accs, addrs, backend := setupAssertionChains(t, uint64(cfg.numValidators)+1)
	prevInboxMaxCount := big.NewInt(1)

	// Advance the chain by 100 blocks as there needs to be a minimum period of time
	// before any assertions can be made on-chain.
	var honestBlockHash common.Hash
	for i := 0; i < 100; i++ {
		backend.Commit()
		//nolint:all
		honestBlockHash = backend.Commit()
	}

>>>>>>> 49c38287
	// Initialize each validator's associated state roots which diverge
	var genesis protocol.Assertion
	err := chain.Call(func(tx protocol.ActiveTx) error {
		genesisAssertion, err := chain.AssertionBySequenceNum(ctx, tx, 0)
		require.NoError(t, err)
		genesis = genesisAssertion
		return nil
	})
	require.NoError(t, err)

	genesisState := &protocol.ExecutionState{
		GlobalState: protocol.GoGlobalState{
			BlockHash: common.Hash{},
		},
		MachineStatus: protocol.MachineStatusFinished,
	}
	genesisStateHash := protocol.ComputeStateHash(genesisState, prevInboxMaxCount)
	actualGenesisStateHash, err := genesis.StateHash()
	if err != nil {
		return
	}
	require.Equal(t, genesisStateHash, actualGenesisStateHash, "Genesis state hash unequal")

	// Initialize each validator associated state roots which diverge
	// at specified points in the test config.
	honestStates := make([]*protocol.ExecutionState, chainHeight+1)
	honestInboxCounts := make([]*big.Int, chainHeight+1)
	honestStates[0] = genesisState
	honestInboxCounts[0] = big.NewInt(1)

	for i := uint64(1); i <= chainHeight; i++ {
		backend.Commit()
		state := &protocol.ExecutionState{
			GlobalState: protocol.GoGlobalState{
				BlockHash: honestHashes[i],
				Batch:     1,
			},
			MachineStatus: protocol.MachineStatusFinished,
		}

		honestStates[i] = state
		honestInboxCounts[i] = big.NewInt(1)
	}
	return honestStates, honestInboxCounts
}

func prepareMaliciousStates(
	t testing.TB,
	cfg *challengeProtocolTestConfig,
	evilHashes []common.Hash,
	honestStates []*protocol.ExecutionState,
	honestInboxCounts []*big.Int,
	prevInboxMaxCount *big.Int,
) ([]*protocol.ExecutionState, []*big.Int) {
	divergenceHeight := cfg.assertionDivergenceHeight
	numRoots := cfg.bobHeight + 1
	states := make([]*protocol.ExecutionState, numRoots)
	inboxCounts := make([]*big.Int, numRoots)

	for j := uint64(0); j < numRoots; j++ {
		if divergenceHeight == 0 || j < divergenceHeight {
			states[j] = honestStates[j]
			inboxCounts[j] = honestInboxCounts[j]
		} else {
			evilState := &protocol.ExecutionState{
				GlobalState: protocol.GoGlobalState{
					BlockHash: evilHashes[j],
					Batch:     1,
				},
				MachineStatus: protocol.MachineStatusFinished,
			}
			states[j] = evilState
			inboxCounts[j] = big.NewInt(1)
		}
	}
	return states, inboxCounts
}

func runChallengeIntegrationTest(t testing.TB, hook *test.Hook, cfg *challengeProtocolTestConfig) {
	ctx := context.Background()
	ref := util.NewRealTimeReference()
	chains, accs, addrs, backend := setupAssertionChains(t, 3) // 0th is admin chain.
	prevInboxMaxCount := big.NewInt(1)

	// Advance the chain by 100 blocks as there needs to be a minimum period of time
	// before any assertions can be made on-chain.
	for i := 0; i < 100; i++ {
		backend.Commit()
	}

	honestHashes := honestHashesForUints(0, cfg.currentChainHeight+1)
	evilHashes := evilHashesForUints(0, cfg.currentChainHeight+1)
	require.Equal(t, len(honestHashes), len(evilHashes))

<<<<<<< HEAD
	honestStates, honestInboxCounts := prepareHonestStates(
		t,
		ctx,
		chains[1],
		backend,
		honestHashes,
		cfg.currentChainHeight,
		prevInboxMaxCount,
	)

	maliciousStates, maliciousInboxCounts := prepareMaliciousStates(
		t,
		cfg,
		evilHashes,
		honestStates,
		honestInboxCounts,
		prevInboxMaxCount,
	)

	// Initialize each validator.
	honestManager, err := statemanager.NewWithAssertionStates(
		honestStates,
		honestInboxCounts,
		statemanager.WithMaxWavmOpcodesPerBlock(49), // TODO(RJ): Configure.
		statemanager.WithNumOpcodesPerBigStep(7),
	)
	require.NoError(t, err)
	aliceAddr := accs[1].accountAddr
	alice, err := New(
		ctx,
		chains[1], // Chain 0 is reserved for admin controls.
		backend,
		honestManager,
		addrs.Rollup,
		WithName("alice"),
		WithAddress(aliceAddr),
		WithDisableLeafCreation(),
		WithTimeReference(ref),
		WithChallengeVertexWakeInterval(time.Millisecond*10),
		WithNewAssertionCheckInterval(time.Millisecond*50),
	)
	require.NoError(t, err)

	maliciousManager, err := statemanager.NewWithAssertionStates(
		maliciousStates,
		maliciousInboxCounts,
		statemanager.WithMaxWavmOpcodesPerBlock(49), // TODO(RJ): Configure.
		statemanager.WithNumOpcodesPerBigStep(7),
		statemanager.WithBigStepStateDivergenceHeight(cfg.bigStepDivergenceHeight),
		statemanager.WithSmallStepStateDivergenceHeight(cfg.smallStepDivergenceHeight),
	)
	require.NoError(t, err)
	bobAddr := accs[2].accountAddr
	bob, err := New(
		ctx,
		chains[2], // Chain 0 is reserved for admin controls.
		backend,
		maliciousManager,
		addrs.Rollup,
		WithName("bob"),
		WithAddress(bobAddr),
		WithDisableLeafCreation(),
		WithTimeReference(ref),
		WithChallengeVertexWakeInterval(time.Millisecond*10),
		WithNewAssertionCheckInterval(time.Millisecond*50),
	)
	require.NoError(t, err)

	ctx, cancel := context.WithTimeout(ctx, 5*time.Second)
	defer cancel()
=======
	// We fire off each validator's background routines.
	for _, val := range validators {
		go val.Start(ctx, tx)
	}
>>>>>>> 49c38287

	var managerAddr common.Address
	err = chains[1].Call(func(tx protocol.ActiveTx) error {
		manager, err := chains[1].CurrentChallengeManager(ctx, tx)
		require.NoError(t, err)
		managerAddr = manager.Address()
		return nil
	})
	require.NoError(t, err)

	var totalVertexAdded uint64
	var totalBisections uint64
	var totalMerges uint64
	var wg sync.WaitGroup

	wg.Add(1)
	go func() {
		defer wg.Done()
		logs := make(chan types.Log, 100)
		query := ethereum.FilterQuery{
			Addresses: []common.Address{managerAddr},
		}
		sub, err := backend.SubscribeFilterLogs(ctx, query, logs)
		require.NoError(t, err)
		defer sub.Unsubscribe()
		for {
			select {
			case err := <-sub.Err():
				log.Fatal(err)
			case <-ctx.Done():
				return
			case vLog := <-logs:
				if len(vLog.Topics) == 0 {
					continue
				}
				topic := vLog.Topics[0]
				switch {
				case bytes.Equal(topic[:], vertexAddedEventSig):
					totalVertexAdded++
				case bytes.Equal(topic[:], bisectEventSig):
					totalBisections++
				case bytes.Equal(topic[:], mergeEventSig):
					totalMerges++
				default:
				}
			}
		}
	}()

	// Submit leaf creation manually for each validator.
	latestHonest, err := honestManager.LatestAssertionCreationData(ctx, 0)
	require.NoError(t, err)
	var honestAssertion protocol.Assertion
	err = alice.chain.Tx(func(tx protocol.ActiveTx) error {
		a, createErr := alice.chain.CreateAssertion(
			ctx,
			tx,
			latestHonest.Height,
			0,
			latestHonest.PreState,
			latestHonest.PostState,
			latestHonest.InboxMaxCount,
		)
		require.NoError(t, createErr)
		honestAssertion = a
		return nil
	})
	require.NoError(t, err)

	latestEvil, err := maliciousManager.LatestAssertionCreationData(ctx, 0)
	require.NoError(t, err)
	var evilAssertion protocol.Assertion
	err = bob.chain.Tx(func(tx protocol.ActiveTx) error {
		a, createErr := bob.chain.CreateAssertion(
			ctx,
			tx,
			latestEvil.Height,
			0,
			latestEvil.PreState,
			latestEvil.PostState,
			latestEvil.InboxMaxCount,
		)
		require.NoError(t, createErr)
		evilAssertion = a
		return nil
	})
	require.NoError(t, err)

	challenge, err := alice.submitProtocolChallenge(ctx, 0)
	require.NoError(t, err)

	var honestLeaf protocol.ChallengeVertex
	err = alice.chain.Tx(func(tx protocol.ActiveTx) error {
		historyCommit, err := honestManager.HistoryCommitmentUpTo(ctx, honestAssertion.Height())
		require.NoError(t, err)
		leaf, err := challenge.AddBlockChallengeLeaf(ctx, tx, honestAssertion, historyCommit)
		require.NoError(t, err)
		honestLeaf = leaf
		return nil
	})
	require.NoError(t, err)

	var evilLeaf protocol.ChallengeVertex
	err = bob.chain.Tx(func(tx protocol.ActiveTx) error {
		historyCommit, err := maliciousManager.HistoryCommitmentUpTo(ctx, evilAssertion.Height())
		require.NoError(t, err)
		leaf, err := challenge.AddBlockChallengeLeaf(ctx, tx, evilAssertion, historyCommit)
		require.NoError(t, err)
		evilLeaf = leaf
		return nil
	})
	require.NoError(t, err)

	aliceTracker, err := newVertexTracker(
		&vertexTrackerConfig{
			timeRef:          alice.timeRef,
			actEveryNSeconds: alice.challengeVertexWakeInterval,
			chain:            alice.chain,
			stateManager:     alice.stateManager,
			validatorName:    alice.name,
			validatorAddress: alice.address,
		},
		challenge,
		honestLeaf,
	)
	require.NoError(t, err)

	bobTracker, err := newVertexTracker(
		&vertexTrackerConfig{
			timeRef:          bob.timeRef,
			actEveryNSeconds: bob.challengeVertexWakeInterval,
			chain:            bob.chain,
			stateManager:     bob.stateManager,
			validatorName:    bob.name,
			validatorAddress: bob.address,
		},
		challenge,
		evilLeaf,
	)
	require.NoError(t, err)

	go aliceTracker.spawn(ctx)
	go bobTracker.spawn(ctx)

	wg.Wait()
	assert.Equal(t, cfg.expectedVerticesAdded, totalVertexAdded, "Did not get expected challenge leaf creations")
	assert.Equal(t, cfg.expectedBisections, totalBisections, "Did not get expected total bisections")
	assert.Equal(t, cfg.expectedMerges, totalMerges, "Did not get expected total merges")
}

func evilHashesForUints(lo, hi uint64) []common.Hash {
	ret := []common.Hash{}
	for i := lo; i < hi; i++ {
		ret = append(ret, hashForUint(math.MaxUint64-i))
	}
	return ret
}

func honestHashesForUints(lo, hi uint64) []common.Hash {
	ret := []common.Hash{}
	for i := lo; i < hi; i++ {
		ret = append(ret, hashForUint(i))
	}
	return ret
}

func hashForUint(x uint64) common.Hash {
	return crypto.Keccak256Hash(binary.BigEndian.AppendUint64([]byte{}, x))
}<|MERGE_RESOLUTION|>--- conflicted
+++ resolved
@@ -178,7 +178,6 @@
 	expectedVerticesAdded uint64
 }
 
-<<<<<<< HEAD
 func prepareHonestStates(
 	t testing.TB,
 	ctx context.Context,
@@ -189,25 +188,6 @@
 	prevInboxMaxCount *big.Int,
 ) ([]*protocol.ExecutionState, []*big.Int) {
 	t.Helper()
-=======
-func runBlockChallengeTest(t testing.TB, hook *test.Hook, cfg *blockChallengeTestConfig) {
-	require.Equal(t, true, cfg.numValidators > 1, "Need at least 2 validators")
-	ctx := context.Background()
-	tx := &solimpl.ActiveTx{ReadWriteTx: true}
-	ref := util.NewRealTimeReference()
-	chains, accs, addrs, backend := setupAssertionChains(t, uint64(cfg.numValidators)+1)
-	prevInboxMaxCount := big.NewInt(1)
-
-	// Advance the chain by 100 blocks as there needs to be a minimum period of time
-	// before any assertions can be made on-chain.
-	var honestBlockHash common.Hash
-	for i := 0; i < 100; i++ {
-		backend.Commit()
-		//nolint:all
-		honestBlockHash = backend.Commit()
-	}
-
->>>>>>> 49c38287
 	// Initialize each validator's associated state roots which diverge
 	var genesis protocol.Assertion
 	err := chain.Call(func(tx protocol.ActiveTx) error {
@@ -302,7 +282,6 @@
 	evilHashes := evilHashesForUints(0, cfg.currentChainHeight+1)
 	require.Equal(t, len(honestHashes), len(evilHashes))
 
-<<<<<<< HEAD
 	honestStates, honestInboxCounts := prepareHonestStates(
 		t,
 		ctx,
@@ -373,12 +352,6 @@
 
 	ctx, cancel := context.WithTimeout(ctx, 5*time.Second)
 	defer cancel()
-=======
-	// We fire off each validator's background routines.
-	for _, val := range validators {
-		go val.Start(ctx, tx)
-	}
->>>>>>> 49c38287
 
 	var managerAddr common.Address
 	err = chains[1].Call(func(tx protocol.ActiveTx) error {
