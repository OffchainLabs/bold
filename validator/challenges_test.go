package validator

import (
	"bytes"
	"context"
	"math/big"
	"math/rand"
	"testing"
	"time"

	"github.com/OffchainLabs/challenge-protocol-v2/protocol"
	statemanager "github.com/OffchainLabs/challenge-protocol-v2/state-manager"
	"github.com/OffchainLabs/challenge-protocol-v2/util"
	"github.com/ethereum/go-ethereum"
	"github.com/ethereum/go-ethereum/accounts/abi/bind/backends"
	"github.com/ethereum/go-ethereum/common"
	"github.com/ethereum/go-ethereum/common/hexutil"
	"github.com/ethereum/go-ethereum/core/types"
	"github.com/ethereum/go-ethereum/crypto"
	"github.com/sirupsen/logrus/hooks/test"
	"github.com/stretchr/testify/assert"
	"github.com/stretchr/testify/require"
)

var (
	// TODO: These are brittle and could break if the event sigs change in Solidity.
	vertexAddedEventSig = hexutil.MustDecode("0x4383ba11a7cd16be5880c5f674b93be38b3b1fcafd7a7b06151998fa2a675349")
	mergeEventSig       = hexutil.MustDecode("0x72b50597145599e4288d411331c925b40b33b0fa3cccadc1f57d2a1ab973553a")
	bisectEventSig      = hexutil.MustDecode("0x69d5465c81edf7aaaf2e5c6c8829500df87d84c87f8d5b1221b59eaeaca70d27")
)

func TestChallengeProtocol_AliceAndBob(t *testing.T) {
	// Tests that validators are able to reach a one step fork correctly
	// by playing the challenge game on their own upon observing leaves
	// they disagree with. Here's the example with Alice and Bob, in which
	// they narrow down their disagreement to a single WAVM opcode
	// in a small step subchallenge. In this first test, Alice will be the honest
	// validator and will be able to resolve a challenge via a one-step-proof.
	//
	// At the assertion chain level, the fork is at height 2.
	//
	//                [2]-[3]-[7]-alice
	//               /
<<<<<<< HEAD
	// [genesis]-[2]-
	//               \
	//                [3]-[4]-[6]-bob
	//
	// At the big step challenge level, the fork is at height 2 (big step number 2).
	//
	//                    [3]-[4]-[6]-alice
	//                   /
	// [big_step_root]-[2]
	//                   \
	//                    [3]-[4]-[6]-bob
	//
	//
	// At the small step challenge level the fork is at height 2 (wavm opcode 2).
	//
	//                      [3]-[4]-[6]-alice
	//                     /
	// [small_step_root]-[2]
	//                     \
	//                      [3]-[4]-[6]-bob
	//
	t.Run("two forked assertions at the same height", func(t *testing.T) {
		cfg := &challengeProtocolTestConfig{
			currentChainHeight: 6,
			// The latest assertion height each validator has seen.
			aliceHeight: 6,
			bobHeight:   6,
			// The heights at which the validators diverge in histories. In this test,
			// alice and bob start diverging at height 3 at all subchallenge levels.
			assertionDivergenceHeight:    3,
			numBigStepsAtAssertionHeight: 10,
			bigStepDivergenceHeight:      3,
			numSmallStepsAtBigStep:       10,
			smallStepDivergenceHeight:    3,
=======
	// [genesis]-[1]-
	//               \[2]-[3]-[7]-bob
	//
	t.Run("two validators opening leaves at same height", func(t *testing.T) {
		cfg := &blockChallengeTestConfig{
			numValidators:      2,
			currentChainHeight: 7,
			validatorNamesByIndex: map[uint64]string{
				0: "alice",
				1: "bob",
			},
			latestHeightsByIndex: map[uint64]uint64{
				0: 7,
				1: 7,
			},
			// The heights at which the validators diverge in histories. In this test,
			// alice and bob start diverging at height 3.
			divergenceHeightsByIndex: map[uint64]uint64{
				0: 2,
				1: 2,
			},
>>>>>>> 734ddc74
		}
		// Alice adds a challenge leaf 6, is presumptive.
		// Bob adds leaf 6.
		// Bob bisects to 4, is presumptive.
		// Alice bisects to 4.
		// Alice bisects to 2, is presumptive.
		// Bob merges to 2.
		// Bob bisects from 4 to 3, is presumptive.
		// Alice bisects from 4 to 3.
		// Both challengers are now at a one-step fork, we now await subchallenge resolution.
		cfg.expectedVerticesAdded = 2
		cfg.expectedBisections = 5
		cfg.expectedMerges = 1
		hook := test.NewGlobal()
<<<<<<< HEAD
		runChallengeIntegrationTest(t, hook, cfg)
		AssertLogsContain(t, hook, "Reached one-step-fork at 2")
		AssertLogsContain(t, hook, "Reached one-step-fork at 2")
=======
		runBlockChallengeTest(t, hook, cfg)
		AssertLogsContain(t, hook, "Reached one-step-fork at 1")
		AssertLogsContain(t, hook, "Reached one-step-fork at 1")
>>>>>>> 734ddc74
	})
	t.Run("two validators opening leaves at same height, fork point is a power of two", func(t *testing.T) {
		t.Skip("Flakey")
		cfg := &challengeProtocolTestConfig{
			currentChainHeight:        8,
			aliceHeight:               8,
			bobHeight:                 8,
			assertionDivergenceHeight: 5,
		}
		cfg.expectedVerticesAdded = 2
		cfg.expectedBisections = 5
		cfg.expectedMerges = 1
		hook := test.NewGlobal()
		runChallengeIntegrationTest(t, hook, cfg)
		AssertLogsContain(t, hook, "Reached one-step-fork at 4")
		AssertLogsContain(t, hook, "Reached one-step-fork at 4")
	})
	t.Run("two validators opening leaves at heights 6 and 256", func(t *testing.T) {
		t.Skip("Flakey")
		cfg := &challengeProtocolTestConfig{
			currentChainHeight:        256,
			aliceHeight:               6,
			bobHeight:                 256,
			assertionDivergenceHeight: 4,
		}
		// With Alice starting at 256 and bisecting all the way down to 4
		// will take 6 bisections. Then, Alice bisects from 4 to 3. Bob bisects twice to 4 and 2.
		// We should see a total of 9 bisections and 2 merges.
		cfg.expectedVerticesAdded = 2
		cfg.expectedBisections = 9
		cfg.expectedMerges = 2
		hook := test.NewGlobal()
		runChallengeIntegrationTest(t, hook, cfg)
		AssertLogsContain(t, hook, "Reached one-step-fork at 3")
		AssertLogsContain(t, hook, "Reached one-step-fork at 3")
	})
	t.Run("two validators opening leaves at heights 129 and 256", func(t *testing.T) {
		t.Skip("Flakey")
		cfg := &challengeProtocolTestConfig{
			currentChainHeight:        256,
			aliceHeight:               129,
			bobHeight:                 256,
			assertionDivergenceHeight: 4,
		}
		// Same as the test case above but bob has 4 more bisections to perform
		// if Bob starts at 129.
		cfg.expectedVerticesAdded = 2
		cfg.expectedBisections = 14
		cfg.expectedMerges = 2
		hook := test.NewGlobal()
		runChallengeIntegrationTest(t, hook, cfg)
		AssertLogsContain(t, hook, "Reached one-step-fork at 3")
		AssertLogsContain(t, hook, "Reached one-step-fork at 3")
	})
}

type challengeProtocolTestConfig struct {
	// The latest heights by index at the assertion chain level.
	aliceHeight uint64
	bobHeight   uint64
	// The height in the assertion chain at which the validators diverge.
	assertionDivergenceHeight uint64
	// The number of big steps of WAVM opcodes at the one-step-fork point in a test.
	numBigStepsAtAssertionHeight uint64
	// The heights at which the validators diverge in histories at the big step
	// subchallenge level.
	bigStepDivergenceHeight uint64
	// The number of WAVM opcodes (small steps) at the one-step-fork point of a big step
	// subchallenge in a test.
	numSmallStepsAtBigStep uint64
	// The heights at which the validators diverge in histories at the small step
	// subchallenge level.
	smallStepDivergenceHeight uint64
	currentChainHeight        uint64
	// Events we want to assert are fired from the goimpl.
	expectedBisections    uint64
	expectedMerges        uint64
	expectedVerticesAdded uint64
}

func prepareHonestStates(
	t testing.TB,
	ctx context.Context,
	chain protocol.Protocol,
	backend *backends.SimulatedBackend,
	chainHeight uint64,
	prevInboxMaxCount *big.Int,
) ([]*protocol.ExecutionState, []*big.Int) {
	t.Helper()
	// Initialize each validator's associated state roots which diverge
	var genesis protocol.Assertion
	err := chain.Call(func(tx protocol.ActiveTx) error {
		genesisAssertion, err := chain.AssertionBySequenceNum(ctx, tx, 0)
		require.NoError(t, err)
		genesis = genesisAssertion
		return nil
	})
	require.NoError(t, err)

	genesisState := &protocol.ExecutionState{
		GlobalState: protocol.GoGlobalState{
			BlockHash: common.Hash{},
		},
		MachineStatus: protocol.MachineStatusFinished,
	}
	genesisStateHash := protocol.ComputeStateHash(genesisState, prevInboxMaxCount)
	require.Equal(t, genesisStateHash, genesis.StateHash(), "Genesis state hash unequal")

	// Initialize each validator associated state roots which diverge
	// at specified points in the test config.
	honestStates := make([]*protocol.ExecutionState, chainHeight)
	honestInboxCounts := make([]*big.Int, chainHeight)
	honestStates[0] = genesisState
	honestInboxCounts[0] = big.NewInt(1)

	var honestBlockHash common.Hash
	for i := uint64(1); i < chainHeight; i++ {
		honestBlockHash = backend.Commit()
		state := &protocol.ExecutionState{
			GlobalState: protocol.GoGlobalState{
				BlockHash: honestBlockHash,
				Batch:     1,
			},
			MachineStatus: protocol.MachineStatusFinished,
		}

		honestStates[i] = state
		honestInboxCounts[i] = big.NewInt(1)
	}
	return honestStates, honestInboxCounts
}

func prepareMaliciousStates(
	t testing.TB,
	cfg *challengeProtocolTestConfig,
	honestStates []*protocol.ExecutionState,
	honestInboxCounts []*big.Int,
	prevInboxMaxCount *big.Int,
) ([]*protocol.ExecutionState, []*big.Int) {
	divergenceHeight := cfg.assertionDivergenceHeight
	numRoots := cfg.bobHeight + 1
	states := make([]*protocol.ExecutionState, numRoots)
	inboxCounts := make([]*big.Int, numRoots)

	for j := uint64(0); j < numRoots; j++ {
		if divergenceHeight == 0 || j < divergenceHeight {
			states[j] = honestStates[j]
			inboxCounts[j] = honestInboxCounts[j]
		} else {
			junkRoot := make([]byte, 32)
			_, err := rand.Read(junkRoot)
			require.NoError(t, err)
			blockHash := crypto.Keccak256Hash(junkRoot)
			evilState := &protocol.ExecutionState{
				GlobalState: protocol.GoGlobalState{
					BlockHash: blockHash,
					Batch:     1,
				},
				MachineStatus: protocol.MachineStatusFinished,
			}
			states[j] = evilState
			inboxCounts[j] = big.NewInt(1)
		}
	}
	return states, inboxCounts
}

func runChallengeIntegrationTest(t testing.TB, hook *test.Hook, cfg *challengeProtocolTestConfig) {
	ctx := context.Background()
	ref := util.NewRealTimeReference()
	chains, accs, addrs, backend := setupAssertionChains(t, 3) // 0th is admin chain.
	prevInboxMaxCount := big.NewInt(1)

	// Advance the chain by 100 blocks as there needs to be a minimum period of time
	// before any assertions can be made on-chain.
	for i := 0; i < 100; i++ {
		backend.Commit()
	}

	honestStates, honestInboxCounts := prepareHonestStates(
		t,
		ctx,
		chains[1],
		backend,
		cfg.currentChainHeight,
		prevInboxMaxCount,
	)

	maliciousStates, maliciousInboxCounts := prepareMaliciousStates(
		t,
		cfg,
		honestStates,
		honestInboxCounts,
		prevInboxMaxCount,
	)

	// Initialize each validator.
	honestManager, err := statemanager.NewWithAssertionStates(
		honestStates,
		honestInboxCounts,
		statemanager.WithMaxWavmOpcodesPerBlock(100), // TODO(RJ): Configure.
		statemanager.WithNumOpcodesPerBigStep(10),
	)
	require.NoError(t, err)
	aliceAddr := accs[1].accountAddr
	alice, err := New(
		ctx,
		chains[1], // Chain 0 is reserved for admin controls.
		backend,
		honestManager,
		addrs.Rollup,
		WithName("alice"),
		WithAddress(aliceAddr),
		WithDisableLeafCreation(),
		WithTimeReference(ref),
		WithChallengeVertexWakeInterval(time.Millisecond*10),
	)
	require.NoError(t, err)

	maliciousManager, err := statemanager.NewWithAssertionStates(
		maliciousStates,
		maliciousInboxCounts,
		statemanager.WithMaxWavmOpcodesPerBlock(100), // TODO(RJ): Configure.
		statemanager.WithNumOpcodesPerBigStep(10),
		statemanager.WithBigStepStateDivergenceHeight(cfg.bigStepDivergenceHeight),
		statemanager.WithSmallStepStateDivergenceHeight(cfg.smallStepDivergenceHeight),
	)
	require.NoError(t, err)
	bobAddr := accs[1].accountAddr
	bob, err := New(
		ctx,
		chains[2], // Chain 0 is reserved for admin controls.
		backend,
		maliciousManager,
		addrs.Rollup,
		WithName("bob"),
		WithAddress(bobAddr),
		WithDisableLeafCreation(),
		WithTimeReference(ref),
		WithChallengeVertexWakeInterval(time.Millisecond*10),
	)
	require.NoError(t, err)

	ctx, cancel := context.WithTimeout(ctx, time.Second)
	defer cancel()

	// We fire off each validator's background routines.
	go alice.Start(ctx)
	go bob.Start(ctx)

	var managerAddr common.Address
	err = chains[1].Call(func(tx protocol.ActiveTx) error {
		manager, err := chains[1].CurrentChallengeManager(ctx, tx)
		require.NoError(t, err)
		managerAddr = manager.Address()
		return nil
	})
	require.NoError(t, err)

	var totalVertexAdded uint64
	var totalBisections uint64
	var totalMerges uint64

	go func() {
		logs := make(chan types.Log, 100)
		query := ethereum.FilterQuery{
			Addresses: []common.Address{managerAddr},
		}
		sub, err := backend.SubscribeFilterLogs(ctx, query, logs)
		require.NoError(t, err)
		defer sub.Unsubscribe()
		for {
			select {
			case err := <-sub.Err():
				log.Fatal(err)
			case <-ctx.Done():
				return
			case vLog := <-logs:
				if len(vLog.Topics) == 0 {
					continue
				}
				topic := vLog.Topics[0]
				switch {
				case bytes.Equal(topic[:], vertexAddedEventSig):
					totalVertexAdded++
				case bytes.Equal(topic[:], bisectEventSig):
					totalBisections++
				case bytes.Equal(topic[:], mergeEventSig):
					totalMerges++
				default:
				}
			}
		}
	}()

	time.Sleep(time.Millisecond * 100)

	// Submit leaf creation manually for each validator.
	_, err = alice.SubmitLeafCreation(ctx)
	require.NoError(t, err)
	_, err = bob.SubmitLeafCreation(ctx)
	require.NoError(t, err)
	AssertLogsContain(t, hook, "Submitted assertion")

	<-ctx.Done()
	assert.Equal(t, cfg.expectedVerticesAdded, totalVertexAdded, "Did not get expected challenge leaf creations")
	assert.Equal(t, cfg.expectedBisections, totalBisections, "Did not get expected total bisections")
	assert.Equal(t, cfg.expectedMerges, totalMerges, "Did not get expected total merges")
}<|MERGE_RESOLUTION|>--- conflicted
+++ resolved
@@ -41,7 +41,6 @@
 	//
 	//                [2]-[3]-[7]-alice
 	//               /
-<<<<<<< HEAD
 	// [genesis]-[2]-
 	//               \
 	//                [3]-[4]-[6]-bob
@@ -65,10 +64,10 @@
 	//
 	t.Run("two forked assertions at the same height", func(t *testing.T) {
 		cfg := &challengeProtocolTestConfig{
-			currentChainHeight: 6,
+			currentChainHeight: 7,
 			// The latest assertion height each validator has seen.
-			aliceHeight: 6,
-			bobHeight:   6,
+			aliceHeight: 7,
+			bobHeight:   7,
 			// The heights at which the validators diverge in histories. In this test,
 			// alice and bob start diverging at height 3 at all subchallenge levels.
 			assertionDivergenceHeight:    3,
@@ -76,29 +75,6 @@
 			bigStepDivergenceHeight:      3,
 			numSmallStepsAtBigStep:       10,
 			smallStepDivergenceHeight:    3,
-=======
-	// [genesis]-[1]-
-	//               \[2]-[3]-[7]-bob
-	//
-	t.Run("two validators opening leaves at same height", func(t *testing.T) {
-		cfg := &blockChallengeTestConfig{
-			numValidators:      2,
-			currentChainHeight: 7,
-			validatorNamesByIndex: map[uint64]string{
-				0: "alice",
-				1: "bob",
-			},
-			latestHeightsByIndex: map[uint64]uint64{
-				0: 7,
-				1: 7,
-			},
-			// The heights at which the validators diverge in histories. In this test,
-			// alice and bob start diverging at height 3.
-			divergenceHeightsByIndex: map[uint64]uint64{
-				0: 2,
-				1: 2,
-			},
->>>>>>> 734ddc74
 		}
 		// Alice adds a challenge leaf 6, is presumptive.
 		// Bob adds leaf 6.
@@ -113,15 +89,9 @@
 		cfg.expectedBisections = 5
 		cfg.expectedMerges = 1
 		hook := test.NewGlobal()
-<<<<<<< HEAD
 		runChallengeIntegrationTest(t, hook, cfg)
-		AssertLogsContain(t, hook, "Reached one-step-fork at 2")
-		AssertLogsContain(t, hook, "Reached one-step-fork at 2")
-=======
-		runBlockChallengeTest(t, hook, cfg)
 		AssertLogsContain(t, hook, "Reached one-step-fork at 1")
 		AssertLogsContain(t, hook, "Reached one-step-fork at 1")
->>>>>>> 734ddc74
 	})
 	t.Run("two validators opening leaves at same height, fork point is a power of two", func(t *testing.T) {
 		t.Skip("Flakey")
