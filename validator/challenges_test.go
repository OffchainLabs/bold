--- conflicted
+++ resolved
@@ -63,7 +63,6 @@
 		}
 		runBlockChallengeTest(t, cfg)
 	})
-<<<<<<< HEAD
 	t.Run("two validators opening leaves at very different heights", func(t *testing.T) {
 		aliceAddr := common.BytesToAddress([]byte{1})
 		bobAddr := common.BytesToAddress([]byte{2})
@@ -101,7 +100,6 @@
 		}
 		runBlockChallengeTest(t, cfg)
 	})
-=======
 	//
 	//                   [4]-[6]-alice
 	//                  /
@@ -109,7 +107,6 @@
 	//                  \
 	//                   [4]-[6]-charlie
 	//
->>>>>>> 5edd8545
 	t.Run("three validators opening leaves at same height", func(t *testing.T) {
 		aliceAddr := common.BytesToAddress([]byte{1})
 		bobAddr := common.BytesToAddress([]byte{2})
