// Copyright 2023, Offchain Labs, Inc.
// For license information, see https://github.com/offchainlabs/bold/blob/main/LICENSE

package protocol

import (
	"context"
	"errors"
	"fmt"
	"math/big"

	"github.com/OffchainLabs/bold/containers/option"
	"github.com/OffchainLabs/bold/solgen/go/rollupgen"
	commitments "github.com/OffchainLabs/bold/state-commitments/history"
	"github.com/ethereum/go-ethereum/common"
	"github.com/ethereum/go-ethereum/crypto"
)

// AssertionHash represents a unique identifier for an assertion
// constructed as a keccak256 hash of some of its internals.
type AssertionHash struct {
	common.Hash
}

// Protocol --
type Protocol interface {
	AssertionChain
}

type AssertionStatus uint8

const (
	NoAssertion AssertionStatus = iota
	AssertionPending
	AssertionConfirmed
)

// Assertion represents a top-level claim in the protocol about the
// chain state created by a validator that stakes on their claim.
// Assertions can be challenged.
type Assertion interface {
	Id() AssertionHash
	PrevId(ctx context.Context) (AssertionHash, error)
	HasSecondChild() (bool, error)
	CreatedAtBlock() (uint64, error)
}

// AssertionCreatedInfo from an event creation.
type AssertionCreatedInfo struct {
	ConfirmPeriodBlocks uint64
	RequiredStake       *big.Int
	ParentAssertionHash common.Hash
	BeforeState         rollupgen.ExecutionState
	AfterState          rollupgen.ExecutionState
	InboxMaxCount       *big.Int
	AfterInboxBatchAcc  common.Hash
	AssertionHash       common.Hash
	WasmModuleRoot      common.Hash
	ChallengeManager    common.Address
	TransactionHash     common.Hash
	CreationBlock       uint64
}

func (i AssertionCreatedInfo) ExecutionHash() common.Hash {
	afterGlobalStateHash := GoGlobalStateFromSolidity(i.AfterState.GlobalState).Hash()
	return crypto.Keccak256Hash(append([]byte{i.AfterState.MachineStatus}, afterGlobalStateHash.Bytes()...))
}

// AssertionChain can manage assertions in the protocol and retrieve
// information about them. It also has an associated challenge manager
// which is used for all challenges in the protocol.
type AssertionChain interface {
	// Read-only methods.
	IsStaked(ctx context.Context) (bool, error)
	GetAssertion(ctx context.Context, id AssertionHash) (Assertion, error)
	LatestConfirmed(ctx context.Context) (Assertion, error)
	LatestCreatedAssertion(ctx context.Context) (Assertion, error)
	LatestCreatedAssertionHashes(ctx context.Context) ([]AssertionHash, error)
	ReadAssertionCreationInfo(
		ctx context.Context, id AssertionHash,
	) (*AssertionCreatedInfo, error)

	AssertionUnrivaledBlocks(ctx context.Context, assertionHash AssertionHash) (uint64, error)
	TopLevelAssertion(ctx context.Context, edgeId EdgeId) (AssertionHash, error)
	TopLevelClaimHeights(ctx context.Context, edgeId EdgeId) (OriginHeights, error)

	// Mutating methods.
	NewStakeOnNewAssertion(
		ctx context.Context,
		assertionCreationInfo *AssertionCreatedInfo,
		postState *ExecutionState,
	) (Assertion, error)
	StakeOnNewAssertion(
		ctx context.Context,
		assertionCreationInfo *AssertionCreatedInfo,
		postState *ExecutionState,
	) (Assertion, error)
	ConfirmAssertionByChallengeWinner(
		ctx context.Context,
		assertionHash AssertionHash,
		winningEdgeId EdgeId,
	) error

	// Spec-based implementation methods.
	SpecChallengeManager(ctx context.Context) (SpecChallengeManager, error)
}

// ChallengeLevel corresponds to the different challenge levels in the protocol.
// 0 is for block challenges and the last level is for small step challenges.
// Everything else is a big step challenge of level i where 0 < i < last.
type ChallengeLevel struct {
	level uint64
}

func NewChallengeLevel(level *big.Int) (ChallengeLevel, error) {
	if level == nil {
		return ChallengeLevel{}, errors.New("edge type level cannot be nil")
	}
	if !level.IsUint64() {
		return ChallengeLevel{}, errors.New("edge type level not a uint64")
	}
	return ChallengeLevel{level: level.Uint64()}, nil
}

func NewBlockChallengeLevel() ChallengeLevel {
	return ChallengeLevel{level: 0}
}

func (et ChallengeLevel) Uint64() uint64 {
	return et.level
}

func (et ChallengeLevel) Big() *big.Int {
	return new(big.Int).SetUint64(et.level)
}

func (et ChallengeLevel) IsBlockChallengeLevel() bool {
	return et.level == 0
}

func (et ChallengeLevel) Next() ChallengeLevel {
	return ChallengeLevel{level: et.level + 1}
}

func (et ChallengeLevel) String() string {
	if et.level == 0 {
		return "block_challenge_edge"
	}
	return fmt.Sprintf("challenge_level_%d_edge", et)
}

type Agreement struct {
	AgreesWithStartCommit bool
	IsHonestEdge          bool
}

// OriginId is the id of the item that originated a challenge an edge
// is a part of. In a block challenge, the origin id is the id of the assertion
// being challenged. In a big step challenge, it is the mutual id of the edge at the block challenge
// level that was the source of the one step fork leading to the big step challenge.
// In a small step challenge, it is the mutual id of the edge at the big step level that was
// the source of the one step fork leading to the small step challenge.
type OriginId common.Hash

// MutualId is a unique identifier for an edge's start commitment and edge type.
// Rival edges share a mutual id. For example, an edge going A --> B, and another
// going from A --> C would share A, and we define the mutual id as the unique identifier
// for A.
type MutualId common.Hash

// EdgeId is a unique identifier for an edge. Edge IDs encompass the edge type
// along with the start and end height + commitment for an edge.
type EdgeId struct {
	common.Hash
}

// ClaimId is the unique identifier of the commitment of a level zero edge corresponds to.
// For example, if assertion A has two children, B and C, and a block challenge is initiated
// on A, the level zero edges will have claim ids corresponding to assertions B and C when opened.
// The same occurs in the subchallenge layers, where claim ids are the edges at the higher challenge
// level corresponding to the level zero edges in the respective subchallenge.
type ClaimId common.Hash

// OneStepData used for confirming edges by one step proofs.
type OneStepData struct {
	BeforeHash common.Hash
	Proof      []byte
}

// SpecChallengeManager implements the research specification.
type SpecChallengeManager interface {
	// Address of the challenge manager contract.
	Address() common.Address
	// Heights for level zero edge creation.
	LevelZeroBlockEdgeHeight(ctx context.Context) (uint64, error)
	// Duration of the challenge period in blocks.
	ChallengePeriodBlocks(ctx context.Context) (uint64, error)
	// Gets an edge by its id.
	GetEdge(ctx context.Context, edgeId EdgeId) (option.Option[SpecEdge], error)
	// Calculates an edge id for an edge.
	CalculateEdgeId(
		ctx context.Context,
		edgeType ChallengeLevel,
		originId OriginId,
		startHeight Height,
		startHistoryRoot common.Hash,
		endHeight Height,
		endHistoryRoot common.Hash,
	) (EdgeId, error)
	// Adds a level-zero edge to a block challenge given an assertion and a history commitments.
	AddBlockChallengeLevelZeroEdge(
		ctx context.Context,
		assertion Assertion,
		startCommit,
		endCommit commitments.History,
		startEndPrefixProof []byte,
	) (VerifiedHonestEdge, error)
	// Adds a level-zero edge to subchallenge given a source edge and history commitments.
	AddSubChallengeLevelZeroEdge(
		ctx context.Context,
		challengedEdge SpecEdge,
		startCommit,
		endCommit commitments.History,
		startParentInclusionProof []common.Hash,
		endParentInclusionProof []common.Hash,
		startEndPrefixProof []byte,
	) (VerifiedHonestEdge, error)
	ConfirmEdgeByOneStepProof(
		ctx context.Context,
		tentativeWinnerId EdgeId,
		oneStepData *OneStepData,
		preHistoryInclusionProof []common.Hash,
		postHistoryInclusionProof []common.Hash,
	) error
}

// Height if defined as the height of a history commitment in the specification.
// Heights are 0-indexed.
type Height uint64

// EdgeStatus of an edge in the protocol.
type EdgeStatus uint8

const (
	EdgePending EdgeStatus = iota
	EdgeConfirmed
)

func (e EdgeStatus) String() string {
	switch e {
	case EdgePending:
		return "pending"
	case EdgeConfirmed:
		return "confirmed"
	default:
		return "unknown"
	}
}

type OriginHeights struct {
	BlockChallengeOriginHeight   Height   `json:"blockChallengeOriginHeight"`
	BigStepChallengeOriginHeight Height   `json:"bigStepChallengeOriginHeight"`
	ChallengeOriginHeights       []Height `json:"challengeOriginHeights"`
}

type ChallengeLevel uint8

// ReadOnlyEdge defines methods that only retrieve data from the chain
// regarding for a given edge.
type ReadOnlyEdge interface {
	// The unique identifier for an edge.
	Id() EdgeId
<<<<<<< HEAD
	// The challenge level the edge is a part of.
=======
	// The type of challenge the edge is a part of.
	GetType() EdgeType
>>>>>>> 72115ef5
	GetChallengeLevel() (ChallengeLevel, error)
	// The start height and history commitment for an edge.
	StartCommitment() (Height, common.Hash)
	// The end height and history commitment for an edge.
	EndCommitment() (Height, common.Hash)
	// The block number the edge was created at.
	CreatedAtBlock() (uint64, error)
	// The mutual id of the edge.
	MutualId() MutualId
	// The origin id of the edge.
	OriginId() OriginId
	// The claim id of the edge, if any
	ClaimId() option.Option[ClaimId]
	// Checks if the edge has children.
	HasChildren(ctx context.Context) (bool, error)
	// The lower child of the edge, if any.
	LowerChild(ctx context.Context) (option.Option[EdgeId], error)
	// The upper child of the edge, if any.
	UpperChild(ctx context.Context) (option.Option[EdgeId], error)
	// The ministaker of an edge. Only existing for level zero edges.
	MiniStaker() option.Option[common.Address]
	// The assertion hash of the parent assertion that originated the challenge
	// at the top-level.
	AssertionHash(ctx context.Context) (AssertionHash, error)
	// The time in seconds an edge has been unrivaled.
	TimeUnrivaled(ctx context.Context) (uint64, error)
	// Whether or not an edge has rivals.
	HasRival(ctx context.Context) (bool, error)
	// The status of an edge.
	Status(ctx context.Context) (EdgeStatus, error)
	// Checks if an edge has a length one rival.
	HasLengthOneRival(ctx context.Context) (bool, error)
	// The history commitment for the top-level edge the current edge's challenge is made upon.
	// This is used at subchallenge creation boundaries.
	TopLevelClaimHeight(ctx context.Context) (OriginHeights, error)
}

// VerifiedHonestEdge marks edges that are known to be honest. For example,
// when a local validator creates an edge, it is known to be honest and several types
// expensive or duplicate computation can be avoided in methods that take in this type.
// A sentinel method `Honest()` is used to mark an edge as satisfying this interface.
type VerifiedHonestEdge interface {
	SpecEdge
	Honest()
}

// SpecEdge according to the protocol specification.
type SpecEdge interface {
	ReadOnlyEdge
	// Bisection capabilities for an edge. Returns the two child
	// edges that are created as a result.
	Bisect(
		ctx context.Context,
		prefixHistoryRoot common.Hash,
		prefixProof []byte,
	) (VerifiedHonestEdge, VerifiedHonestEdge, error)
	// Confirms an edge for having a presumptive timer >= one challenge period.
	ConfirmByTimer(ctx context.Context, ancestorIds []EdgeId) error
	// Confirms an edge with the specified claim id.
	ConfirmByClaim(ctx context.Context, claimId ClaimId) error
	ConfirmByChildren(ctx context.Context) error
}<|MERGE_RESOLUTION|>--- conflicted
+++ resolved
@@ -270,12 +270,7 @@
 type ReadOnlyEdge interface {
 	// The unique identifier for an edge.
 	Id() EdgeId
-<<<<<<< HEAD
 	// The challenge level the edge is a part of.
-=======
-	// The type of challenge the edge is a part of.
-	GetType() EdgeType
->>>>>>> 72115ef5
 	GetChallengeLevel() (ChallengeLevel, error)
 	// The start height and history commitment for an edge.
 	StartCommitment() (Height, common.Hash)
