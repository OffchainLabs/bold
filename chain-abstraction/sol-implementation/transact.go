// Copyright 2023, Offchain Labs, Inc.
// For license information, see https://github.com/offchainlabs/bold/blob/main/LICENSE

package solimpl

import (
	"context"
	"fmt"
	"math/big"
	"time"

	"github.com/OffchainLabs/bold/containers"
	"github.com/OffchainLabs/bold/util"
	"github.com/ethereum/go-ethereum"
	"github.com/ethereum/go-ethereum/accounts/abi/bind"
	"github.com/ethereum/go-ethereum/common"
	"github.com/ethereum/go-ethereum/core/types"
	"github.com/ethereum/go-ethereum/log"
	"github.com/pkg/errors"
)

var srvlog = log.New("service", "chain-abstraction")

// ChainCommitter defines a type of chain backend that supports
// committing changes via a direct method, such as a simulated backend
// for testing purposes.
type ChainCommitter interface {
	Commit() common.Hash
}

type txRequest struct {
	tx  *types.Transaction
	gas uint64
}

// Runs a callback function meant to write to a chain backend, and if the
// chain backend supports committing directly, we call the commit function before
// returning. This function additionally waits for the transaction to complete and returns
// an optional transaction receipt. It returns an error if the
// transaction had a non-successful status on-chain, or if the execution of the callback
// errored directly.
func (a *AssertionChain) transact(
	ctx context.Context,
	backend ChainBackend,
	fn func(opts *bind.TransactOpts) (*types.Transaction, error),
) (*types.Receipt, error) {
	// We do not send the tx, but instead estimate gas first.
	opts := copyTxOpts(a.txOpts)

	// No BOLD transactions require a value.
	opts.Value = big.NewInt(0)
	opts.NoSend = true
	tx, err := fn(opts)
	if err != nil {
		return nil, errors.Wrap(err, "test execution of tx errored before sending payable tx")
	}
	// Convert the transaction into a CallMsg.
	msg := ethereum.CallMsg{
		From:     opts.From,
		To:       tx.To(),
		Gas:      0, // Set to 0 to let the node decide
		GasPrice: opts.GasPrice,
		Value:    opts.Value,
		Data:     tx.Data(),
	}

	// Estimate the gas required for the transaction. This will catch errors early
	// without needing to pay for the transaction and waste funds.
	gas, err := backend.EstimateGas(ctx, msg)
	if err != nil {
		return nil, errors.Wrapf(err, "gas estimation errored for tx with hash %s", containers.Trunc(tx.Hash().Bytes()))
	}
<<<<<<< HEAD
	// opts.GasLimit = gas
	// opts.NoSend = false
	// txer, _ := a.transactor.(SimpleTransactor)
	tx, err = a.transactor.SendTransaction(ctx, tx, gas)
=======

	// Now, we send the tx with the estimated gas.
	opts.GasLimit = gas
	tx, err = a.transactor.SendTransaction(ctx, fn, opts, gas)
>>>>>>> 91a45c5b
	if err != nil {
		return nil, err
	}
	// a.nonceManager.push(txRequest{
	// 	tx:  tx,
	// 	gas: gas,
	// })

	if commiter, ok := backend.(ChainCommitter); ok {
		commiter.Commit()
	}
	srvlog.Info(fmt.Sprintf("Awaiting tx mined with hash %#x", tx.Hash()))
	receipt, err := bind.WaitMined(ctx, backend, tx)
	if err != nil {
		return nil, err
	}
	srvlog.Info(fmt.Sprintf("Tx was mined with hash %#x and receipt success=%v", tx.Hash(), receipt.Status == types.ReceiptStatusSuccessful))
	// receipt, err = a.waitForTxToBeSafe(ctx, backend, tx, receipt)
	// if err != nil {
	// 	return nil, err
	// }
	if receipt.Status != types.ReceiptStatusSuccessful {
		callMsg := ethereum.CallMsg{
			From:       opts.From,
			To:         tx.To(),
			Gas:        0,
			GasPrice:   nil,
			Value:      tx.Value(),
			Data:       tx.Data(),
			AccessList: tx.AccessList(),
		}
		if _, err := backend.CallContract(ctx, callMsg, nil); err != nil {
			return nil, errors.Wrap(err, "transaction errored")
		}
	}
	return receipt, nil
}

// waitForTxToBeSafe waits for the transaction to be mined in a block that is safe.
func (a *AssertionChain) waitForTxToBeSafe(
	ctx context.Context,
	backend ChainBackend,
	tx *types.Transaction,
	receipt *types.Receipt,
) (*types.Receipt, error) {
	for {
		latestSafeHeader, err := backend.HeaderByNumber(ctx, util.GetSafeBlockNumber())
		if err != nil {
			return nil, err
		}
		if !latestSafeHeader.Number.IsUint64() {
			return nil, errors.New("latest block number is not a uint64")
		}
		txSafe := latestSafeHeader.Number.Uint64() >= receipt.BlockNumber.Uint64()

		// If the tx is not yet safe, we can simply wait.
		if !txSafe {
			blocksLeftForTxToBeSafe := receipt.BlockNumber.Uint64() - latestSafeHeader.Number.Uint64()
			timeToWait := a.averageTimeForBlockCreation * time.Duration(blocksLeftForTxToBeSafe)
			<-time.After(timeToWait)
		} else {
			break
		}
	}

	// This is to handle the case where the transaction is mined in a block, but then the block is reorged.
	// In this case, we want to wait for the transaction to be mined again.
	receiptLatest, err := bind.WaitMined(ctx, backend, tx)
	if err != nil {
		return nil, err
	}
	// If the receipt block number is different from the latest receipt block number, we wait for the transaction
	// to be in the safe block again.
	if receiptLatest.BlockNumber.Cmp(receipt.BlockNumber) != 0 {
		return a.waitForTxToBeSafe(ctx, backend, tx, receiptLatest)
	}
	return receipt, nil
}

// copyTxOpts creates a deep copy of the given transaction options.
func copyTxOpts(opts *bind.TransactOpts) *bind.TransactOpts {
	copied := &bind.TransactOpts{
		From:     opts.From,
		Context:  opts.Context,
		NoSend:   opts.NoSend,
		Signer:   opts.Signer,
		GasLimit: opts.GasLimit,
	}

	if opts.Nonce != nil {
		copied.Nonce = new(big.Int).Set(opts.Nonce)
	}
	if opts.Value != nil {
		copied.Value = new(big.Int).Set(opts.Value)
	}
	if opts.GasPrice != nil {
		copied.GasPrice = new(big.Int).Set(opts.GasPrice)
	}
	if opts.GasFeeCap != nil {
		copied.GasFeeCap = new(big.Int).Set(opts.GasFeeCap)
	}
	if opts.GasTipCap != nil {
		copied.GasTipCap = new(big.Int).Set(opts.GasTipCap)
	}
	return copied
}<|MERGE_RESOLUTION|>--- conflicted
+++ resolved
@@ -70,17 +70,10 @@
 	if err != nil {
 		return nil, errors.Wrapf(err, "gas estimation errored for tx with hash %s", containers.Trunc(tx.Hash().Bytes()))
 	}
-<<<<<<< HEAD
-	// opts.GasLimit = gas
-	// opts.NoSend = false
-	// txer, _ := a.transactor.(SimpleTransactor)
-	tx, err = a.transactor.SendTransaction(ctx, tx, gas)
-=======
 
 	// Now, we send the tx with the estimated gas.
-	opts.GasLimit = gas
+	opts.GasLimit = gas + 500000
 	tx, err = a.transactor.SendTransaction(ctx, fn, opts, gas)
->>>>>>> 91a45c5b
 	if err != nil {
 		return nil, err
 	}
@@ -93,7 +86,9 @@
 		commiter.Commit()
 	}
 	srvlog.Info(fmt.Sprintf("Awaiting tx mined with hash %#x", tx.Hash()))
-	receipt, err := bind.WaitMined(ctx, backend, tx)
+	ctxMineTimeout, cancel := context.WithTimeout(ctx, time.Minute)
+	defer cancel()
+	receipt, err := bind.WaitMined(ctxMineTimeout, backend, tx)
 	if err != nil {
 		return nil, err
 	}
