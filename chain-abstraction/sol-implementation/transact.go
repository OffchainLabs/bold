--- conflicted
+++ resolved
@@ -76,16 +76,10 @@
 	if commiter, ok := backend.(ChainCommitter); ok {
 		commiter.Commit()
 	}
-<<<<<<< HEAD
 	srvlog.Info(fmt.Sprintf("Awaiting tx mined with hash %#x", tx.Hash()))
-	ctxMineTimeout, cancel := context.WithTimeout(ctx, time.Minute)
-	defer cancel()
-	receipt, err := bind.WaitMined(ctxMineTimeout, backend, tx)
-=======
 	ctxWaitMined, cancelWaitMined := context.WithTimeout(ctx, time.Minute)
 	defer cancelWaitMined()
 	receipt, err := bind.WaitMined(ctxWaitMined, backend, tx)
->>>>>>> f6577018
 	if err != nil {
 		return nil, err
 	}
