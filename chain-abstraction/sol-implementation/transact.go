--- conflicted
+++ resolved
@@ -9,25 +9,17 @@
 	"math/big"
 	"time"
 
-<<<<<<< HEAD
-	protocol "github.com/offchainlabs/bold/chain-abstraction"
-=======
 	"github.com/ccoveille/go-safecast"
 	"github.com/pkg/errors"
->>>>>>> 3fcf7270
 
 	"github.com/ethereum/go-ethereum"
 	"github.com/ethereum/go-ethereum/accounts/abi/bind"
 	"github.com/ethereum/go-ethereum/common"
 	"github.com/ethereum/go-ethereum/core/types"
-<<<<<<< HEAD
 	"github.com/ethereum/go-ethereum/rpc"
+
+	protocol "github.com/offchainlabs/bold/chain-abstraction"
 	"github.com/offchainlabs/bold/containers"
-	"github.com/pkg/errors"
-=======
-
-	"github.com/offchainlabs/bold/containers"
->>>>>>> 3fcf7270
 )
 
 // ChainCommitter defines a type of chain backend that supports
@@ -160,19 +152,15 @@
 
 		// If the tx is not yet safe, we can simply wait.
 		if !txSafe {
-<<<<<<< HEAD
-			blocksLeftForTxToBeSafe := receipt.BlockNumber.Uint64() - latestSafeHeaderNumber
-=======
 			var blocksLeftForTxToBeSafe int64
-			if receipt.BlockNumber.Uint64() > latestSafeHeader.Number.Uint64() {
+			if receipt.BlockNumber.Uint64() > latestSafeHeaderNumber {
 				blocksLeftForTxToBeSafe = 0
 			} else {
-				blocksLeftForTxToBeSafe, err = safecast.ToInt64(latestSafeHeader.Number.Uint64() - receipt.BlockNumber.Uint64())
+				blocksLeftForTxToBeSafe, err = safecast.ToInt64(latestSafeHeaderNumber - receipt.BlockNumber.Uint64())
 				if err != nil {
 					return nil, errors.Wrap(err, "could not convert blocks left for tx to be safe to int64")
 				}
 			}
->>>>>>> 3fcf7270
 			timeToWait := a.averageTimeForBlockCreation * time.Duration(blocksLeftForTxToBeSafe)
 			<-time.After(timeToWait)
 		} else {
