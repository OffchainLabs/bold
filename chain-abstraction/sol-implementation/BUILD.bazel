load("@io_bazel_rules_go//go:def.bzl", "go_library", "go_test")

go_library(
    name = "sol-implementation",
    srcs = [
        "assertion_chain.go",
        "edge_challenge_manager.go",
<<<<<<< HEAD
        "tracked_contract_backend.go",
=======
        "transact.go",
>>>>>>> 37bdb25f
        "types.go",
    ],
    importpath = "github.com/OffchainLabs/bold/chain-abstraction/sol-implementation",
    visibility = ["//visibility:public"],
    deps = [
        "//chain-abstraction:protocol",
        "//containers",
        "//containers/option",
        "//solgen/go/bridgegen",
        "//solgen/go/challengeV2gen",
        "//solgen/go/rollupgen",
        "//state-commitments/history",
        "@com_github_ethereum_go_ethereum//:go-ethereum",
        "@com_github_ethereum_go_ethereum//accounts/abi",
        "@com_github_ethereum_go_ethereum//accounts/abi/bind",
        "@com_github_ethereum_go_ethereum//common",
        "@com_github_ethereum_go_ethereum//core/types",
        "@com_github_pkg_errors//:errors",
    ],
)

go_test(
    name = "sol-implementation_test",
    srcs = [
        "assertion_chain_helper_test.go",
        "assertion_chain_test.go",
        "edge_challenge_manager_test.go",
        "tracked_contract_backend_test.go",
        "types_test.go",
    ],
    embed = [":sol-implementation"],
    deps = [
        "//chain-abstraction:protocol",
        "//containers/option",
        "//layer2-state-provider",
        "//solgen/go/mocksgen",
        "//solgen/go/rollupgen",
        "//state-commitments/history",
        "//testing",
        "//testing/mocks/state-provider",
        "//testing/setup:setup_lib",
        "@com_github_ethereum_go_ethereum//:go-ethereum",
        "@com_github_ethereum_go_ethereum//accounts/abi/bind",
        "@com_github_ethereum_go_ethereum//accounts/abi/bind/backends",
        "@com_github_ethereum_go_ethereum//common",
        "@com_github_ethereum_go_ethereum//core/types",
        "@com_github_ethereum_go_ethereum//crypto",
        "@com_github_stretchr_testify//require",
    ],
)<|MERGE_RESOLUTION|>--- conflicted
+++ resolved
@@ -5,11 +5,8 @@
     srcs = [
         "assertion_chain.go",
         "edge_challenge_manager.go",
-<<<<<<< HEAD
         "tracked_contract_backend.go",
-=======
         "transact.go",
->>>>>>> 37bdb25f
         "types.go",
     ],
     importpath = "github.com/OffchainLabs/bold/chain-abstraction/sol-implementation",
