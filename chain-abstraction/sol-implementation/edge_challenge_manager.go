--- conflicted
+++ resolved
@@ -68,28 +68,7 @@
 	}
 	return timer, nil
 }
-<<<<<<< HEAD
-=======
-
-func (e *specEdge) HasConfirmedRival(ctx context.Context) (bool, error) {
-	mutualId, err := calculateMutualId(
-		e.inner.Level,
-		e.inner.OriginId,
-		e.inner.StartHeight,
-		e.inner.StartHistoryRoot,
-		e.inner.EndHeight,
-	)
-	if err != nil {
-		return false, err
-	}
-	confirmedRival, err := e.manager.caller.ConfirmedRival(util.GetFinalizedCallOpts(&bind.CallOpts{Context: ctx}), mutualId)
-	if err != nil {
-		return false, err
-	}
-	return confirmedRival != ([32]byte{}), nil
-}
-
->>>>>>> 1421b31d
+
 func (e *specEdge) HasRival(ctx context.Context) (bool, error) {
 	return e.manager.caller.HasRival(util.GetFinalizedCallOpts(&bind.CallOpts{Context: ctx}), e.id)
 }
