// Copyright 2023, Offchain Labs, Inc.
// For license information, see https://github.com/offchainlabs/challenge-protocol-v2/blob/main/LICENSE

package solimpl

import (
	"context"
	"fmt"
	"math/big"
	"strings"

	protocol "github.com/OffchainLabs/challenge-protocol-v2/chain-abstraction"
	"github.com/OffchainLabs/challenge-protocol-v2/containers/option"
	"github.com/OffchainLabs/challenge-protocol-v2/solgen/go/challengeV2gen"
	"github.com/OffchainLabs/challenge-protocol-v2/solgen/go/rollupgen"
	commitments "github.com/OffchainLabs/challenge-protocol-v2/state-commitments/history"
	"github.com/ethereum/go-ethereum/accounts/abi"
	"github.com/ethereum/go-ethereum/accounts/abi/bind"
	"github.com/ethereum/go-ethereum/common"
	"github.com/ethereum/go-ethereum/core/types"
	"github.com/pkg/errors"
)

func (e *SpecEdge) Id() protocol.EdgeId {
	return e.id
}

func (e *SpecEdge) GetType() protocol.EdgeType {
	return protocol.EdgeType(e.inner.EType)
}

func (e *SpecEdge) MiniStaker() option.Option[common.Address] {
	return e.miniStaker
}

func (e *SpecEdge) StartCommitment() (protocol.Height, common.Hash) {
	return protocol.Height(e.startHeight), e.inner.StartHistoryRoot
}

func (e *SpecEdge) EndCommitment() (protocol.Height, common.Hash) {
	return protocol.Height(e.endHeight), e.inner.EndHistoryRoot
}

func (e *SpecEdge) AssertionHash(ctx context.Context) (protocol.AssertionHash, error) {
	return e.manager.caller.GetPrevAssertionHash(&bind.CallOpts{Context: ctx}, e.id)
}

func (e *SpecEdge) TimeUnrivaled(ctx context.Context) (uint64, error) {
	timer, err := e.manager.caller.TimeUnrivaled(&bind.CallOpts{Context: ctx}, e.id)
	if err != nil {
		return 0, err
	}
	if !timer.IsInt64() {
		return 0, errors.New("time unrivaled result was not a uint64")
	}
	return timer.Uint64(), nil
}

func (e *SpecEdge) HasRival(ctx context.Context) (bool, error) {
	return e.manager.caller.HasRival(&bind.CallOpts{Context: ctx}, e.id)
}

func (e *SpecEdge) Status(ctx context.Context) (protocol.EdgeStatus, error) {
	edge, err := e.manager.caller.GetEdge(&bind.CallOpts{Context: ctx}, e.id)
	if err != nil {
		return 0, err
	}
	return protocol.EdgeStatus(edge.Status), nil
}

// The block number the edge was created at.
func (e *SpecEdge) CreatedAtBlock() (uint64, error) {
	if !e.inner.CreatedAtBlock.IsUint64() {
		return 0, errors.New("edge created at block was not a uint64")
	}
	return e.inner.CreatedAtBlock.Uint64(), nil
}

// Checks if the edge has children.
func (e *SpecEdge) HasChildren(ctx context.Context) (bool, error) {
	edge, err := e.manager.caller.GetEdge(&bind.CallOpts{Context: ctx}, e.id)
	if err != nil {
		return false, err
	}
	return edge.LowerChildId != ([32]byte{}) && edge.UpperChildId != ([32]byte{}), nil
}

// The lower child of the edge, if any.
func (e *SpecEdge) LowerChild(ctx context.Context) (option.Option[protocol.EdgeId], error) {
	edge, err := e.manager.caller.GetEdge(&bind.CallOpts{Context: ctx}, e.id)
	if err != nil {
		return option.None[protocol.EdgeId](), err
	}
	if edge.LowerChildId == ([32]byte{}) {
		return option.None[protocol.EdgeId](), nil
	}
	return option.Some(protocol.EdgeId(edge.LowerChildId)), nil
}

// The upper child of the edge, if any.
func (e *SpecEdge) UpperChild(ctx context.Context) (option.Option[protocol.EdgeId], error) {
	edge, err := e.manager.caller.GetEdge(&bind.CallOpts{Context: ctx}, e.id)
	if err != nil {
		return option.None[protocol.EdgeId](), err
	}
	if edge.LowerChildId == ([32]byte{}) {
		return option.None[protocol.EdgeId](), nil
	}
	return option.Some(protocol.EdgeId(edge.UpperChildId)), nil
}

// The mutual id of the edge.
func (e *SpecEdge) MutualId() protocol.MutualId {
	return e.mutualId
}

func (e *SpecEdge) OriginId() protocol.OriginId {
	return e.inner.OriginId
}

// The claim id of the edge, if any.
func (e *SpecEdge) ClaimId() option.Option[protocol.ClaimId] {
	if e.inner.ClaimId == [32]byte{} {
		return option.None[protocol.ClaimId]()
	}
	return option.Some(protocol.ClaimId(e.inner.ClaimId))
}

func (e *SpecEdge) HasLengthOneRival(ctx context.Context) (bool, error) {
	ok, err := e.manager.caller.HasLengthOneRival(&bind.CallOpts{Context: ctx}, e.id)
	if err != nil {
		errS := err.Error()
		switch {
		case strings.Contains(errS, "not length 1"):
			return false, nil
		case strings.Contains(errS, "is unrivaled"):
			return false, nil
		default:
			return false, err
		}
	}
	return ok, nil
}

// Bisect the edge, returning the upper and lower edges.
// If the upper child exists, both edges will be returned.
// Lower child may optionally exist so the method will bisect regardless.
func (e *SpecEdge) Bisect(
	ctx context.Context,
	prefixHistoryRoot common.Hash,
	prefixProof []byte,
) (protocol.SpecEdge, protocol.SpecEdge, error) {
	upperId, err := e.UpperChild(ctx)
	if err != nil {
		return nil, nil, err
	}
	var upperEdge option.Option[protocol.SpecEdge]
	var lowerId option.Option[protocol.EdgeId]
	var lowerEdge option.Option[protocol.SpecEdge]
	if !upperId.IsNone() {
		upperEdge, err = e.manager.GetEdge(ctx, upperId.Unwrap())
		if err != nil {
			return nil, nil, err
		}
		if upperEdge.IsNone() {
			return nil, nil, errors.New("could not refresh upper edge after bisecting, got empty result")
		}
		lowerId, err = e.LowerChild(ctx)
		if err != nil {
			return nil, nil, err
		}
		lowerEdge, err = e.manager.GetEdge(ctx, lowerId.Unwrap())
		if err != nil {
			return nil, nil, err
		}
		if lowerEdge.IsNone() {
			return nil, nil, errors.New("could not refresh lower edge after bisecting, got empty result")
		}
		return lowerEdge.Unwrap(), upperEdge.Unwrap(), nil
	}

	_, err = transact(ctx, e.manager.backend, func() (*types.Transaction, error) {
		return e.manager.writer.BisectEdge(e.manager.txOpts, e.id, prefixHistoryRoot, prefixProof)
	})
	if err != nil {
		return nil, nil, err
	}
	someEdge, err := e.manager.GetEdge(ctx, e.id)
	if err != nil {
		return nil, nil, err
	}
	if someEdge.IsNone() {
		return nil, nil, errors.New("could not refresh edge after bisecting, got empty result")
	}
	edge, ok := someEdge.Unwrap().(*SpecEdge)
	if !ok {
		return nil, nil, errors.New("not a *SpecEdge")
	}
	// Refresh the edge.
	e = edge
	someLowerChild, err := e.manager.GetEdge(ctx, e.inner.LowerChildId)
	if err != nil {
		return nil, nil, err
	}
	someUpperChild, err := e.manager.GetEdge(ctx, e.inner.UpperChildId)
	if err != nil {
		return nil, nil, err
	}
	if someLowerChild.IsNone() || someUpperChild.IsNone() {
		return nil, nil, errors.New("expected edge to have children post-bisection, but has none")
	}
	return someLowerChild.Unwrap(), someUpperChild.Unwrap(), nil
}

func (e *SpecEdge) ConfirmByTimer(ctx context.Context, ancestorIds []protocol.EdgeId) error {
	s, err := e.Status(ctx)
	if err != nil {
		return err
	}
	if s == protocol.EdgeConfirmed {
		return nil
	}
	var assertionHash protocol.AssertionHash
	if len(ancestorIds) != 0 {
		topLevelAncestorId := ancestorIds[len(ancestorIds)-1]
		topLevelAncestor, topLevelErr := e.manager.GetEdge(ctx, topLevelAncestorId)
		if topLevelErr != nil {
			return topLevelErr
		}
		if topLevelAncestor.IsNone() {
			return fmt.Errorf("did not find edge with id %#x for specified top level ancestor", topLevelAncestorId)
		}
		topEdge := topLevelAncestor.Unwrap()
		if topEdge.GetType() != protocol.BlockChallengeEdge {
			return errors.New("top level ancestor must be a block challenge edge")
		}
		assertionHash = protocol.AssertionHash(topEdge.ClaimId().Unwrap())
	} else {
		assertionHash = e.inner.ClaimId
	}
	assertionCreation, err := e.manager.assertionChain.ReadAssertionCreationInfo(ctx, assertionHash)
	if err != nil {
		return err
	}
	ancestors := make([][32]byte, len(ancestorIds))
	for i, r := range ancestorIds {
		ancestors[i] = r
	}
	_, err = transact(ctx, e.manager.backend, func() (*types.Transaction, error) {
		return e.manager.writer.ConfirmEdgeByTime(e.manager.txOpts, e.id, ancestors, challengeV2gen.ExecutionStateData{
			ExecutionState: challengeV2gen.ExecutionState{
				GlobalState:   challengeV2gen.GlobalState(assertionCreation.AfterState.GlobalState),
				MachineStatus: assertionCreation.AfterState.MachineStatus,
			},
			PrevAssertionHash: assertionCreation.ParentAssertionHash,
			InboxAcc:          assertionCreation.AfterInboxBatchAcc,
		})
	})
	return err
}

func (e *SpecEdge) ConfirmByChildren(ctx context.Context) error {
	s, err := e.Status(ctx)
	if err != nil {
		return err
	}
	if s == protocol.EdgeConfirmed {
		return nil
	}

	_, err = transact(ctx, e.manager.backend, func() (*types.Transaction, error) {
		return e.manager.writer.ConfirmEdgeByChildren(e.manager.txOpts, e.id)
	})
	return err
}

func (e *SpecEdge) ConfirmByClaim(ctx context.Context, claimId protocol.ClaimId) error {
	s, err := e.Status(ctx)
	if err != nil {
		return err
	}
	if s == protocol.EdgeConfirmed {
		return nil
	}

<<<<<<< HEAD
	_, err = transact(ctx, e.manager.backend, e.manager.reader, func() (*types.Transaction, error) {
=======
	// TODO: Add in fields.
	_, err = transact(ctx, e.manager.backend, func() (*types.Transaction, error) {
>>>>>>> 608d1939
		return e.manager.writer.ConfirmEdgeByClaim(e.manager.txOpts, e.id, claimId)
	})
	return err
}

// TopLevelClaimHeight gets the height at the BlockChallenge level that originated a subchallenge.
// For example, if two validators open a subchallenge S at edge A in a BlockChallenge, the TopLevelClaimHeight of S is the height of A.
// If two validators open a subchallenge S' at edge B in BigStepChallenge, the TopLevelClaimHeight
// is the height of A.
func (e *SpecEdge) TopLevelClaimHeight(ctx context.Context) (protocol.OriginHeights, error) {
	switch e.GetType() {
	case protocol.BigStepChallengeEdge:
		rivalId, err := e.manager.caller.FirstRival(&bind.CallOpts{Context: ctx}, e.inner.OriginId)
		if err != nil {
			return protocol.OriginHeights{}, err
		}
		blockChallengeOneStepForkSource, err := e.manager.GetEdge(ctx, rivalId)
		if err != nil {
			return protocol.OriginHeights{}, errors.Wrapf(err, "block challenge one step fork source does not exist for rival id %#x", rivalId)
		}
		if blockChallengeOneStepForkSource.IsNone() {
			return protocol.OriginHeights{}, errors.New("source edge is none")
		}
		startHeight, _ := blockChallengeOneStepForkSource.Unwrap().StartCommitment()
		return protocol.OriginHeights{
			BlockChallengeOriginHeight: startHeight,
		}, nil
	case protocol.SmallStepChallengeEdge:
		rivalId, err := e.manager.caller.FirstRival(&bind.CallOpts{Context: ctx}, e.inner.OriginId)
		if err != nil {
			return protocol.OriginHeights{}, err
		}
		bigStepChallengeOneStepForkSource, err := e.manager.GetEdge(ctx, rivalId)
		if err != nil {
			return protocol.OriginHeights{}, errors.Wrap(err, "big step challenge one step fork source does not exist")
		}
		if bigStepChallengeOneStepForkSource.IsNone() {
			return protocol.OriginHeights{}, errors.New("source edge is none")
		}
		bigStepEdge, ok := bigStepChallengeOneStepForkSource.Unwrap().(*SpecEdge)
		if !ok {
			return protocol.OriginHeights{}, errors.New("not *SpecEdge")
		}
		rivalId, err = e.manager.caller.FirstRival(&bind.CallOpts{Context: ctx}, bigStepEdge.inner.OriginId)
		if err != nil {
			return protocol.OriginHeights{}, err
		}
		blockChallengeOneStepForkSource, err := e.manager.GetEdge(ctx, rivalId)
		if err != nil {
			return protocol.OriginHeights{}, errors.Wrap(err, "block challenge one step fork source does not exist")
		}
		if blockChallengeOneStepForkSource.IsNone() {
			return protocol.OriginHeights{}, errors.New("source edge is none")
		}
		bigStepStartHeight, _ := bigStepEdge.StartCommitment()
		blockChallengeStartHeight, _ := blockChallengeOneStepForkSource.Unwrap().StartCommitment()
		return protocol.OriginHeights{
			BlockChallengeOriginHeight:   blockChallengeStartHeight,
			BigStepChallengeOriginHeight: bigStepStartHeight,
		}, nil
	default:
		startHeight, _ := e.StartCommitment()
		return protocol.OriginHeights{
			BlockChallengeOriginHeight: startHeight,
		}, nil
	}
}

// SpecChallengeManager is a wrapper around the challenge manager contract.
type SpecChallengeManager struct {
	addr           common.Address
	backend        ChainBackend
	assertionChain *AssertionChain
	txOpts         *bind.TransactOpts
	caller         *challengeV2gen.EdgeChallengeManagerCaller
	writer         *challengeV2gen.EdgeChallengeManagerTransactor
	filterer       *challengeV2gen.EdgeChallengeManagerFilterer
}

// NewSpecChallengeManager returns an instance of the spec challenge manager
// used by the assertion chain.
func NewSpecChallengeManager(
	_ context.Context,
	addr common.Address,
	assertionChain *AssertionChain,
	backend ChainBackend,
	txOpts *bind.TransactOpts,
) (protocol.SpecChallengeManager, error) {
	managerBinding, err := challengeV2gen.NewEdgeChallengeManager(addr, backend)
	if err != nil {
		return nil, err
	}
	return &SpecChallengeManager{
		addr:           addr,
		assertionChain: assertionChain,
		backend:        backend,
		txOpts:         txOpts,
		caller:         &managerBinding.EdgeChallengeManagerCaller,
		writer:         &managerBinding.EdgeChallengeManagerTransactor,
		filterer:       &managerBinding.EdgeChallengeManagerFilterer,
	}, nil
}

func (cm *SpecChallengeManager) Address() common.Address {
	return cm.addr
}

func (cm *SpecChallengeManager) LevelZeroBlockEdgeHeight(ctx context.Context) (uint64, error) {
	h, err := cm.caller.LAYERZEROBLOCKEDGEHEIGHT(&bind.CallOpts{Context: ctx})
	if err != nil {
		return 0, err
	}
	if !h.IsUint64() {
		return 0, errors.New("level zero block edge height was not a uint64")
	}
	return h.Uint64(), nil
}

// Duration of the challenge period in blocks.
func (cm *SpecChallengeManager) ChallengePeriodBlocks(
	ctx context.Context,
) (uint64, error) {
	res, err := cm.caller.ChallengePeriodBlocks(&bind.CallOpts{Context: ctx})
	if err != nil {
		return 0, err
	}
	if !res.IsUint64() {
		return 0, errors.New("challenge period blocks response was not a uint64")
	}
	return res.Uint64(), nil
}

// Gets an edge by its hash.
func (cm *SpecChallengeManager) GetEdge(
	ctx context.Context,
	edgeId protocol.EdgeId,
) (option.Option[protocol.SpecEdge], error) {
	edge, err := cm.caller.GetEdge(&bind.CallOpts{Context: ctx}, edgeId)
	if err != nil {
		return option.None[protocol.SpecEdge](), err
	}
	miniStaker := option.None[common.Address]()
	if edge.Staker != (common.Address{}) {
		miniStaker = option.Some(edge.Staker)
	}
	mutual, err := cm.caller.CalculateMutualId(
		&bind.CallOpts{Context: ctx},
		edge.EType,
		edge.OriginId,
		edge.StartHeight,
		edge.StartHistoryRoot,
		edge.EndHeight,
	)
	if err != nil {
		return option.None[protocol.SpecEdge](), err
	}
	if !edge.StartHeight.IsUint64() {
		return option.None[protocol.SpecEdge](), errors.New("start height not a uint64")
	}
	if !edge.EndHeight.IsUint64() {
		return option.None[protocol.SpecEdge](), errors.New("end height not a uint64")
	}
	return option.Some(protocol.SpecEdge(&SpecEdge{
		id:          edgeId,
		mutualId:    mutual,
		manager:     cm,
		inner:       edge,
		startHeight: edge.StartHeight.Uint64(),
		endHeight:   edge.EndHeight.Uint64(),
		miniStaker:  miniStaker,
	})), nil
}

// Calculates an edge hash given its challenge id, start history, and end history.
func (cm *SpecChallengeManager) CalculateEdgeId(
	ctx context.Context,
	edgeType protocol.EdgeType,
	originId protocol.OriginId,
	startHeight protocol.Height,
	startHistoryRoot common.Hash,
	endHeight protocol.Height,
	endHistoryRoot common.Hash,
) (protocol.EdgeId, error) {
	return cm.caller.CalculateEdgeId(
		&bind.CallOpts{Context: ctx},
		uint8(edgeType),
		originId,
		big.NewInt(int64(startHeight)),
		startHistoryRoot,
		big.NewInt(int64(endHeight)),
		endHistoryRoot,
	)
}

// ConfirmEdgeByOneStepProof checks a one step proof for a tentative winner edge id
// which will mark it as the winning claim of its associated challenge if correct.
// The edges along the winning branch and the corresponding assertion then need to be confirmed
// through separate transactions, if this succeeds.
func (cm *SpecChallengeManager) ConfirmEdgeByOneStepProof(
	ctx context.Context,
	tentativeWinnerId protocol.EdgeId,
	oneStepData *protocol.OneStepData,
	preHistoryInclusionProof []common.Hash,
	postHistoryInclusionProof []common.Hash,
) error {
	edge, err := cm.GetEdge(ctx, tentativeWinnerId)
	if err != nil {
		return err
	}
	s, err := edge.Unwrap().Status(ctx)
	if err != nil {
		return err
	}
	if s == protocol.EdgeConfirmed {
		return nil
	}

	assertionHash, err := edge.Unwrap().AssertionHash(ctx)
	if err != nil {
		return err
	}
	creationInfo, err := cm.assertionChain.ReadAssertionCreationInfo(ctx, assertionHash)
	if err != nil {
		return err
	}
	if !creationInfo.InboxMaxCount.IsUint64() {
		return errors.New("inbox max count not a uint64")
	}

	pre := make([][32]byte, len(preHistoryInclusionProof))
	for i, r := range preHistoryInclusionProof {
		pre[i] = r
	}
	post := make([][32]byte, len(postHistoryInclusionProof))
	for i, r := range postHistoryInclusionProof {
		post[i] = r
	}
	_, err = transact(
		ctx,
		cm.assertionChain.backend,
		func() (*types.Transaction, error) {
			return cm.writer.ConfirmEdgeByOneStepProof(
				cm.assertionChain.txOpts,
				tentativeWinnerId,
				challengeV2gen.OneStepData{
					BeforeHash: oneStepData.BeforeHash,
					Proof:      oneStepData.Proof,
				},
				challengeV2gen.ConfigData{
					WasmModuleRoot:      creationInfo.WasmModuleRoot,
					RequiredStake:       creationInfo.RequiredStake,
					ChallengeManager:    creationInfo.ChallengeManager,
					ConfirmPeriodBlocks: creationInfo.ConfirmPeriodBlocks,
					NextInboxPosition:   creationInfo.InboxMaxCount.Uint64(),
				},
				pre,
				post,
			)
		})
	// TODO: Handle receipt.
	return err
}

// Like abi.NewType but panics if it fails for use in constants
func newStaticType(t string, internalType string, components []abi.ArgumentMarshaling) abi.Type {
	ty, err := abi.NewType(t, internalType, components)
	if err != nil {
		panic(err)
	}
	return ty
}

var bytes32Type = newStaticType("bytes32", "", nil)
var bytes32ArrayType = newStaticType("bytes32[]", "", []abi.ArgumentMarshaling{{Type: "bytes32"}})
var executionStateData = newStaticType("tuple", "ExecutionStateData", []abi.ArgumentMarshaling{
	{
		Type:         "tuple",
		InternalType: "ExecutionState",
		Name:         "executionState",
		Components: []abi.ArgumentMarshaling{
			{
				Type:         "tuple",
				InternalType: "GlobalState",
				Name:         "globalState",
				Components: []abi.ArgumentMarshaling{
					{
						Type: "bytes32[2]",
						Components: []abi.ArgumentMarshaling{{
							Type: "bytes32",
						}},
						Name: "bytes32Vals",
					},
					{
						Type: "uint64[2]",
						Components: []abi.ArgumentMarshaling{{
							Type: "uint64",
						}},
						Name: "u64Vals",
					},
				},
			},
			{
				Type:         "uint8",
				InternalType: "MachineStatus",
				Name:         "machineStatus",
			},
		},
	},
	{
		Type: "bytes32",
		Name: "prevAssertionHash",
	},
	{
		Type: "bytes32",
		Name: "inboxAcc",
	},
})

var blockEdgeCreateProofAbi = abi.Arguments{
	{
		Name: "inclusionProof",
		Type: bytes32ArrayType,
	},
	{
		Name: "startState",
		Type: executionStateData,
	},
	{
		Name: "endState",
		Type: executionStateData,
	},
}

type ExecutionStateData struct {
	ExecutionState    rollupgen.ExecutionState
	PrevAssertionHash [32]byte
	InboxAcc          [32]byte
}

func (cm *SpecChallengeManager) AddBlockChallengeLevelZeroEdge(
	ctx context.Context,
	assertion protocol.Assertion,
	startCommit,
	endCommit commitments.History,
	startEndPrefixProof []byte,
) (protocol.SpecEdge, error) {
	assertionCreation, err := cm.assertionChain.ReadAssertionCreationInfo(ctx, assertion.Id())
	if err != nil {
		return nil, fmt.Errorf("failed to read assertion %#x creation info: %w", assertion.Id(), err)
	}
	prevId, err := assertion.PrevId(ctx)
	if err != nil {
		return nil, err
	}
	parentAssertionCreation, err := cm.assertionChain.ReadAssertionCreationInfo(ctx, prevId)
	if err != nil {
		return nil, fmt.Errorf("failed to read parent assertion %#x creation info: %w", prevId, err)
	}
	levelZeroBlockHeight, err := cm.caller.LAYERZEROBLOCKEDGEHEIGHT(&bind.CallOpts{Context: ctx})
	if err != nil {
		return nil, err
	}
	if !levelZeroBlockHeight.IsUint64() {
		return nil, errors.New("level zero block height not a uint64")
	}
	if endCommit.Height != levelZeroBlockHeight.Uint64() {
		return nil, fmt.Errorf(
			"end commit has unexpected height %v (expected %v)",
			endCommit.Height,
			levelZeroBlockHeight.Uint64(),
		)
	}
	blockEdgeProof, err := blockEdgeCreateProofAbi.Pack(
		endCommit.LastLeafProof,
		ExecutionStateData{
			ExecutionState:    parentAssertionCreation.AfterState,
			PrevAssertionHash: parentAssertionCreation.ParentAssertionHash,
			InboxAcc:          parentAssertionCreation.AfterInboxBatchAcc,
		},
		ExecutionStateData{
			ExecutionState:    assertionCreation.AfterState,
			PrevAssertionHash: assertionCreation.ParentAssertionHash,
			InboxAcc:          assertionCreation.AfterInboxBatchAcc,
		},
	)
	if err != nil {
		return nil, fmt.Errorf("failed to serialize block edge proof: %w", err)
	}

	edgeId, err := cm.CalculateEdgeId(
		ctx,
		protocol.BlockChallengeEdge,
		protocol.OriginId(assertionCreation.ParentAssertionHash),
		protocol.Height(startCommit.Height),
		startCommit.Merkle,
		protocol.Height(endCommit.Height),
		endCommit.Merkle,
	)
	if err != nil {
		return nil, err
	}
	someLevelZeroEdge, err := cm.GetEdge(ctx, edgeId)
	if err == nil && !someLevelZeroEdge.IsNone() {
		return someLevelZeroEdge.Unwrap(), nil
	}
	_, err = transact(ctx, cm.backend, func() (*types.Transaction, error) {
		return cm.writer.CreateLayerZeroEdge(
			cm.txOpts,
			challengeV2gen.CreateEdgeArgs{
				EdgeType:       uint8(protocol.BlockChallengeEdge),
				EndHistoryRoot: endCommit.Merkle,
				EndHeight:      big.NewInt(int64(endCommit.Height)),
				ClaimId:        assertionCreation.AssertionHash,
				PrefixProof:    startEndPrefixProof,
				Proof:          blockEdgeProof,
			},
		)
	})
	if err != nil {
		return nil, fmt.Errorf("failed to create layer zero edge: %w", err)
	}
	someLevelZeroEdge, err = cm.GetEdge(ctx, edgeId)
	if err != nil {
		return nil, err
	}
	if someLevelZeroEdge.IsNone() {
		return nil, fmt.Errorf("edge with id %#x was not found onchain", edgeId)
	}
	return someLevelZeroEdge.Unwrap(), nil
}

var subchallengeEdgeProofAbi = abi.Arguments{
	{
		Name: "startState",
		Type: bytes32Type,
	},
	{
		Name: "endState",
		Type: bytes32Type,
	},
	{
		Name: "claimStartInclusionProof",
		Type: bytes32ArrayType,
	},
	{
		Name: "claimEndInclusionProof",
		Type: bytes32ArrayType,
	},
	{
		Name: "edgeInclusionProof",
		Type: bytes32ArrayType,
	},
}

func (cm *SpecChallengeManager) AddSubChallengeLevelZeroEdge(
	ctx context.Context,
	challengedEdge protocol.SpecEdge,
	startCommit,
	endCommit commitments.History,
	startParentInclusionProof,
	endParentInclusionProof []common.Hash,
	startEndPrefixProof []byte,
) (protocol.SpecEdge, error) {
	var subChalTyp protocol.EdgeType
	switch challengedEdge.GetType() {
	case protocol.BlockChallengeEdge:
		subChalTyp = protocol.BigStepChallengeEdge
	case protocol.BigStepChallengeEdge:
		subChalTyp = protocol.SmallStepChallengeEdge
	default:
		return nil, fmt.Errorf("cannot open level zero edge beneath small step challenge: %s", challengedEdge.GetType())
	}

	// First check if the edge already exists.
	challenged, ok := challengedEdge.(*SpecEdge)
	if !ok {
		return nil, errors.New("not a *SpecEdge")
	}
	mutualId := challenged.MutualId()
	edgeId, err := cm.CalculateEdgeId(
		ctx,
		subChalTyp,
		protocol.OriginId(mutualId),
		protocol.Height(startCommit.Height),
		startCommit.Merkle,
		protocol.Height(endCommit.Height),
		endCommit.Merkle,
	)
	if err != nil {
		return nil, err
	}
	e, err := cm.GetEdge(ctx, edgeId)
	if err == nil {
		if e.IsNone() {
			return nil, errors.New("got empty, newly created level zero edge")
		}
		return e.Unwrap(), nil
	}

	subchallengeEdgeProof, err := subchallengeEdgeProofAbi.Pack(
		startCommit.FirstLeaf,
		endCommit.LastLeaf,
		startParentInclusionProof,
		endParentInclusionProof,
		endCommit.LastLeafProof,
	)
	if err != nil {
		return nil, err
	}
	_, err = transact(ctx, cm.backend, func() (*types.Transaction, error) {
		return cm.writer.CreateLayerZeroEdge(
			cm.txOpts,
			challengeV2gen.CreateEdgeArgs{
				EdgeType:       uint8(subChalTyp),
				EndHistoryRoot: endCommit.Merkle,
				EndHeight:      big.NewInt(int64(endCommit.Height)),
				ClaimId:        challengedEdge.Id(),
				PrefixProof:    startEndPrefixProof,
				Proof:          subchallengeEdgeProof,
			},
		)
	})
	if err != nil {
		return nil, err
	}

	e, err = cm.GetEdge(ctx, edgeId)
	if err != nil {
		return nil, err
	}
	if e.IsNone() {
		return nil, errors.New("got empty, newly created level zero edge")
	}
	return e.Unwrap(), nil
}<|MERGE_RESOLUTION|>--- conflicted
+++ resolved
@@ -283,12 +283,7 @@
 		return nil
 	}
 
-<<<<<<< HEAD
-	_, err = transact(ctx, e.manager.backend, e.manager.reader, func() (*types.Transaction, error) {
-=======
-	// TODO: Add in fields.
 	_, err = transact(ctx, e.manager.backend, func() (*types.Transaction, error) {
->>>>>>> 608d1939
 		return e.manager.writer.ConfirmEdgeByClaim(e.manager.txOpts, e.id, claimId)
 	})
 	return err
