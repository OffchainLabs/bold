--- conflicted
+++ resolved
@@ -299,10 +299,6 @@
 	}
 	// The confirm by timer used to require a list of ancestors, but it has since
 	// been refactored to use them. However, the function signature still needs this empty list.
-<<<<<<< HEAD
-	ancestors := make([][32]byte, 0)
-=======
->>>>>>> 5da500f8
 	_, err = e.manager.assertionChain.transact(ctx, e.manager.backend, func(opts *bind.TransactOpts) (*types.Transaction, error) {
 		return e.manager.writer.ConfirmEdgeByTime(opts, e.id, challengeV2gen.ExecutionStateData{
 			ExecutionState: challengeV2gen.ExecutionState{
