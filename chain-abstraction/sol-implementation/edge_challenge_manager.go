// Copyright 2023, Offchain Labs, Inc.
// For license information, see https://github.com/offchainlabs/bold/blob/main/LICENSE

package solimpl

import (
	"context"
	"fmt"
	"math/big"
	"strings"

	protocol "github.com/OffchainLabs/bold/chain-abstraction"
	"github.com/OffchainLabs/bold/containers"
	"github.com/OffchainLabs/bold/containers/option"
	"github.com/OffchainLabs/bold/solgen/go/challengeV2gen"
	"github.com/OffchainLabs/bold/solgen/go/ospgen"
	"github.com/OffchainLabs/bold/solgen/go/rollupgen"
	commitments "github.com/OffchainLabs/bold/state-commitments/history"
	"github.com/OffchainLabs/bold/util"
	"github.com/ethereum/go-ethereum/accounts/abi"
	"github.com/ethereum/go-ethereum/accounts/abi/bind"
	"github.com/ethereum/go-ethereum/common"
	"github.com/ethereum/go-ethereum/core/types"
	"github.com/ethereum/go-ethereum/crypto"
	"github.com/pkg/errors"
)

func (e *specEdge) Id() protocol.EdgeId {
	return protocol.EdgeId{Hash: e.id}
}

func (e *specEdge) GetChallengeLevel() protocol.ChallengeLevel {
	return protocol.ChallengeLevel(e.inner.Level)
}

// GetReversedChallengeLevel obtains the challenge level for the edge. The lowest level starts at 0, and goes all way
// up to the max number of levels. The reason we go from the lowest challenge level being 0 instead of 2
// is to make our code a lot more readable. If we flipped the order, we would need to do
// a lot of backwards for loops instead of simple range loops over slices.
func (e *specEdge) GetReversedChallengeLevel() protocol.ChallengeLevel {
	return protocol.ChallengeLevel(e.totalChallengeLevels - 1 - e.inner.Level)
}

func (e *specEdge) GetTotalChallengeLevels(ctx context.Context) uint8 {
	return e.totalChallengeLevels
}

func (e *specEdge) MiniStaker() option.Option[common.Address] {
	return e.miniStaker
}

func (e *specEdge) StartCommitment() (protocol.Height, common.Hash) {
	return protocol.Height(e.startHeight), e.inner.StartHistoryRoot
}

func (e *specEdge) EndCommitment() (protocol.Height, common.Hash) {
	return protocol.Height(e.endHeight), e.inner.EndHistoryRoot
}

func (e *specEdge) AssertionHash(_ context.Context) (protocol.AssertionHash, error) {
	return e.assertionHash, nil
}

func (e *specEdge) TimeUnrivaled(ctx context.Context) (uint64, error) {
	if e.hasRival && e.timeUnrivaled.IsSome() {
		return e.timeUnrivaled.Unwrap(), nil
	}
	timer, err := e.manager.caller.TimeUnrivaled(util.GetSafeCallOpts(&bind.CallOpts{Context: ctx}), e.id)
	if err != nil {
		return 0, err
	}
	if !timer.IsUint64() {
<<<<<<< HEAD
		return 0, fmt.Errorf("received time unrivaled > max uint64 for edge %#x", e.id)
=======
		return 0, errors.New("unrivaled timer for edge was a not a uint64")
	}
	if e.hasRival {
		e.timeUnrivaled = option.Some(timer.Uint64())
	}
	return timer.Uint64(), nil
}

func (e *specEdge) HasConfirmedRival(ctx context.Context) (bool, error) {
	if e.hasConfirmedRival {
		return e.hasConfirmedRival, nil
	}
	mutualId, err := calculateMutualId(
		e.inner.Level,
		e.inner.OriginId,
		e.inner.StartHeight,
		e.inner.StartHistoryRoot,
		e.inner.EndHeight,
	)
	if err != nil {
		return false, err
	}
	confirmedRival, err := e.manager.caller.ConfirmedRival(util.GetSafeCallOpts(&bind.CallOpts{Context: ctx}), mutualId)
	if err != nil {
		return false, err
	}
	if confirmedRival != ([32]byte{}) {
		e.hasConfirmedRival = true
>>>>>>> d6dc0c13
	}
	return timer.Uint64(), nil
}

func (e *specEdge) HasRival(ctx context.Context) (bool, error) {
	if e.hasRival {
		return e.hasRival, nil
	}
	hasRival, err := e.manager.caller.HasRival(util.GetSafeCallOpts(&bind.CallOpts{Context: ctx}), e.id)
	if err != nil {
		return false, err
	}
	if hasRival {
		e.hasRival = true
	}
	return hasRival, nil
}

func (e *specEdge) Status(ctx context.Context) (protocol.EdgeStatus, error) {
	if e.isConfirmed {
		return protocol.EdgeConfirmed, nil
	}
	edge, err := e.fetchEdge(ctx)
	if err != nil {
		return 0, err
	}
	return protocol.EdgeStatus(edge.Status), nil
}

func (e *specEdge) ConfirmedAtBlock(ctx context.Context) (uint64, error) {
	if e.confirmedAtBlock.IsSome() {
		return e.confirmedAtBlock.Unwrap(), nil
	}
	edge, err := e.fetchEdge(ctx)
	if err != nil {
		return 0, err
	}
	return edge.ConfirmedAtBlock, nil
}

// CreatedAtBlock the  block number the edge was created at.
func (e *specEdge) CreatedAtBlock() (uint64, error) {
	return e.inner.CreatedAtBlock, nil
}

// HasChildren checks if the edge has children.
func (e *specEdge) HasChildren(ctx context.Context) (bool, error) {
	if e.lowerChild.IsSome() && e.upperChild.IsSome() {
		return true, nil
	}
	edge, err := e.fetchEdge(ctx)
	if err != nil {
		return false, err
	}
	return edge.LowerChildId != ([32]byte{}) && edge.UpperChildId != ([32]byte{}), nil
}

// LowerChild of the edge, if any.
func (e *specEdge) LowerChild(ctx context.Context) (option.Option[protocol.EdgeId], error) {
	if e.lowerChild.IsSome() {
		return e.lowerChild, nil
	}
	edge, err := e.fetchEdge(ctx)
	if err != nil {
		return option.None[protocol.EdgeId](), err
	}
	if edge.LowerChildId == ([32]byte{}) {
		return option.None[protocol.EdgeId](), nil
	}
	return option.Some(protocol.EdgeId{
		Hash: edge.LowerChildId,
	}), nil
}

// UpperChild of the edge, if any.
func (e *specEdge) UpperChild(ctx context.Context) (option.Option[protocol.EdgeId], error) {
	if e.upperChild.IsSome() {
		return e.upperChild, nil
	}
	edge, err := e.fetchEdge(ctx)
	if err != nil {
		return option.None[protocol.EdgeId](), err
	}
	if edge.LowerChildId == ([32]byte{}) {
		return option.None[protocol.EdgeId](), nil
	}
	return option.Some(protocol.EdgeId{
		Hash: edge.UpperChildId,
	}), nil
}

// MutualId of the edge.
func (e *specEdge) MutualId() protocol.MutualId {
	return e.mutualId
}

func (e *specEdge) OriginId() protocol.OriginId {
	return e.inner.OriginId
}

// ClaimId of the edge, if any.
func (e *specEdge) ClaimId() option.Option[protocol.ClaimId] {
	if e.inner.ClaimId == [32]byte{} {
		return option.None[protocol.ClaimId]()
	}
	return option.Some(protocol.ClaimId(e.inner.ClaimId))
}

// HasLengthOneRival returns true if there's a length one rival.
func (e *specEdge) HasLengthOneRival(ctx context.Context) (bool, error) {
	if e.hasLengthOneRival {
		return e.hasLengthOneRival, nil
	}
	ok, err := e.manager.caller.HasLengthOneRival(util.GetSafeCallOpts(&bind.CallOpts{Context: ctx}), e.id)
	if err != nil {
		errS := err.Error()
		switch {
		case strings.Contains(errS, "not length 1"):
			return false, nil
		case strings.Contains(errS, "is unrivaled"):
			return false, nil
		default:
			return false, err
		}
	}
	if ok {
		e.hasLengthOneRival = true
	}
	return ok, nil
}

// Bisect the edge, returning the upper and lower edges.
// If the upper child exists, both edges will be returned.
// Lower child may optionally exist so the method will bisect regardless.
func (e *specEdge) Bisect(
	ctx context.Context,
	prefixHistoryRoot common.Hash,
	prefixProof []byte,
) (protocol.VerifiedRoyalEdge, protocol.VerifiedRoyalEdge, error) {
	upperId, err := e.UpperChild(ctx)
	if err != nil {
		return nil, nil, err
	}
	var upperEdge option.Option[protocol.SpecEdge]
	var lowerId option.Option[protocol.EdgeId]
	var lowerEdge option.Option[protocol.SpecEdge]
	if !upperId.IsNone() {
		upperEdge, err = e.manager.GetEdge(ctx, upperId.Unwrap())
		if err != nil {
			return nil, nil, err
		}
		if upperEdge.IsNone() {
			return nil, nil, errors.New("could not refresh upper edge after bisecting, got empty result")
		}
		lowerId, err = e.LowerChild(ctx)
		if err != nil {
			return nil, nil, err
		}
		lowerEdge, err = e.manager.GetEdge(ctx, lowerId.Unwrap())
		if err != nil {
			return nil, nil, err
		}
		if lowerEdge.IsNone() {
			return nil, nil, errors.New("could not refresh lower edge after bisecting, got empty result")
		}
		lower := &honestEdge{lowerEdge.Unwrap()}
		upper := &honestEdge{upperEdge.Unwrap()}
		return lower, upper, nil
	}

	_, err = e.manager.assertionChain.transact(ctx, e.manager.backend, func(opts *bind.TransactOpts) (*types.Transaction, error) {
		return e.manager.writer.BisectEdge(opts, e.id, prefixHistoryRoot, prefixProof)
	})
	if err != nil {
		return nil, nil, err
	}
	someEdge, err := e.manager.GetEdge(ctx, protocol.EdgeId{Hash: e.id})
	if err != nil {
		return nil, nil, err
	}
	if someEdge.IsNone() {
		return nil, nil, errors.New("could not refresh edge after bisecting, got empty result")
	}
	edge, ok := someEdge.Unwrap().(*specEdge)
	if !ok {
		return nil, nil, errors.New("not a *SpecEdge")
	}
	// Refresh the edge.
	e = edge
	someLowerChild, err := e.manager.GetEdge(ctx, protocol.EdgeId{Hash: e.inner.LowerChildId})
	if err != nil {
		return nil, nil, err
	}
	someUpperChild, err := e.manager.GetEdge(ctx, protocol.EdgeId{Hash: e.inner.UpperChildId})
	if err != nil {
		return nil, nil, err
	}
	if someLowerChild.IsNone() || someUpperChild.IsNone() {
		return nil, nil, errors.New("expected edge to have children post-bisection, but has none")
	}
	lower := &honestEdge{someLowerChild.Unwrap()}
	upper := &honestEdge{someUpperChild.Unwrap()}
	return lower, upper, nil
}

func (e *specEdge) ConfirmByTimer(ctx context.Context) error {
	s, err := e.Status(ctx)
	if err != nil {
		return err
	}
	if s == protocol.EdgeConfirmed {
		return nil
	}
	if e.GetChallengeLevel() != protocol.NewBlockChallengeLevel() {
		return errors.New("only block challenge edges can be confirmed by time")
	}
	if e.ClaimId().IsNone() {
		return errors.New("only root edges can be confirmed by time")
	}
	assertionHash := protocol.AssertionHash{
		Hash: e.inner.ClaimId,
	}
	assertionCreation, err := e.manager.assertionChain.ReadAssertionCreationInfo(ctx, assertionHash)
	if err != nil {
		return err
	}
<<<<<<< HEAD
	// The confirm by timer used to require a list of ancestors, but it has since
	// been refactored to use them. However, the function signature still needs this empty list.
	ancestors := make([][32]byte, 0)
=======
>>>>>>> d6dc0c13
	_, err = e.manager.assertionChain.transact(ctx, e.manager.backend, func(opts *bind.TransactOpts) (*types.Transaction, error) {
		return e.manager.writer.ConfirmEdgeByTime(opts, e.id, challengeV2gen.ExecutionStateData{
			ExecutionState: challengeV2gen.ExecutionState{
				GlobalState:   challengeV2gen.GlobalState(assertionCreation.AfterState.GlobalState),
				MachineStatus: assertionCreation.AfterState.MachineStatus,
			},
			PrevAssertionHash: assertionCreation.ParentAssertionHash,
			InboxAcc:          assertionCreation.AfterInboxBatchAcc,
		})
	})
	return errors.Wrapf(
		err,
		"could not confirm edge %s by time with tx",
		containers.Trunc(e.id[:]),
	)
}

// TopLevelClaimHeight gets the height at the BlockChallenge level that originated a subchallenge.
// For example, if two validators open a subchallenge S at edge A in a BlockChallenge, the TopLevelClaimHeight of S is the height of A.
// If two validators open a subchallenge S' at edge B in BigStepChallenge, the TopLevelClaimHeight
// is the height of A.
func (e *specEdge) TopLevelClaimHeight(ctx context.Context) (protocol.OriginHeights, error) {
	challengeLevel := e.GetChallengeLevel()
	if challengeLevel == 0 {
		startHeight, _ := e.StartCommitment()
		return protocol.OriginHeights{
			ChallengeOriginHeights: []protocol.Height{startHeight},
		}, nil
	}
	challengeOriginHeights := make([]protocol.Height, challengeLevel)
	originId := e.inner.OriginId
	for challengeLevel > 0 {
		if ctx.Err() != nil {
			return protocol.OriginHeights{}, ctx.Err()
		}
		rivalId, err := e.manager.caller.FirstRival(util.GetSafeCallOpts(&bind.CallOpts{Context: ctx}), originId)
		if err != nil {
			return protocol.OriginHeights{}, err
		}
		challengeOneStepForkSource, err := e.manager.GetEdge(ctx, protocol.EdgeId{Hash: rivalId})
		if err != nil {
			return protocol.OriginHeights{}, errors.Wrapf(err, "big step challenge one step fork source does not exist: origin id %#x, rival %#x, challenge level %d", originId, rivalId, challengeLevel)
		}
		if challengeOneStepForkSource.IsNone() {
			return protocol.OriginHeights{}, errors.New("source edge is none")
		}
		bigStepEdge, ok := challengeOneStepForkSource.Unwrap().(*specEdge)
		if !ok {
			return protocol.OriginHeights{}, errors.New("not *SpecEdge")
		}
		bigStepStartHeight, _ := bigStepEdge.StartCommitment()

		challengeOriginHeights[challengeLevel-1] = bigStepStartHeight
		originId = bigStepEdge.inner.OriginId

		challengeLevel--
	}
	return protocol.OriginHeights{
		ChallengeOriginHeights: challengeOriginHeights,
	}, nil
}

// Wrapper around the challenge manager contract with developer-friendly methods.
type specChallengeManager struct {
	addr                  common.Address
	backend               protocol.ChainBackend
	assertionChain        *AssertionChain
	txOpts                *bind.TransactOpts
	caller                *challengeV2gen.EdgeChallengeManagerCaller
	writer                *challengeV2gen.EdgeChallengeManagerTransactor
	filterer              *challengeV2gen.EdgeChallengeManagerFilterer
	challengePeriodBlocks uint64
	numBigStepLevel       uint8
}

// NewSpecChallengeManager returns an instance of the spec challenge manager
// used by the assertion chain.
func NewSpecChallengeManager(
	ctx context.Context,
	addr common.Address,
	assertionChain *AssertionChain,
	backend protocol.ChainBackend,
	txOpts *bind.TransactOpts,
) (protocol.SpecChallengeManager, error) {
	managerBinding, err := challengeV2gen.NewEdgeChallengeManager(addr, backend)
	if err != nil {
		return nil, err
	}
	numBigStepLevel, err := managerBinding.EdgeChallengeManagerCaller.NUMBIGSTEPLEVEL(util.GetSafeCallOpts(&bind.CallOpts{Context: ctx}))
	if err != nil {
		return nil, err
	}
	challengePeriodBlocks, err := managerBinding.EdgeChallengeManagerCaller.ChallengePeriodBlocks(&bind.CallOpts{Context: ctx})
	if err != nil {
		return nil, err
	}
	return &specChallengeManager{
		addr:                  addr,
		assertionChain:        assertionChain,
		backend:               backend,
		txOpts:                txOpts,
		caller:                &managerBinding.EdgeChallengeManagerCaller,
		writer:                &managerBinding.EdgeChallengeManagerTransactor,
		filterer:              &managerBinding.EdgeChallengeManagerFilterer,
		numBigStepLevel:       numBigStepLevel,
		challengePeriodBlocks: challengePeriodBlocks,
	}, nil
}

func (cm *specChallengeManager) Address() common.Address {
	return cm.addr
}

func (cm *specChallengeManager) LayerZeroHeights(ctx context.Context) (*protocol.LayerZeroHeights, error) {
	h, err := cm.caller.LAYERZEROBLOCKEDGEHEIGHT(util.GetSafeCallOpts(&bind.CallOpts{Context: ctx}))
	if err != nil {
		return nil, err
	}
	if !h.IsUint64() {
		return nil, errors.New("layer zero block edge height was not a uint64")
	}
	bs, err := cm.caller.LAYERZEROBIGSTEPEDGEHEIGHT(util.GetSafeCallOpts(&bind.CallOpts{Context: ctx}))
	if err != nil {
		return nil, err
	}
	if !bs.IsUint64() {
		return nil, errors.New("layer zero big step edge height was not a uint64")
	}
	ss, err := cm.caller.LAYERZEROSMALLSTEPEDGEHEIGHT(util.GetSafeCallOpts(&bind.CallOpts{Context: ctx}))
	if err != nil {
		return nil, err
	}
	if !ss.IsUint64() {
		return nil, errors.New("layer zero small step height was not a uint64")
	}
	return &protocol.LayerZeroHeights{
		BlockChallengeHeight:     h.Uint64(),
		BigStepChallengeHeight:   bs.Uint64(),
		SmallStepChallengeHeight: ss.Uint64(),
	}, nil
}

func (cm *specChallengeManager) NumBigSteps(ctx context.Context) (uint8, error) {
	return cm.numBigStepLevel, nil
}

func (cm *specChallengeManager) LevelZeroBlockEdgeHeight(ctx context.Context) (uint64, error) {
	h, err := cm.caller.LAYERZEROBLOCKEDGEHEIGHT(util.GetSafeCallOpts(&bind.CallOpts{Context: ctx}))
	if err != nil {
		return 0, err
	}
	if !h.IsUint64() {
		return 0, errors.New("level zero block edge height was not a uint64")
	}
	return h.Uint64(), nil
}

// ChallengePeriodBlocks is the duration of the challenge period in blocks.
func (cm *specChallengeManager) ChallengePeriodBlocks(
	ctx context.Context,
) (uint64, error) {
	return cm.challengePeriodBlocks, nil
}

var uint8Type = newStaticType("uint8", "", nil)
var uint256Type = newStaticType("uint256", "", nil)
var mutualIdAbi = abi.Arguments{
	{Type: uint8Type, Name: "level"},
	{Type: bytes32Type, Name: "originId"},
	{Type: uint256Type, Name: "startHeight"},
	{Type: bytes32Type, Name: "startHistoryRoot"},
	{Type: uint256Type, Name: "endHeight"},
}

func calculateMutualId(level uint8, originId [32]byte, startHeight *big.Int, startHistoryRoot [32]byte, endHeight *big.Int) (common.Hash, error) {
	mutualIdByte, err := mutualIdAbi.Pack(
		level,
		originId,
		startHeight,
		startHistoryRoot,
		endHeight,
	)
	if err != nil {
		return common.Hash{}, err
	}
	// Pack stores level(uint8) as 32 bytes, so we need to slice off the first 31 bytes
	return crypto.Keccak256Hash(mutualIdByte[31:]), nil
}

// GetEdge gets an edge by its hash.
func (cm *specChallengeManager) GetEdge(
	ctx context.Context,
	edgeId protocol.EdgeId,
) (option.Option[protocol.SpecEdge], error) {
	edge, err := cm.caller.GetEdge(util.GetSafeCallOpts(&bind.CallOpts{Context: ctx}), edgeId.Hash)
	if err != nil {
		return option.None[protocol.SpecEdge](), err
	}
	miniStaker := option.None[common.Address]()
	if edge.Staker != (common.Address{}) {
		miniStaker = option.Some(edge.Staker)
	}
	mutual, err := calculateMutualId(
		edge.Level,
		edge.OriginId,
		edge.StartHeight,
		edge.StartHistoryRoot,
		edge.EndHeight,
	)
	if err != nil {
		return option.None[protocol.SpecEdge](), err
	}
	if !edge.StartHeight.IsUint64() {
		return option.None[protocol.SpecEdge](), errors.New("start height not a uint64")
	}
	if !edge.EndHeight.IsUint64() {
		return option.None[protocol.SpecEdge](), errors.New("end height not a uint64")
	}
	numbigsteplevel, err := cm.NumBigSteps(ctx)
	if err != nil {
		return option.Option[protocol.SpecEdge]{}, err
	}
	assertionHash, err := cm.caller.GetPrevAssertionHash(util.GetSafeCallOpts(&bind.CallOpts{Context: ctx}), edgeId.Hash)
	if err != nil {
		return option.Option[protocol.SpecEdge]{}, err
	}
	return option.Some(protocol.SpecEdge(&specEdge{
		id:                   edgeId.Hash,
		mutualId:             mutual,
		manager:              cm,
		inner:                edge,
		startHeight:          edge.StartHeight.Uint64(),
		endHeight:            edge.EndHeight.Uint64(),
		miniStaker:           miniStaker,
		totalChallengeLevels: numbigsteplevel + 2,
		assertionHash:        protocol.AssertionHash{Hash: common.Hash(assertionHash)},
	})), nil
}

func (cm *specChallengeManager) InheritedTimer(ctx context.Context, edgeId protocol.EdgeId) (uint64, error) {
	edge, err := cm.caller.GetEdge(util.GetSafeCallOpts(&bind.CallOpts{Context: ctx}), edgeId.Hash)
	if err != nil {
		return 0, err
	}
	return edge.TotalTimeUnrivaledCache, nil
}

func (e *specEdge) fetchEdge(
	ctx context.Context,
) (challengeV2gen.ChallengeEdge, error) {
	edge, err := e.manager.caller.GetEdge(util.GetSafeCallOpts(&bind.CallOpts{Context: ctx}), e.id)
	if err != nil {
		return challengeV2gen.ChallengeEdge{}, err
	}

	// Update the edge with the latest data, if they are in now in constant state.
	if protocol.EdgeStatus(edge.Status) == protocol.EdgeConfirmed {
		e.isConfirmed = true
	}
	if edge.ConfirmedAtBlock != 0 {
		e.confirmedAtBlock = option.Some(edge.ConfirmedAtBlock)
	}
	if edge.LowerChildId != ([32]byte{}) {
		e.lowerChild = option.Some(protocol.EdgeId{Hash: edge.LowerChildId})
	}
	if edge.UpperChildId != ([32]byte{}) {
		e.upperChild = option.Some(protocol.EdgeId{Hash: edge.UpperChildId})
	}
	return edge, nil
}

// CalculateEdgeId calculates an edge hash given its challenge id, start history, and end history.
func (cm *specChallengeManager) CalculateEdgeId(
	ctx context.Context,
	challengeLevel protocol.ChallengeLevel,
	originId protocol.OriginId,
	startHeight protocol.Height,
	startHistoryRoot common.Hash,
	endHeight protocol.Height,
	endHistoryRoot common.Hash,
) (protocol.EdgeId, error) {
	id, err := cm.caller.CalculateEdgeId(
		util.GetSafeCallOpts(&bind.CallOpts{Context: ctx}),
		challengeLevel.Uint8(),
		originId,
		big.NewInt(int64(startHeight)),
		startHistoryRoot,
		big.NewInt(int64(endHeight)),
		endHistoryRoot,
	)
	return protocol.EdgeId{Hash: id}, err
}

func (cm *specChallengeManager) UpdateInheritedTimerByChildren(
	ctx context.Context,
	edgeId protocol.EdgeId,
) error {
	if _, err := cm.assertionChain.transact(
		ctx,
		cm.assertionChain.backend,
		func(opts *bind.TransactOpts) (*types.Transaction, error) {
			return cm.writer.UpdateTimerCacheByChildren(
				opts,
				edgeId.Hash,
			)
		}); err != nil {
		return errors.Wrapf(
			err,
			"could not update inherited timer for edge by children %#x",
			edgeId,
		)
	}
	return nil
}

func (cm *specChallengeManager) UpdateInheritedTimerByClaim(
	ctx context.Context,
	claimingEdgeId protocol.EdgeId,
	claimId protocol.ClaimId,
) error {
	if _, err := cm.assertionChain.transact(
		ctx,
		cm.assertionChain.backend,
		func(opts *bind.TransactOpts) (*types.Transaction, error) {
			return cm.writer.UpdateTimerCacheByClaim(
				opts,
				common.Hash(claimId),
				claimingEdgeId.Hash,
			)
		}); err != nil {
		return errors.Wrapf(
			err,
			"could not update inherited timer for edge by claim: claim id %#x, claiming edge id %#x",
			common.Hash(claimId),
			claimingEdgeId.Hash,
		)
	}
	return nil
}

// ConfirmEdgeByOneStepProof checks a one step proof for a tentative winner edge id
// which will mark it as the winning claim of its associated challenge if correct.
// The edges along the winning branch and the corresponding assertion then need to be confirmed
// through separate transactions, if this succeeds.
func (cm *specChallengeManager) ConfirmEdgeByOneStepProof(
	ctx context.Context,
	tentativeWinnerId protocol.EdgeId,
	oneStepData *protocol.OneStepData,
	preHistoryInclusionProof []common.Hash,
	postHistoryInclusionProof []common.Hash,
) error {
	edge, err := cm.GetEdge(ctx, tentativeWinnerId)
	if err != nil {
		return err
	}
	s, err := edge.Unwrap().Status(ctx)
	if err != nil {
		return err
	}
	if s == protocol.EdgeConfirmed {
		return nil
	}

	assertionHash, err := edge.Unwrap().AssertionHash(ctx)
	if err != nil {
		return err
	}
	creationInfo, err := cm.assertionChain.ReadAssertionCreationInfo(ctx, assertionHash)
	if err != nil {
		return err
	}
	if !creationInfo.InboxMaxCount.IsUint64() {
		return errors.New("inbox max count not a uint64")
	}

	pre := make([][32]byte, len(preHistoryInclusionProof))
	for i, r := range preHistoryInclusionProof {
		pre[i] = r
	}
	post := make([][32]byte, len(postHistoryInclusionProof))
	for i, r := range postHistoryInclusionProof {
		post[i] = r
	}

	machineStep, _ := edge.Unwrap().StartCommitment()
	ospEntryAddr, err := cm.caller.OneStepProofEntry(util.GetSafeCallOpts(&bind.CallOpts{Context: ctx}))
	if err != nil {
		return err
	}
	ospBindings, err := ospgen.NewOneStepProofEntryCaller(ospEntryAddr, cm.backend)
	if err != nil {
		return err
	}
	bridgeAddr, err := cm.assertionChain.rollup.Bridge(util.GetSafeCallOpts(&bind.CallOpts{Context: ctx}))
	if err != nil {
		return err
	}
	execCtx := ospgen.ExecutionContext{
		MaxInboxMessagesRead:  creationInfo.InboxMaxCount,
		Bridge:                bridgeAddr,
		InitialWasmModuleRoot: creationInfo.WasmModuleRoot,
	}
	result, err := ospBindings.ProveOneStep(
		util.GetSafeCallOpts(&bind.CallOpts{Context: ctx}),
		execCtx,
		big.NewInt(int64(machineStep)),
		oneStepData.BeforeHash,
		oneStepData.Proof,
	)
	if err != nil {
		return errors.Wrapf(
			err,
			"could not pre-check one step proof at machine step %d: before hash %#x, computed after hash %#x, actual expected after hash %#x",
			machineStep,
			oneStepData.BeforeHash,
			oneStepData.AfterHash,
			result,
		)
	}
	if _, err = cm.assertionChain.transact(
		ctx,
		cm.assertionChain.backend,
		func(opts *bind.TransactOpts) (*types.Transaction, error) {
			return cm.writer.ConfirmEdgeByOneStepProof(
				opts,
				tentativeWinnerId.Hash,
				challengeV2gen.OneStepData{
					BeforeHash: oneStepData.BeforeHash,
					Proof:      oneStepData.Proof,
				},
				challengeV2gen.ConfigData{
					WasmModuleRoot:      creationInfo.WasmModuleRoot,
					RequiredStake:       creationInfo.RequiredStake,
					ChallengeManager:    creationInfo.ChallengeManager,
					ConfirmPeriodBlocks: creationInfo.ConfirmPeriodBlocks,
					NextInboxPosition:   creationInfo.InboxMaxCount.Uint64(),
				},
				pre,
				post,
			)
		}); err != nil {
		return errors.Wrapf(
			err,
			"could not confirm one step proof at machine step %d: before hash %#x, computed after hash %#x, actual expected after hash %#x",
			machineStep,
			oneStepData.BeforeHash,
			oneStepData.AfterHash,
			result,
		)
	}

	return err
}

// Like abi.NewType but panics if it errors for use in constants
func newStaticType(t string, internalType string, components []abi.ArgumentMarshaling) abi.Type {
	ty, err := abi.NewType(t, internalType, components)
	if err != nil {
		panic(err)
	}
	return ty
}

var bytes32Type = newStaticType("bytes32", "", nil)
var bytes32ArrayType = newStaticType("bytes32[]", "", []abi.ArgumentMarshaling{{Type: "bytes32"}})
var executionStateData = newStaticType("tuple", "ExecutionStateData", []abi.ArgumentMarshaling{
	{
		Type:         "tuple",
		InternalType: "ExecutionState",
		Name:         "executionState",
		Components: []abi.ArgumentMarshaling{
			{
				Type:         "tuple",
				InternalType: "GlobalState",
				Name:         "globalState",
				Components: []abi.ArgumentMarshaling{
					{
						Type: "bytes32[2]",
						Components: []abi.ArgumentMarshaling{{
							Type: "bytes32",
						}},
						Name: "bytes32Vals",
					},
					{
						Type: "uint64[2]",
						Components: []abi.ArgumentMarshaling{{
							Type: "uint64",
						}},
						Name: "u64Vals",
					},
				},
			},
			{
				Type:         "uint8",
				InternalType: "MachineStatus",
				Name:         "machineStatus",
			},
		},
	},
	{
		Type: "bytes32",
		Name: "prevAssertionHash",
	},
	{
		Type: "bytes32",
		Name: "inboxAcc",
	},
})

var blockEdgeCreateProofAbi = abi.Arguments{
	{
		Name: "inclusionProof",
		Type: bytes32ArrayType,
	},
	{
		Name: "startState",
		Type: executionStateData,
	},
	{
		Name: "endState",
		Type: executionStateData,
	},
}

type ExecutionStateData struct {
	ExecutionState    rollupgen.ExecutionState
	PrevAssertionHash [32]byte
	InboxAcc          [32]byte
}

func (cm *specChallengeManager) AddBlockChallengeLevelZeroEdge(
	ctx context.Context,
	assertion protocol.Assertion,
	startCommit,
	endCommit commitments.History,
	startEndPrefixProof []byte,
) (protocol.VerifiedRoyalEdge, error) {
	assertionCreation, err := cm.assertionChain.ReadAssertionCreationInfo(ctx, assertion.Id())
	if err != nil {
		return nil, fmt.Errorf("could not read assertion %#x creation info: %w", assertion.Id(), err)
	}
	prevId, err := assertion.PrevId(ctx)
	if err != nil {
		return nil, errors.Wrapf(err, "could not get assertion prev id for assertion %#x", assertion.Id().Hash)
	}
	parentAssertionCreation, err := cm.assertionChain.ReadAssertionCreationInfo(ctx, prevId)
	if err != nil {
		return nil, errors.Wrapf(err, "could not read parent assertion %#x creation info", prevId)
	}
	levelZeroBlockHeight, err := cm.caller.LAYERZEROBLOCKEDGEHEIGHT(util.GetSafeCallOpts(&bind.CallOpts{Context: ctx}))
	if err != nil {
		return nil, errors.Wrap(err, "could not get level zero block edge height")
	}
	if !levelZeroBlockHeight.IsUint64() {
		return nil, errors.New("level zero block height not a uint64")
	}
	if endCommit.Height != levelZeroBlockHeight.Uint64() {
		return nil, fmt.Errorf(
			"end commit has unexpected height %v (expected %v)",
			endCommit.Height,
			levelZeroBlockHeight.Uint64(),
		)
	}
	blockEdgeProof, err := blockEdgeCreateProofAbi.Pack(
		endCommit.LastLeafProof,
		ExecutionStateData{
			ExecutionState:    parentAssertionCreation.AfterState,
			PrevAssertionHash: parentAssertionCreation.ParentAssertionHash,
			InboxAcc:          parentAssertionCreation.AfterInboxBatchAcc,
		},
		ExecutionStateData{
			ExecutionState:    assertionCreation.AfterState,
			PrevAssertionHash: assertionCreation.ParentAssertionHash,
			InboxAcc:          assertionCreation.AfterInboxBatchAcc,
		},
	)
	if err != nil {
		return nil, fmt.Errorf("could not serialize block edge proof: %w", err)
	}

	edgeId, err := cm.CalculateEdgeId(
		ctx,
		protocol.NewBlockChallengeLevel(),
		protocol.OriginId(assertionCreation.ParentAssertionHash),
		protocol.Height(startCommit.Height),
		startCommit.Merkle,
		protocol.Height(endCommit.Height),
		endCommit.Merkle,
	)
	if err != nil {
		return nil, errors.Wrap(err, "could not calculate edge id")
	}
	someLevelZeroEdge, err := cm.GetEdge(ctx, edgeId)
	if err == nil && !someLevelZeroEdge.IsNone() {
		return &honestEdge{someLevelZeroEdge.Unwrap()}, nil
	}
	args := challengeV2gen.CreateEdgeArgs{
		Level:          protocol.NewBlockChallengeLevel().Uint8(),
		EndHistoryRoot: endCommit.Merkle,
		EndHeight:      big.NewInt(int64(endCommit.Height)),
		ClaimId:        assertionCreation.AssertionHash,
		PrefixProof:    startEndPrefixProof,
		Proof:          blockEdgeProof,
	}
	receipt, err := cm.assertionChain.transact(ctx, cm.backend, func(opts *bind.TransactOpts) (*types.Transaction, error) {
		return cm.writer.CreateLayerZeroEdge(
			opts,
			args,
		)
	})
	if err != nil {
		return nil, fmt.Errorf("could not create root block challenge edge: %w", err)
	}
	if len(receipt.Logs) == 0 {
		return nil, errors.New("no logs observed from root block challenge edge ")
	}
	var edgeAdded *challengeV2gen.EdgeChallengeManagerEdgeAdded
	var found bool
	for _, log := range receipt.Logs {
		creationEvent, creationErr := cm.filterer.ParseEdgeAdded(*log)
		if creationErr == nil {
			edgeAdded = creationEvent
			found = true
			break
		}
	}
	if !found {
		return nil, errors.New("could not find edge added event in logs")
	}
	someLevelZeroEdge, err = cm.GetEdge(ctx, protocol.EdgeId{Hash: edgeAdded.EdgeId})
	if err != nil {
		return nil, errors.Wrapf(err, "could not get created edge by id: %#x", edgeAdded.EdgeId)
	}
	if someLevelZeroEdge.IsNone() {
		return nil, fmt.Errorf("edge with id %#x was not found onchain", edgeAdded.EdgeId)
	}
	return &honestEdge{someLevelZeroEdge.Unwrap()}, nil
}

var subchallengeEdgeProofAbi = abi.Arguments{
	{
		Name: "startState",
		Type: bytes32Type,
	},
	{
		Name: "endState",
		Type: bytes32Type,
	},
	{
		Name: "claimStartInclusionProof",
		Type: bytes32ArrayType,
	},
	{
		Name: "claimEndInclusionProof",
		Type: bytes32ArrayType,
	},
	{
		Name: "edgeInclusionProof",
		Type: bytes32ArrayType,
	},
}

func (cm *specChallengeManager) AddSubChallengeLevelZeroEdge(
	ctx context.Context,
	challengedEdge protocol.SpecEdge,
	startCommit,
	endCommit commitments.History,
	startParentInclusionProof,
	endParentInclusionProof []common.Hash,
	startEndPrefixProof []byte,
) (protocol.VerifiedRoyalEdge, error) {
	chalLevel := challengedEdge.GetChallengeLevel()
	subChalTyp := chalLevel.Next()

	// First check if the edge already exists.
	mutualId := challengedEdge.MutualId()
	edgeId, err := cm.CalculateEdgeId(
		ctx,
		subChalTyp,
		protocol.OriginId(mutualId),
		protocol.Height(startCommit.Height),
		startCommit.Merkle,
		protocol.Height(endCommit.Height),
		endCommit.Merkle,
	)
	if err != nil {
		return nil, err
	}
	e, err := cm.GetEdge(ctx, edgeId)
	if err == nil {
		if e.IsNone() {
			return nil, errors.New("got empty, newly created level zero edge")
		}
		return &honestEdge{e.Unwrap()}, nil
	}

	subchallengeEdgeProof, err := subchallengeEdgeProofAbi.Pack(
		startCommit.FirstLeaf,
		endCommit.LastLeaf,
		startParentInclusionProof,
		endParentInclusionProof,
		endCommit.LastLeafProof,
	)
	if err != nil {
		return nil, err
	}
	_, err = cm.assertionChain.transact(ctx, cm.backend, func(opts *bind.TransactOpts) (*types.Transaction, error) {
		return cm.writer.CreateLayerZeroEdge(
			opts,
			challengeV2gen.CreateEdgeArgs{
				Level:          subChalTyp.Uint8(),
				EndHistoryRoot: endCommit.Merkle,
				EndHeight:      big.NewInt(int64(endCommit.Height)),
				ClaimId:        challengedEdge.Id().Hash,
				PrefixProof:    startEndPrefixProof,
				Proof:          subchallengeEdgeProof,
			},
		)
	})
	if err != nil {
		return nil, err
	}

	e, err = cm.GetEdge(ctx, edgeId)
	if err != nil {
		return nil, err
	}
	if e.IsNone() {
		return nil, errors.New("got empty, newly created level zero edge")
	}
	return &honestEdge{e.Unwrap()}, nil
}<|MERGE_RESOLUTION|>--- conflicted
+++ resolved
@@ -70,38 +70,7 @@
 		return 0, err
 	}
 	if !timer.IsUint64() {
-<<<<<<< HEAD
 		return 0, fmt.Errorf("received time unrivaled > max uint64 for edge %#x", e.id)
-=======
-		return 0, errors.New("unrivaled timer for edge was a not a uint64")
-	}
-	if e.hasRival {
-		e.timeUnrivaled = option.Some(timer.Uint64())
-	}
-	return timer.Uint64(), nil
-}
-
-func (e *specEdge) HasConfirmedRival(ctx context.Context) (bool, error) {
-	if e.hasConfirmedRival {
-		return e.hasConfirmedRival, nil
-	}
-	mutualId, err := calculateMutualId(
-		e.inner.Level,
-		e.inner.OriginId,
-		e.inner.StartHeight,
-		e.inner.StartHistoryRoot,
-		e.inner.EndHeight,
-	)
-	if err != nil {
-		return false, err
-	}
-	confirmedRival, err := e.manager.caller.ConfirmedRival(util.GetSafeCallOpts(&bind.CallOpts{Context: ctx}), mutualId)
-	if err != nil {
-		return false, err
-	}
-	if confirmedRival != ([32]byte{}) {
-		e.hasConfirmedRival = true
->>>>>>> d6dc0c13
 	}
 	return timer.Uint64(), nil
 }
@@ -328,12 +297,8 @@
 	if err != nil {
 		return err
 	}
-<<<<<<< HEAD
 	// The confirm by timer used to require a list of ancestors, but it has since
 	// been refactored to use them. However, the function signature still needs this empty list.
-	ancestors := make([][32]byte, 0)
-=======
->>>>>>> d6dc0c13
 	_, err = e.manager.assertionChain.transact(ctx, e.manager.backend, func(opts *bind.TransactOpts) (*types.Transaction, error) {
 		return e.manager.writer.ConfirmEdgeByTime(opts, e.id, challengeV2gen.ExecutionStateData{
 			ExecutionState: challengeV2gen.ExecutionState{
