// Copyright 2023, Offchain Labs, Inc.
// For license information, see https://github.com/offchainlabs/bold/blob/main/LICENSE

// Package solimpl includes an easy-to-use abstraction
// around the challenge protocol contracts using their Go
// bindings and exposes minimal details of Ethereum's internals.
package solimpl

import (
	"context"
	"fmt"
	"math/big"
	"sort"
	"strings"
	"sync"
	"time"

	protocol "github.com/OffchainLabs/bold/chain-abstraction"
	"github.com/OffchainLabs/bold/containers"
	"github.com/OffchainLabs/bold/containers/option"
	"github.com/OffchainLabs/bold/containers/threadsafe"
	"github.com/OffchainLabs/bold/solgen/go/bridgegen"
	"github.com/OffchainLabs/bold/solgen/go/rollupgen"
	"github.com/OffchainLabs/bold/util"
	"github.com/ethereum/go-ethereum"
	"github.com/ethereum/go-ethereum/accounts/abi/bind"
	"github.com/ethereum/go-ethereum/common"
	"github.com/ethereum/go-ethereum/core/types"
	"github.com/ethereum/go-ethereum/log"
	"github.com/pkg/errors"
)

var (
	ErrNotFound         = errors.New("item not found on-chain")
	ErrAlreadyExists    = errors.New("item already exists on-chain")
	ErrPrevDoesNotExist = errors.New("assertion predecessor does not exist")
	ErrTooLate          = errors.New("too late to create assertion sibling")
)

var assertionCreatedId common.Hash

func init() {
	rollupAbi, err := rollupgen.RollupCoreMetaData.GetAbi()
	if err != nil {
		panic(err)
	}
	assertionCreatedEvent, ok := rollupAbi.Events["AssertionCreated"]
	if !ok {
		panic("RollupCore ABI missing AssertionCreated event")
	}
	assertionCreatedId = assertionCreatedEvent.ID
}

// ChainBackend to interact with the underlying blockchain.
type ChainBackend interface {
	bind.ContractBackend
	ReceiptFetcher
}

// ReceiptFetcher defines the ability to retrieve transactions receipts from the chain.
type ReceiptFetcher interface {
	TransactionReceipt(ctx context.Context, txHash common.Hash) (*types.Receipt, error)
}

// Transactor defines the ability to send transactions to the chain.
type Transactor interface {
	SendTransaction(ctx context.Context, tx *types.Transaction, gas uint64) (*types.Transaction, error)
}

// ChainBackendTransactor is a wrapper around a ChainBackend that implements the Transactor interface.
// It is useful for testing purposes in bold repository.
type ChainBackendTransactor struct {
	ChainBackend
}

func NewChainBackendTransactor(backend protocol.ChainBackend) *ChainBackendTransactor {
	return &ChainBackendTransactor{
		ChainBackend: backend,
	}
}

func (d *ChainBackendTransactor) SendTransaction(ctx context.Context, tx *types.Transaction, gas uint64) (*types.Transaction, error) {
	return tx, d.ChainBackend.SendTransaction(ctx, tx)
}

// DataPoster is an interface that allows posting simple transactions without providing a nonce.
// This is implemented in nitro repository.
type DataPoster interface {
	PostSimpleTransactionAutoNonce(ctx context.Context, to common.Address, calldata []byte, gasLimit uint64, value *big.Int) (*types.Transaction, error)
}

// DataPosterTransactor is a wrapper around a DataPoster that implements the Transactor interface.
type DataPosterTransactor struct {
	DataPoster
}

func NewDataPosterTransactor(dataPoster DataPoster) *DataPosterTransactor {
	return &DataPosterTransactor{
		DataPoster: dataPoster,
	}
}

func (d *DataPosterTransactor) SendTransaction(ctx context.Context, tx *types.Transaction, gas uint64) (*types.Transaction, error) {
	return d.PostSimpleTransactionAutoNonce(ctx, *tx.To(), tx.Data(), gas, tx.Value())
}

// AssertionChain is a wrapper around solgen bindings
// that implements the protocol interface.
type AssertionChain struct {
	transactionLock                          sync.Mutex
	backend                                  protocol.ChainBackend
	rollup                                   *rollupgen.RollupCore
	userLogic                                *rollupgen.RollupUserLogic
	txOpts                                   *bind.TransactOpts
	rollupAddr                               common.Address
	chalManagerAddr                          common.Address
	confirmedChallengesByParentAssertionHash *threadsafe.LruSet[protocol.AssertionHash]
	specChallengeManager                     protocol.SpecChallengeManager
<<<<<<< HEAD
	averageTimeForBlockCreation              time.Duration
=======
	transactor                               Transactor
>>>>>>> 31c093a1
}

type Opt func(*AssertionChain)

func WithTrackedContractBackend() Opt {
	return func(a *AssertionChain) {
		a.backend = NewTrackedContractBackend(a.backend)
	}
}

// NewAssertionChain instantiates an assertion chain
// instance from a chain backend and provided options.
func NewAssertionChain(
	ctx context.Context,
	rollupAddr common.Address,
	chalManagerAddr common.Address,
	txOpts *bind.TransactOpts,
	backend protocol.ChainBackend,
	transactor Transactor,
	opts ...Opt,
) (*AssertionChain, error) {
	// We disable sending txs by default, as we will first estimate their gas before
	// we commit them onchain through the transact method in this package.
	copiedOpts := copyTxOpts(txOpts)
	chain := &AssertionChain{
		backend:                                  backend,
		txOpts:                                   copiedOpts,
		rollupAddr:                               rollupAddr,
		chalManagerAddr:                          chalManagerAddr,
		confirmedChallengesByParentAssertionHash: threadsafe.NewLruSet[protocol.AssertionHash](1000, threadsafe.LruSetWithMetric[protocol.AssertionHash]("confirmedChallengesByParentAssertionHash")),
<<<<<<< HEAD
		averageTimeForBlockCreation:              time.Second * 12,
=======
		transactor:                               transactor,
>>>>>>> 31c093a1
	}
	for _, opt := range opts {
		opt(chain)
	}
	coreBinding, err := rollupgen.NewRollupCore(
		rollupAddr, chain.backend,
	)
	if err != nil {
		return nil, err
	}
	assertionChainBinding, err := rollupgen.NewRollupUserLogic(
		rollupAddr, chain.backend,
	)
	if err != nil {
		return nil, err
	}
	chain.rollup = coreBinding
	chain.userLogic = assertionChainBinding
	specChallengeManager, err := NewSpecChallengeManager(
		ctx,
		chain.chalManagerAddr,
		chain,
		chain.backend,
		chain.txOpts,
	)
	if err != nil {
		return nil, err
	}
	chain.specChallengeManager = specChallengeManager
	return chain, nil
}

func (a *AssertionChain) RollupUserLogic() *rollupgen.RollupUserLogic {
	return a.userLogic
}

func (a *AssertionChain) Backend() protocol.ChainBackend {
	return a.backend
}

func (a *AssertionChain) GetAssertion(ctx context.Context, assertionHash protocol.AssertionHash) (protocol.Assertion, error) {
	var b [32]byte
	copy(b[:], assertionHash.Bytes())
	res, err := a.userLogic.GetAssertion(util.GetFinalizedCallOpts(&bind.CallOpts{Context: ctx}), b)
	if err != nil {
		return nil, err
	}
	if res.Status == uint8(protocol.NoAssertion) {
		return nil, errors.Wrapf(
			ErrNotFound,
			"assertion with id %#x",
			assertionHash,
		)
	}
	return &Assertion{
		id:        assertionHash,
		chain:     a,
		createdAt: res.CreatedAtBlock,
	}, nil
}

func (a *AssertionChain) AssertionStatus(ctx context.Context, assertionHash protocol.AssertionHash) (protocol.AssertionStatus, error) {
	res, err := a.rollup.GetAssertion(util.GetFinalizedCallOpts(&bind.CallOpts{Context: ctx}), assertionHash.Hash)
	if err != nil {
		return protocol.NoAssertion, err
	}
	return protocol.AssertionStatus(res.Status), nil
}

func (a *AssertionChain) LatestConfirmed(ctx context.Context) (protocol.Assertion, error) {
	res, err := a.rollup.LatestConfirmed(util.GetFinalizedCallOpts(&bind.CallOpts{Context: ctx}))
	if err != nil {
		return nil, err
	}
	return a.GetAssertion(ctx, protocol.AssertionHash{Hash: res})
}

// Returns true if the staker's address is currently staked in the assertion chain.
func (a *AssertionChain) IsStaked(ctx context.Context) (bool, error) {
	return a.rollup.IsStaked(util.GetFinalizedCallOpts(&bind.CallOpts{Context: ctx}), a.txOpts.From)
}

// RollupAddress for the assertion chain.
func (a *AssertionChain) RollupAddress() common.Address {
	return a.rollupAddr
}

// IsChallengeComplete checks if a challenge is complete by using the challenge's parent assertion hash.
func (a *AssertionChain) IsChallengeComplete(
	ctx context.Context,
	challengeParentAssertionHash protocol.AssertionHash,
) (bool, error) {
	if a.confirmedChallengesByParentAssertionHash.Has(challengeParentAssertionHash) {
		return true, nil
	}
	parentAssertionStatus, err := a.AssertionStatus(ctx, challengeParentAssertionHash)
	if err != nil {
		return false, err
	}
	// Parent must be confirmed for a challenge to be considered complete, so we can
	// short-circuit early here.
	parentIsConfirmed := parentAssertionStatus == protocol.AssertionConfirmed
	if !parentIsConfirmed {
		return false, nil
	}
	latestConfirmed, err := a.LatestConfirmed(ctx)
	if err != nil {
		return false, err
	}
	// A challenge is complete if the parent assertion of the challenge is confirmed
	// and the latest confirmed assertion hash is not equal to the challenge's parent assertion hash.
	challengeConfirmed := latestConfirmed.Id() != challengeParentAssertionHash
	if challengeConfirmed {
		a.confirmedChallengesByParentAssertionHash.Insert(challengeParentAssertionHash)
	}
	return challengeConfirmed, nil
}

// NewStakeOnNewAssertion makes an onchain claim given a previous assertion hash, execution state,
// and a commitment to a post-state. It also adds a new stake to the newly created assertion.
// if the validator is already staked, use StakeOnNewAssertion instead.
func (a *AssertionChain) NewStakeOnNewAssertion(
	ctx context.Context,
	parentAssertionCreationInfo *protocol.AssertionCreatedInfo,
	postState *protocol.ExecutionState,
) (protocol.Assertion, error) {
	return a.createAndStakeOnAssertion(
		ctx,
		parentAssertionCreationInfo,
		postState,
		a.userLogic.RollupUserLogicTransactor.NewStakeOnNewAssertion,
	)
}

// StakeOnNewAssertion makes an onchain claim given a previous assertion hash, execution state,
// and a commitment to a post-state. It also adds moves an existing stake to the newly created assertion.
// if the validator is not staked, use NewStakeOnNewAssertion instead.
func (a *AssertionChain) StakeOnNewAssertion(
	ctx context.Context,
	parentAssertionCreationInfo *protocol.AssertionCreatedInfo,
	postState *protocol.ExecutionState,
) (protocol.Assertion, error) {
	stakeFn := func(opts *bind.TransactOpts, _ *big.Int, assertionInputs rollupgen.AssertionInputs, assertionHash [32]byte) (*types.Transaction, error) {
		return a.userLogic.RollupUserLogicTransactor.StakeOnNewAssertion(
			opts,
			assertionInputs,
			assertionHash,
		)
	}
	return a.createAndStakeOnAssertion(
		ctx,
		parentAssertionCreationInfo,
		postState,
		stakeFn,
	)
}

func (a *AssertionChain) createAndStakeOnAssertion(
	ctx context.Context,
	parentAssertionCreationInfo *protocol.AssertionCreatedInfo,
	postState *protocol.ExecutionState,
	stakeFn func(opts *bind.TransactOpts, requiredStake *big.Int, assertionInputs rollupgen.AssertionInputs, assertionHash [32]byte) (*types.Transaction, error),
) (protocol.Assertion, error) {
	if !parentAssertionCreationInfo.InboxMaxCount.IsUint64() {
		return nil, errors.New("prev assertion creation info inbox max count not a uint64")
	}
	if postState.GlobalState.Batch == 0 {
		return nil, errors.New("assertion post state cannot have a batch count of 0, as only genesis can")
	}
	bridgeAddr, err := a.userLogic.Bridge(util.GetFinalizedCallOpts(&bind.CallOpts{Context: ctx}))
	if err != nil {
		return nil, errors.Wrap(err, "could not retrieve bridge address for user rollup logic contract")
	}
	bridge, err := bridgegen.NewIBridgeCaller(bridgeAddr, a.backend)
	if err != nil {
		return nil, errors.Wrapf(err, "could not initialize bridge at address %#x", bridgeAddr)
	}
	inboxBatchAcc, err := bridge.SequencerInboxAccs(
		util.GetFinalizedCallOpts(&bind.CallOpts{Context: ctx}),
		new(big.Int).SetUint64(postState.GlobalState.Batch-1),
	)
	if err != nil {
		return nil, errors.Wrapf(err, "could not get sequencer inbox accummulator at batch %d", postState.GlobalState.Batch-1)
	}
	computedHash, err := a.userLogic.RollupUserLogicCaller.ComputeAssertionHash(
		util.GetFinalizedCallOpts(&bind.CallOpts{Context: ctx}),
		parentAssertionCreationInfo.AssertionHash,
		postState.AsSolidityStruct(),
		inboxBatchAcc,
	)
	if err != nil {
		return nil, errors.Wrap(err, "could not compute assertion hash")
	}
	existingAssertion, err := a.GetAssertion(ctx, protocol.AssertionHash{Hash: computedHash})
	switch {
	case err == nil:
		return existingAssertion, nil
	case !errors.Is(err, ErrNotFound):
		return nil, errors.Wrapf(err, "could not fetch assertion with computed hash %#x", computedHash)
	default:
	}
	receipt, err := a.transact(ctx, a.backend, func(opts *bind.TransactOpts) (*types.Transaction, error) {
		return stakeFn(
			opts,
			parentAssertionCreationInfo.RequiredStake,
			rollupgen.AssertionInputs{
				BeforeStateData: rollupgen.BeforeStateData{
					PrevPrevAssertionHash: parentAssertionCreationInfo.ParentAssertionHash,
					SequencerBatchAcc:     parentAssertionCreationInfo.AfterInboxBatchAcc,
					ConfigData: rollupgen.ConfigData{
						RequiredStake:       parentAssertionCreationInfo.RequiredStake,
						ChallengeManager:    parentAssertionCreationInfo.ChallengeManager,
						ConfirmPeriodBlocks: parentAssertionCreationInfo.ConfirmPeriodBlocks,
						WasmModuleRoot:      parentAssertionCreationInfo.WasmModuleRoot,
						NextInboxPosition:   parentAssertionCreationInfo.InboxMaxCount.Uint64(),
					},
				},
				BeforeState: parentAssertionCreationInfo.AfterState,
				AfterState:  postState.AsSolidityStruct(),
			},
			computedHash,
		)
	})
	if createErr := handleCreateAssertionError(err, postState.GlobalState.BlockHash); createErr != nil {
		return nil, fmt.Errorf("could not create assertion: %w", createErr)
	}
	if len(receipt.Logs) == 0 {
		return nil, errors.New("no logs observed from assertion creation")
	}
	var assertionCreated *rollupgen.RollupCoreAssertionCreated
	var found bool
	for _, log := range receipt.Logs {
		creationEvent, err := a.rollup.ParseAssertionCreated(*log)
		if err == nil {
			assertionCreated = creationEvent
			found = true
			break
		}
	}
	if !found {
		return nil, errors.New("could not find assertion created event in logs")
	}
	return a.GetAssertion(ctx, protocol.AssertionHash{Hash: assertionCreated.AssertionHash})
}

func (a *AssertionChain) GenesisAssertionHash(ctx context.Context) (common.Hash, error) {
	return a.userLogic.GenesisAssertionHash(util.GetFinalizedCallOpts(&bind.CallOpts{Context: ctx}))
}

func TryConfirmingAssertion(
	ctx context.Context,
	assertionHash common.Hash,
	confirmableAfterBlock uint64,
	chain protocol.AssertionChain,
	averageTimeForBlockCreation time.Duration,
	winningEdgeId option.Option[protocol.EdgeId],
) (bool, error) {
	status, err := chain.AssertionStatus(ctx, protocol.AssertionHash{Hash: assertionHash})
	if err != nil {
		return false, fmt.Errorf("could not get assertion by hash: %#x: %w", assertionHash, err)
	}
	if status == protocol.NoAssertion {
		return false, fmt.Errorf("no assertion found by hash: %#x", assertionHash)
	}
	if status == protocol.AssertionConfirmed {
		return true, nil
	}
	for {
		var latestHeader *types.Header
		latestHeader, err = chain.Backend().HeaderByNumber(ctx, util.GetFinalizedBlockNumber())
		if err != nil {
			return false, err
		}
		if !latestHeader.Number.IsUint64() {
			return false, errors.New("latest block number is not a uint64")
		}
		confirmable := latestHeader.Number.Uint64() >= confirmableAfterBlock

		// If the assertion is not yet confirmable, we can simply wait.
		if !confirmable {
			blocksLeftForConfirmation := confirmableAfterBlock - latestHeader.Number.Uint64()
			timeToWait := averageTimeForBlockCreation * time.Duration(blocksLeftForConfirmation)
			log.Info(
				fmt.Sprintf(
					"Assertion with has %s needs at least %d blocks before being confirmable, waiting for %s",
					containers.Trunc(assertionHash.Bytes()),
					blocksLeftForConfirmation,
					timeToWait,
				),
			)
			<-time.After(timeToWait)
		} else {
			break
		}
	}

	if winningEdgeId.IsSome() {
		err = chain.ConfirmAssertionByChallengeWinner(ctx, protocol.AssertionHash{Hash: assertionHash}, winningEdgeId.Unwrap())
		if err != nil {
			if strings.Contains(err.Error(), protocol.ChallengeGracePeriodNotPassedAssertionConfirmationError) {
				return false, nil
			}
			return false, err

		}
	} else {
		err = chain.ConfirmAssertionByTime(ctx, protocol.AssertionHash{Hash: assertionHash})
		if err != nil {
			if strings.Contains(err.Error(), protocol.BeforeDeadlineAssertionConfirmationError) {
				return false, nil
			}
			return false, err
		}
	}
	return true, nil
}

func (a *AssertionChain) ConfirmAssertionByTime(ctx context.Context, assertionHash protocol.AssertionHash) error {
	return a.ConfirmAssertionByChallengeWinner(ctx, assertionHash, protocol.EdgeId{})
}

// ConfirmAssertionByChallengeWinner attempts to confirm an assertion onchain
// if there is a winning, level zero, block challenge edge that claims it.
func (a *AssertionChain) ConfirmAssertionByChallengeWinner(
	ctx context.Context,
	assertionHash protocol.AssertionHash,
	winningEdgeId protocol.EdgeId,
) error {
	var b [32]byte
	copy(b[:], assertionHash.Bytes())
	node, err := a.userLogic.GetAssertion(util.GetFinalizedCallOpts(&bind.CallOpts{Context: ctx}), b)
	if err != nil {
		return err
	}
	if node.Status == uint8(protocol.AssertionConfirmed) {
		return nil
	}
	creationInfo, err := a.ReadAssertionCreationInfo(ctx, assertionHash)
	if err != nil {
		return err
	}
	// If the assertion is genesis, return nil.
	if creationInfo.ParentAssertionHash == [32]byte{} {
		return nil
	}
	prevCreationInfo, err := a.ReadAssertionCreationInfo(ctx, protocol.AssertionHash{Hash: creationInfo.ParentAssertionHash})
	if err != nil {
		return err
	}
	latestConfirmed, err := a.LatestConfirmed(ctx)
	if err != nil {
		return err
	}
	if creationInfo.ParentAssertionHash != latestConfirmed.Id().Hash {
		return fmt.Errorf(
			"parent id %#x is not the latest confirmed assertion %#x",
			creationInfo.ParentAssertionHash,
			latestConfirmed.Id(),
		)
	}
	if !prevCreationInfo.InboxMaxCount.IsUint64() {
		return errors.New("assertion prev creation info inbox max count was not a uint64")
	}
	receipt, err := a.transact(ctx, a.backend, func(opts *bind.TransactOpts) (*types.Transaction, error) {
		return a.userLogic.RollupUserLogicTransactor.ConfirmAssertion(
			opts,
			b,
			creationInfo.ParentAssertionHash,
			creationInfo.AfterState,
			winningEdgeId.Hash,
			rollupgen.ConfigData{
				WasmModuleRoot:      prevCreationInfo.WasmModuleRoot,
				ConfirmPeriodBlocks: prevCreationInfo.ConfirmPeriodBlocks,
				RequiredStake:       prevCreationInfo.RequiredStake,
				ChallengeManager:    prevCreationInfo.ChallengeManager,
				NextInboxPosition:   prevCreationInfo.InboxMaxCount.Uint64(),
			},
			creationInfo.AfterInboxBatchAcc,
		)
	})
	if err != nil {
		return err
	}
	if len(receipt.Logs) == 0 {
		return errors.New("no logs observed from assertion confirmation")
	}
	return nil
}

// SpecChallengeManager creates a new spec challenge manager
func (a *AssertionChain) SpecChallengeManager(ctx context.Context) (protocol.SpecChallengeManager, error) {
	return a.specChallengeManager, nil
}

// AssertionUnrivaledBlocks gets the number of blocks an assertion was unrivaled. That is, it looks up the
// assertion's parent, and from that parent, computes second_child_creation_block - first_child_creation_block.
// If an assertion is a second child, this function will return 0.
func (a *AssertionChain) AssertionUnrivaledBlocks(ctx context.Context, assertionHash protocol.AssertionHash) (uint64, error) {
	var b [32]byte
	copy(b[:], assertionHash.Bytes())
	wantNode, err := a.rollup.GetAssertion(util.GetFinalizedCallOpts(&bind.CallOpts{Context: ctx}), b)
	if err != nil {
		return 0, err
	}
	if wantNode.Status == uint8(protocol.NoAssertion) {
		return 0, errors.Wrapf(
			ErrNotFound,
			"assertion with id %#x",
			assertionHash,
		)
	}
	// If the assertion requested is not the first child, it was never unrivaled.
	if !wantNode.IsFirstChild {
		return 0, nil
	}
	assertion := &Assertion{
		id:        assertionHash,
		chain:     a,
		createdAt: wantNode.CreatedAtBlock,
	}
	prevId, err := assertion.PrevId(ctx)
	if err != nil {
		return 0, err
	}
	copy(b[:], prevId.Bytes())
	prevNode, err := a.rollup.GetAssertion(util.GetFinalizedCallOpts(&bind.CallOpts{Context: ctx}), b)
	if err != nil {
		return 0, err
	}
	if prevNode.Status == uint8(protocol.NoAssertion) {
		return 0, errors.Wrapf(
			ErrNotFound,
			"assertion with id %#x",
			assertionHash,
		)
	}
	// If there is no second child, we simply return the number of blocks
	// since the assertion was created and its parent.
	if prevNode.SecondChildBlock == 0 {
		latestHeader, err := a.backend.HeaderByNumber(ctx, util.GetFinalizedBlockNumber())
		if err != nil {
			return 0, err
		}
		if !latestHeader.Number.IsUint64() {
			return 0, errors.New("latest header number is not a uint64")
		}
		num := latestHeader.Number.Uint64()

		// Should never happen.
		if wantNode.CreatedAtBlock > num {
			return 0, fmt.Errorf(
				"assertion creation block %d > latest block number %d for assertion hash %#x",
				wantNode.CreatedAtBlock,
				num,
				assertionHash,
			)
		}
		return num - wantNode.CreatedAtBlock, nil
	}
	// Should never happen.
	if prevNode.FirstChildBlock > prevNode.SecondChildBlock {
		return 0, fmt.Errorf(
			"first child creation block %d > second child creation block %d for assertion hash %#x",
			prevNode.FirstChildBlock,
			prevNode.SecondChildBlock,
			prevId,
		)
	}
	return prevNode.SecondChildBlock - prevNode.FirstChildBlock, nil
}

func (a *AssertionChain) TopLevelAssertion(ctx context.Context, edgeId protocol.EdgeId) (protocol.AssertionHash, error) {
	cm, err := a.SpecChallengeManager(ctx)
	if err != nil {
		return protocol.AssertionHash{}, err
	}
	edgeOpt, err := cm.GetEdge(ctx, edgeId)
	if err != nil {
		return protocol.AssertionHash{}, err
	}
	if edgeOpt.IsNone() {
		return protocol.AssertionHash{}, errors.New("edge was nil")
	}
	return edgeOpt.Unwrap().AssertionHash(ctx)
}

func (a *AssertionChain) TopLevelClaimHeights(ctx context.Context, edgeId protocol.EdgeId) (protocol.OriginHeights, error) {
	cm, err := a.SpecChallengeManager(ctx)
	if err != nil {
		return protocol.OriginHeights{}, err
	}
	edgeOpt, err := cm.GetEdge(ctx, edgeId)
	if err != nil {
		return protocol.OriginHeights{}, err
	}
	if edgeOpt.IsNone() {
		return protocol.OriginHeights{}, errors.New("edge was nil")
	}
	edge := edgeOpt.Unwrap()
	return edge.TopLevelClaimHeight(ctx)
}

// LatestCreatedAssertion retrieves the latest assertion from the rollup contract by reading the
// latest confirmed assertion and then querying the contract log events for all assertions created
// since that block and returning the most recent one.
func (a *AssertionChain) LatestCreatedAssertion(ctx context.Context) (protocol.Assertion, error) {
	latestConfirmed, err := a.LatestConfirmed(ctx)
	if err != nil {
		return nil, err
	}
	createdAtBlock := latestConfirmed.CreatedAtBlock()
	var query = ethereum.FilterQuery{
		FromBlock: new(big.Int).SetUint64(createdAtBlock),
		ToBlock:   util.GetFinalizedBlockNumber(),
		Addresses: []common.Address{a.rollupAddr},
		Topics:    [][]common.Hash{{assertionCreatedId}},
	}
	logs, err := a.backend.FilterLogs(ctx, query)
	if err != nil {
		return nil, err
	}

	// The logs are likely sorted by blockNumber, index, but we find the latest one, just in case,
	// while ignoring any removed logs from a reorged event.
	var latestBlockNumber uint64
	var latestLogIndex uint
	var latestLog *types.Log
	for _, log := range logs {
		l := log
		if l.Removed {
			continue
		}
		if l.BlockNumber > latestBlockNumber ||
			(l.BlockNumber == latestBlockNumber && l.Index >= latestLogIndex) {
			latestBlockNumber = l.BlockNumber
			latestLogIndex = l.Index
			latestLog = &l
		}
	}

	if latestLog == nil {
		return nil, errors.New("no assertion creation events found")
	}

	creationEvent, err := a.rollup.ParseAssertionCreated(*latestLog)
	if err != nil {
		return nil, err
	}
	return a.GetAssertion(ctx, protocol.AssertionHash{Hash: creationEvent.AssertionHash})
}

// LatestCreatedAssertionHashes retrieves the latest assertion hashes posted to the rollup contract
// since the last confirmed assertion block. The results are ordered in ascending order by block
// number, log index.
func (a *AssertionChain) LatestCreatedAssertionHashes(ctx context.Context) ([]protocol.AssertionHash, error) {
	latestConfirmed, err := a.LatestConfirmed(ctx)
	if err != nil {
		return nil, err
	}
	createdAtBlock := latestConfirmed.CreatedAtBlock()
	var query = ethereum.FilterQuery{
		FromBlock: new(big.Int).SetUint64(createdAtBlock),
		ToBlock:   util.GetFinalizedBlockNumber(),
		Addresses: []common.Address{a.rollupAddr},
		Topics:    [][]common.Hash{{assertionCreatedId}},
	}
	logs, err := a.backend.FilterLogs(ctx, query)
	if err != nil {
		return nil, err
	}

	sort.Slice(logs, func(i, j int) bool {
		if logs[i].BlockNumber == logs[j].BlockNumber {
			return logs[i].Index < logs[j].Index
		}
		return logs[i].BlockNumber < logs[j].BlockNumber
	})

	var assertionHashes []protocol.AssertionHash
	for _, l := range logs {
		if len(l.Topics) < 2 {
			continue // Should never happen.
		}
		if l.Removed {
			continue
		}
		// The first topic is the event id, the second is the indexed assertion hash.
		assertionHashes = append(assertionHashes, protocol.AssertionHash{Hash: l.Topics[1]})
	}

	return assertionHashes, nil
}

// ReadAssertionCreationInfo for an assertion sequence number by looking up its creation
// event from the rollup contracts.
func (a *AssertionChain) ReadAssertionCreationInfo(
	ctx context.Context, id protocol.AssertionHash,
) (*protocol.AssertionCreatedInfo, error) {
	var creationBlock uint64
	var topics [][]common.Hash
	if id == (protocol.AssertionHash{}) {
		rollupDeploymentBlock, err := a.rollup.RollupDeploymentBlock(util.GetFinalizedCallOpts(&bind.CallOpts{Context: ctx}))
		if err != nil {
			return nil, err
		}
		if !rollupDeploymentBlock.IsUint64() {
			return nil, errors.New("rollup deployment block was not a uint64")
		}
		creationBlock = rollupDeploymentBlock.Uint64()
		topics = [][]common.Hash{{assertionCreatedId}}
	} else {
		var b [32]byte
		copy(b[:], id.Bytes())
		node, err := a.rollup.GetAssertion(util.GetFinalizedCallOpts(&bind.CallOpts{Context: ctx}), b)
		if err != nil {
			return nil, err
		}
		creationBlock = node.CreatedAtBlock
		topics = [][]common.Hash{{assertionCreatedId}, {id.Hash}}
	}
	var query = ethereum.FilterQuery{
		FromBlock: new(big.Int).SetUint64(creationBlock),
		ToBlock:   new(big.Int).SetUint64(creationBlock),
		Addresses: []common.Address{a.rollupAddr},
		Topics:    topics,
	}
	logs, err := a.backend.FilterLogs(ctx, query)
	if err != nil {
		return nil, err
	}
	if len(logs) == 0 {
		return nil, errors.New("no assertion creation logs found")
	}
	if len(logs) > 1 {
		return nil, errors.New("found multiple instances of requested node")
	}
	ethLog := logs[0]
	parsedLog, err := a.rollup.ParseAssertionCreated(ethLog)
	if err != nil {
		return nil, err
	}
	afterState := parsedLog.Assertion.AfterState
	return &protocol.AssertionCreatedInfo{
		ConfirmPeriodBlocks: parsedLog.ConfirmPeriodBlocks,
		RequiredStake:       parsedLog.RequiredStake,
		ParentAssertionHash: parsedLog.ParentAssertionHash,
		BeforeState:         parsedLog.Assertion.BeforeState,
		AfterState:          afterState,
		InboxMaxCount:       parsedLog.InboxMaxCount,
		AfterInboxBatchAcc:  parsedLog.AfterInboxBatchAcc,
		AssertionHash:       parsedLog.AssertionHash,
		WasmModuleRoot:      parsedLog.WasmModuleRoot,
		ChallengeManager:    parsedLog.ChallengeManager,
		TransactionHash:     ethLog.TxHash,
		CreationBlock:       ethLog.BlockNumber,
	}, nil
}

func handleCreateAssertionError(err error, blockHash common.Hash) error {
	if err == nil {
		return nil
	}
	errS := err.Error()
	switch {
	case strings.Contains(errS, "EXPECTED_ASSERTION_SEEN"):
		return errors.Wrapf(
			ErrAlreadyExists,
			"commit block hash %#x",
			blockHash,
		)
	case strings.Contains(errS, "already known"):
		return errors.Wrapf(
			ErrAlreadyExists,
			"commit block hash %#x",
			blockHash,
		)
	case strings.Contains(errS, "Assertion already exists"):
		return errors.Wrapf(
			ErrAlreadyExists,
			"commit block hash %#x",
			blockHash,
		)
	case strings.Contains(errS, "Assertion does not exist"):
		return ErrPrevDoesNotExist
	case strings.Contains(errS, "Too late to create sibling"):
		return ErrTooLate
	default:
		return err
	}
}<|MERGE_RESOLUTION|>--- conflicted
+++ resolved
@@ -116,11 +116,8 @@
 	chalManagerAddr                          common.Address
 	confirmedChallengesByParentAssertionHash *threadsafe.LruSet[protocol.AssertionHash]
 	specChallengeManager                     protocol.SpecChallengeManager
-<<<<<<< HEAD
 	averageTimeForBlockCreation              time.Duration
-=======
 	transactor                               Transactor
->>>>>>> 31c093a1
 }
 
 type Opt func(*AssertionChain)
@@ -151,11 +148,8 @@
 		rollupAddr:                               rollupAddr,
 		chalManagerAddr:                          chalManagerAddr,
 		confirmedChallengesByParentAssertionHash: threadsafe.NewLruSet[protocol.AssertionHash](1000, threadsafe.LruSetWithMetric[protocol.AssertionHash]("confirmedChallengesByParentAssertionHash")),
-<<<<<<< HEAD
 		averageTimeForBlockCreation:              time.Second * 12,
-=======
 		transactor:                               transactor,
->>>>>>> 31c093a1
 	}
 	for _, opt := range opts {
 		opt(chain)
