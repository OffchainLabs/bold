// Copyright 2023, Offchain Labs, Inc.
// For license information, see https://github.com/offchainlabs/bold/blob/main/LICENSE

// Package solimpl includes an easy-to-use abstraction
// around the challenge protocol contracts using their Go
// bindings and exposes minimal details of Ethereum's internals.
package solimpl

import (
	"context"
	"fmt"
	"math/big"
	"sort"
	"strings"

	protocol "github.com/OffchainLabs/bold/chain-abstraction"
	"github.com/OffchainLabs/bold/solgen/go/bridgegen"
	"github.com/OffchainLabs/bold/solgen/go/rollupgen"
	"github.com/ethereum/go-ethereum"
	"github.com/ethereum/go-ethereum/accounts/abi/bind"
	"github.com/ethereum/go-ethereum/common"
	"github.com/ethereum/go-ethereum/core/types"
	"github.com/pkg/errors"
)

var (
	ErrNotFound         = errors.New("item not found on-chain")
	ErrAlreadyExists    = errors.New("item already exists on-chain")
	ErrPrevDoesNotExist = errors.New("assertion predecessor does not exist")
	ErrTooLate          = errors.New("too late to create assertion sibling")
)

var assertionCreatedId common.Hash

func init() {
	rollupAbi, err := rollupgen.RollupCoreMetaData.GetAbi()
	if err != nil {
		panic(err)
	}
	assertionCreatedEvent, ok := rollupAbi.Events["AssertionCreated"]
	if !ok {
		panic("RollupCore ABI missing AssertionCreated event")
	}
	assertionCreatedId = assertionCreatedEvent.ID
}

<<<<<<< HEAD
// ChainCommitter defines a type of chain backend that supports
// committing changes via a direct method, such as a simulated backend
// for testing purposes.
type ChainCommitter interface {
	Commit() common.Hash
=======
// ChainBackend to interact with the underlying blockchain.
type ChainBackend interface {
	bind.ContractBackend
	ReceiptFetcher
}

// ReceiptFetcher defines the ability to retrieve transactions receipts from the chain.
type ReceiptFetcher interface {
	TransactionReceipt(ctx context.Context, txHash common.Hash) (*types.Receipt, error)
>>>>>>> 37bdb25f
}

// AssertionChain is a wrapper around solgen bindings
// that implements the protocol interface.
type AssertionChain struct {
	backend    protocol.ChainBackend
	rollup     *rollupgen.RollupCore
	userLogic  *rollupgen.RollupUserLogic
	txOpts     *bind.TransactOpts
	rollupAddr common.Address
}

type Opt func(*AssertionChain)

func WithTrackedContractBackend() Opt {
	return func(a *AssertionChain) {
		a.backend = NewTrackedContractBackend(a.backend)
	}
}

// NewAssertionChain instantiates an assertion chain
// instance from a chain backend and provided options.
func NewAssertionChain(
	_ context.Context,
	rollupAddr common.Address,
	txOpts *bind.TransactOpts,
	backend protocol.ChainBackend,
	opts ...Opt,
) (*AssertionChain, error) {
	// We disable sending txs by default, as we will first estimate their gas before
	// we commit them onchain through the transact method in this package.
	opts := copyTxOpts(txOpts)
	chain := &AssertionChain{
		backend:    backend,
		txOpts:     opts,
		rollupAddr: rollupAddr,
	}
	for _, opt := range opts {
		opt(chain)
	}
	coreBinding, err := rollupgen.NewRollupCore(
		rollupAddr, chain.backend,
	)
	if err != nil {
		return nil, err
	}
	assertionChainBinding, err := rollupgen.NewRollupUserLogic(
		rollupAddr, chain.backend,
	)
	if err != nil {
		return nil, err
	}
	chain.rollup = coreBinding
	chain.userLogic = assertionChainBinding
	return chain, nil
}

func (a *AssertionChain) Backend() protocol.ChainBackend {
	return a.backend
}

func (a *AssertionChain) GetAssertion(ctx context.Context, assertionHash protocol.AssertionHash) (protocol.Assertion, error) {
	var b [32]byte
	copy(b[:], assertionHash.Bytes())
	res, err := a.userLogic.GetAssertion(&bind.CallOpts{Context: ctx}, b)
	if err != nil {
		return nil, err
	}
	if res.Status == uint8(protocol.NoAssertion) {
		return nil, errors.Wrapf(
			ErrNotFound,
			"assertion with id %#x",
			assertionHash,
		)
	}
	return &Assertion{
		id:    assertionHash,
		chain: a,
	}, nil
}

func (a *AssertionChain) AssertionStatus(ctx context.Context, assertionHash protocol.AssertionHash) (protocol.AssertionStatus, error) {
	res, err := a.rollup.GetAssertion(&bind.CallOpts{Context: ctx}, assertionHash.Hash)
	if err != nil {
		return protocol.NoAssertion, err
	}
	return protocol.AssertionStatus(res.Status), nil
}

func (a *AssertionChain) LatestConfirmed(ctx context.Context) (protocol.Assertion, error) {
	res, err := a.rollup.LatestConfirmed(&bind.CallOpts{Context: ctx})
	if err != nil {
		return nil, err
	}
	return a.GetAssertion(ctx, protocol.AssertionHash{Hash: res})
}

// Returns true if the staker's address is currently staked in the assertion chain.
func (a *AssertionChain) IsStaked(ctx context.Context) (bool, error) {
	return a.rollup.IsStaked(&bind.CallOpts{Context: ctx}, a.txOpts.From)
}

// RollupAddress for the assertion chain.
func (a *AssertionChain) RollupAddress() common.Address {
	return a.rollupAddr
}

// NewStakeOnNewAssertion makes an onchain claim given a previous assertion hash, execution state,
// and a commitment to a post-state. It also adds a new stake to the newly created assertion.
// if the validator is already staked, use StakeOnNewAssertion instead.
func (a *AssertionChain) NewStakeOnNewAssertion(
	ctx context.Context,
	parentAssertionCreationInfo *protocol.AssertionCreatedInfo,
	postState *protocol.ExecutionState,
) (protocol.Assertion, error) {
	return a.createAndStakeOnAssertion(
		ctx,
		parentAssertionCreationInfo,
		postState,
		a.userLogic.RollupUserLogicTransactor.NewStakeOnNewAssertion,
	)
}

// StakeOnNewAssertion makes an onchain claim given a previous assertion hash, execution state,
// and a commitment to a post-state. It also adds moves an existing stake to the newly created assertion.
// if the validator is not staked, use NewStakeOnNewAssertion instead.
func (a *AssertionChain) StakeOnNewAssertion(
	ctx context.Context,
	parentAssertionCreationInfo *protocol.AssertionCreatedInfo,
	postState *protocol.ExecutionState,
) (protocol.Assertion, error) {
	stakeFn := func(opts *bind.TransactOpts, _ *big.Int, assertionInputs rollupgen.AssertionInputs, assertionHash [32]byte) (*types.Transaction, error) {
		return a.userLogic.RollupUserLogicTransactor.StakeOnNewAssertion(
			opts,
			assertionInputs,
			assertionHash,
		)
	}
	return a.createAndStakeOnAssertion(
		ctx,
		parentAssertionCreationInfo,
		postState,
		stakeFn,
	)
}

func (a *AssertionChain) createAndStakeOnAssertion(
	ctx context.Context,
	parentAssertionCreationInfo *protocol.AssertionCreatedInfo,
	postState *protocol.ExecutionState,
	stakeFn func(opts *bind.TransactOpts, requiredStake *big.Int, assertionInputs rollupgen.AssertionInputs, assertionHash [32]byte) (*types.Transaction, error),
) (protocol.Assertion, error) {
	if !parentAssertionCreationInfo.InboxMaxCount.IsUint64() {
		return nil, errors.New("prev assertion creation info inbox max count not a uint64")
	}
	if postState.GlobalState.Batch == 0 {
		return nil, errors.New("assertion post state cannot have a batch count of 0, as only genesis can")
	}
	bridgeAddr, err := a.userLogic.Bridge(&bind.CallOpts{Context: ctx})
	if err != nil {
		return nil, errors.Wrap(err, "could not retrieve bridge address for user rollup logic contract")
	}
	bridge, err := bridgegen.NewIBridgeCaller(bridgeAddr, a.backend)
	if err != nil {
		return nil, errors.Wrapf(err, "could not initialize bridge at address %#x", bridgeAddr)
	}
	inboxBatchAcc, err := bridge.SequencerInboxAccs(
		&bind.CallOpts{Context: ctx},
		new(big.Int).SetUint64(postState.GlobalState.Batch-1),
	)
	if err != nil {
		return nil, errors.Wrapf(err, "could not get sequencer inbox accummulator at batch %d", postState.GlobalState.Batch-1)
	}
	computedHash, err := a.userLogic.RollupUserLogicCaller.ComputeAssertionHash(
		&bind.CallOpts{Context: ctx},
		parentAssertionCreationInfo.AssertionHash,
		postState.AsSolidityStruct(),
		inboxBatchAcc,
	)
	if err != nil {
		return nil, errors.Wrap(err, "could not compute assertion hash")
	}
	existingAssertion, err := a.GetAssertion(ctx, protocol.AssertionHash{Hash: computedHash})
	switch {
	case err == nil:
		return existingAssertion, nil
	case !errors.Is(err, ErrNotFound):
		return nil, errors.Wrapf(err, "could not fetch assertion with computed hash %#x", computedHash)
	default:
	}
	receipt, err := a.transact(ctx, a.backend, func(opts *bind.TransactOpts) (*types.Transaction, error) {
		return stakeFn(
			opts,
			parentAssertionCreationInfo.RequiredStake,
			rollupgen.AssertionInputs{
				BeforeStateData: rollupgen.BeforeStateData{
					PrevPrevAssertionHash: parentAssertionCreationInfo.ParentAssertionHash,
					SequencerBatchAcc:     parentAssertionCreationInfo.AfterInboxBatchAcc,
					ConfigData: rollupgen.ConfigData{
						RequiredStake:       parentAssertionCreationInfo.RequiredStake,
						ChallengeManager:    parentAssertionCreationInfo.ChallengeManager,
						ConfirmPeriodBlocks: parentAssertionCreationInfo.ConfirmPeriodBlocks,
						WasmModuleRoot:      parentAssertionCreationInfo.WasmModuleRoot,
						NextInboxPosition:   parentAssertionCreationInfo.InboxMaxCount.Uint64(),
					},
				},
				BeforeState: parentAssertionCreationInfo.AfterState,
				AfterState:  postState.AsSolidityStruct(),
			},
			computedHash,
		)
	})
	if createErr := handleCreateAssertionError(err, postState.GlobalState.BlockHash); createErr != nil {
		return nil, fmt.Errorf("failed to create assertion: %w", createErr)
	}
	if len(receipt.Logs) == 0 {
		return nil, errors.New("no logs observed from assertion creation")
	}
	var assertionCreated *rollupgen.RollupCoreAssertionCreated
	var found bool
	for _, log := range receipt.Logs {
		creationEvent, err := a.rollup.ParseAssertionCreated(*log)
		if err == nil {
			assertionCreated = creationEvent
			found = true
			break
		}
	}
	if !found {
		return nil, errors.New("could not find assertion created event in logs")
	}
	return a.GetAssertion(ctx, protocol.AssertionHash{Hash: assertionCreated.AssertionHash})
}

func (a *AssertionChain) GenesisAssertionHash(ctx context.Context) (common.Hash, error) {
	return a.userLogic.GenesisAssertionHash(&bind.CallOpts{Context: ctx})
}

func (a *AssertionChain) ConfirmAssertionByTime(ctx context.Context, assertionHash protocol.AssertionHash) error {
	return a.ConfirmAssertionByChallengeWinner(ctx, assertionHash, protocol.EdgeId{})
}

// ConfirmAssertionByChallengeWinner attempts to confirm an assertion onchain
// if there is a winning, level zero, block challenge edge that claims it.
func (a *AssertionChain) ConfirmAssertionByChallengeWinner(
	ctx context.Context,
	assertionHash protocol.AssertionHash,
	winningEdgeId protocol.EdgeId,
) error {
	var b [32]byte
	copy(b[:], assertionHash.Bytes())
	node, err := a.userLogic.GetAssertion(&bind.CallOpts{Context: ctx}, b)
	if err != nil {
		return err
	}
	if node.Status == uint8(protocol.AssertionConfirmed) {
		return nil
	}
	creationInfo, err := a.ReadAssertionCreationInfo(ctx, assertionHash)
	if err != nil {
		return err
	}
	// If the assertion is genesis, return nil.
	if creationInfo.ParentAssertionHash == [32]byte{} {
		return nil
	}
	prevCreationInfo, err := a.ReadAssertionCreationInfo(ctx, protocol.AssertionHash{Hash: creationInfo.ParentAssertionHash})
	if err != nil {
		return err
	}
	latestConfirmed, err := a.LatestConfirmed(ctx)
	if err != nil {
		return err
	}
	if creationInfo.ParentAssertionHash != latestConfirmed.Id().Hash {
		return fmt.Errorf(
			"parent id %#x is not the latest confirmed assertion %#x",
			creationInfo.ParentAssertionHash,
			latestConfirmed.Id(),
		)
	}
	if !prevCreationInfo.InboxMaxCount.IsUint64() {
		return errors.New("assertion prev creation info inbox max count was not a uint64")
	}
	receipt, err := a.transact(ctx, a.backend, func(opts *bind.TransactOpts) (*types.Transaction, error) {
		return a.userLogic.RollupUserLogicTransactor.ConfirmAssertion(
			opts,
			b,
			creationInfo.ParentAssertionHash,
			creationInfo.AfterState,
			winningEdgeId.Hash,
			rollupgen.ConfigData{
				WasmModuleRoot:      prevCreationInfo.WasmModuleRoot,
				ConfirmPeriodBlocks: prevCreationInfo.ConfirmPeriodBlocks,
				RequiredStake:       prevCreationInfo.RequiredStake,
				ChallengeManager:    prevCreationInfo.ChallengeManager,
				NextInboxPosition:   prevCreationInfo.InboxMaxCount.Uint64(),
			},
			creationInfo.AfterInboxBatchAcc,
		)
	})
	if err != nil {
		return err
	}
	if len(receipt.Logs) == 0 {
		return errors.New("no logs observed from assertion confirmation")
	}
	return nil
}

// SpecChallengeManager creates a new spec challenge manager
func (a *AssertionChain) SpecChallengeManager(ctx context.Context) (protocol.SpecChallengeManager, error) {
	challengeManagerAddr, err := a.userLogic.RollupUserLogicCaller.ChallengeManager(
		&bind.CallOpts{Context: ctx},
	)
	if err != nil {
		return nil, err
	}
	return NewSpecChallengeManager(
		ctx,
		challengeManagerAddr,
		a,
		a.backend,
		a.txOpts,
	)
}

// AssertionUnrivaledBlocks gets the number of blocks an assertion was unrivaled. That is, it looks up the
// assertion's parent, and from that parent, computes second_child_creation_block - first_child_creation_block.
// If an assertion is a second child, this function will return 0.
func (a *AssertionChain) AssertionUnrivaledBlocks(ctx context.Context, assertionHash protocol.AssertionHash) (uint64, error) {
	var b [32]byte
	copy(b[:], assertionHash.Bytes())
	wantNode, err := a.rollup.GetAssertion(&bind.CallOpts{Context: ctx}, b)
	if err != nil {
		return 0, err
	}
	if wantNode.Status == uint8(protocol.NoAssertion) {
		return 0, errors.Wrapf(
			ErrNotFound,
			"assertion with id %#x",
			assertionHash,
		)
	}
	// If the assertion requested is not the first child, it was never unrivaled.
	if !wantNode.IsFirstChild {
		return 0, nil
	}
	assertion := &Assertion{
		id:    assertionHash,
		chain: a,
	}
	prevId, err := assertion.PrevId(ctx)
	if err != nil {
		return 0, err
	}
	copy(b[:], prevId.Bytes())
	prevNode, err := a.rollup.GetAssertion(&bind.CallOpts{Context: ctx}, b)
	if err != nil {
		return 0, err
	}
	if prevNode.Status == uint8(protocol.NoAssertion) {
		return 0, errors.Wrapf(
			ErrNotFound,
			"assertion with id %#x",
			assertionHash,
		)
	}
	// If there is no second child, we simply return the number of blocks
	// since the assertion was created and its parent.
	if prevNode.SecondChildBlock == 0 {
		latestHeader, err := a.backend.HeaderByNumber(ctx, nil)
		if err != nil {
			return 0, err
		}
		if !latestHeader.Number.IsUint64() {
			return 0, errors.New("latest header number is not a uint64")
		}
		num := latestHeader.Number.Uint64()

		// Should never happen.
		if wantNode.CreatedAtBlock > num {
			return 0, fmt.Errorf(
				"assertion creation block %d > latest block number %d for assertion hash %#x",
				wantNode.CreatedAtBlock,
				num,
				assertionHash,
			)
		}
		return num - wantNode.CreatedAtBlock, nil
	}
	// Should never happen.
	if prevNode.FirstChildBlock > prevNode.SecondChildBlock {
		return 0, fmt.Errorf(
			"first child creation block %d > second child creation block %d for assertion hash %#x",
			prevNode.FirstChildBlock,
			prevNode.SecondChildBlock,
			prevId,
		)
	}
	return prevNode.SecondChildBlock - prevNode.FirstChildBlock, nil
}

func (a *AssertionChain) TopLevelAssertion(ctx context.Context, edgeId protocol.EdgeId) (protocol.AssertionHash, error) {
	cm, err := a.SpecChallengeManager(ctx)
	if err != nil {
		return protocol.AssertionHash{}, err
	}
	edgeOpt, err := cm.GetEdge(ctx, edgeId)
	if err != nil {
		return protocol.AssertionHash{}, err
	}
	if edgeOpt.IsNone() {
		return protocol.AssertionHash{}, errors.New("edge was nil")
	}
	return edgeOpt.Unwrap().AssertionHash(ctx)
}

func (a *AssertionChain) TopLevelClaimHeights(ctx context.Context, edgeId protocol.EdgeId) (protocol.OriginHeights, error) {
	cm, err := a.SpecChallengeManager(ctx)
	if err != nil {
		return protocol.OriginHeights{}, err
	}
	edgeOpt, err := cm.GetEdge(ctx, edgeId)
	if err != nil {
		return protocol.OriginHeights{}, err
	}
	if edgeOpt.IsNone() {
		return protocol.OriginHeights{}, errors.New("edge was nil")
	}
	edge := edgeOpt.Unwrap()
	return edge.TopLevelClaimHeight(ctx)
}

// LatestCreatedAssertion retrieves the latest assertion from the rollup contract by reading the
// latest confirmed assertion and then querying the contract log events for all assertions created
// since that block and returning the most recent one.
func (a *AssertionChain) LatestCreatedAssertion(ctx context.Context) (protocol.Assertion, error) {
	latestConfirmed, err := a.LatestConfirmed(ctx)
	if err != nil {
		return nil, err
	}
	createdAtBlock, err := latestConfirmed.CreatedAtBlock()
	if err != nil {
		return nil, err
	}
	var query = ethereum.FilterQuery{
		FromBlock: new(big.Int).SetUint64(createdAtBlock),
		ToBlock:   nil, // Latest block.
		Addresses: []common.Address{a.rollupAddr},
		Topics:    [][]common.Hash{{assertionCreatedId}},
	}
	logs, err := a.backend.FilterLogs(ctx, query)
	if err != nil {
		return nil, err
	}

	// The logs are likely sorted by blockNumber, index, but we find the latest one, just in case,
	// while ignoring any removed logs from a reorged event.
	var latestBlockNumber uint64
	var latestLogIndex uint
	var latestLog *types.Log
	for _, log := range logs {
		l := log
		if l.Removed {
			continue
		}
		if l.BlockNumber > latestBlockNumber ||
			(l.BlockNumber == latestBlockNumber && l.Index >= latestLogIndex) {
			latestBlockNumber = l.BlockNumber
			latestLogIndex = l.Index
			latestLog = &l
		}
	}

	if latestLog == nil {
		return nil, errors.New("no assertion creation events found")
	}

	creationEvent, err := a.rollup.ParseAssertionCreated(*latestLog)
	if err != nil {
		return nil, err
	}
	return a.GetAssertion(ctx, protocol.AssertionHash{Hash: creationEvent.AssertionHash})
}

// LatestCreatedAssertionHashes retrieves the latest assertion hashes posted to the rollup contract
// since the last confirmed assertion block. The results are ordered in ascending order by block
// number, log index.
func (a *AssertionChain) LatestCreatedAssertionHashes(ctx context.Context) ([]protocol.AssertionHash, error) {
	latestConfirmed, err := a.LatestConfirmed(ctx)
	if err != nil {
		return nil, err
	}
	createdAtBlock, err := latestConfirmed.CreatedAtBlock()
	if err != nil {
		return nil, err
	}
	var query = ethereum.FilterQuery{
		FromBlock: new(big.Int).SetUint64(createdAtBlock),
		ToBlock:   nil, // Latest block.
		Addresses: []common.Address{a.rollupAddr},
		Topics:    [][]common.Hash{{assertionCreatedId}},
	}
	logs, err := a.backend.FilterLogs(ctx, query)
	if err != nil {
		return nil, err
	}

	sort.Slice(logs, func(i, j int) bool {
		if logs[i].BlockNumber == logs[j].BlockNumber {
			return logs[i].Index < logs[j].Index
		}
		return logs[i].BlockNumber < logs[j].BlockNumber
	})

	var assertionHashes []protocol.AssertionHash
	for _, l := range logs {
		if len(l.Topics) < 2 {
			continue // Should never happen.
		}
		if l.Removed {
			continue
		}
		// The first topic is the event id, the second is the indexed assertion hash.
		assertionHashes = append(assertionHashes, protocol.AssertionHash{Hash: l.Topics[1]})
	}

	return assertionHashes, nil
}

// ReadAssertionCreationInfo for an assertion sequence number by looking up its creation
// event from the rollup contracts.
func (a *AssertionChain) ReadAssertionCreationInfo(
	ctx context.Context, id protocol.AssertionHash,
) (*protocol.AssertionCreatedInfo, error) {
	var creationBlock uint64
	var topics [][]common.Hash
	if id == (protocol.AssertionHash{}) {
		rollupDeploymentBlock, err := a.rollup.RollupDeploymentBlock(&bind.CallOpts{Context: ctx})
		if err != nil {
			return nil, err
		}
		if !rollupDeploymentBlock.IsUint64() {
			return nil, errors.New("rollup deployment block was not a uint64")
		}
		creationBlock = rollupDeploymentBlock.Uint64()
		topics = [][]common.Hash{{assertionCreatedId}}
	} else {
		var b [32]byte
		copy(b[:], id.Bytes())
		node, err := a.rollup.GetAssertion(&bind.CallOpts{Context: ctx}, b)
		if err != nil {
			return nil, err
		}
		creationBlock = node.CreatedAtBlock
		topics = [][]common.Hash{{assertionCreatedId}, {id.Hash}}
	}
	var query = ethereum.FilterQuery{
		FromBlock: new(big.Int).SetUint64(creationBlock),
		ToBlock:   new(big.Int).SetUint64(creationBlock),
		Addresses: []common.Address{a.rollupAddr},
		Topics:    topics,
	}
	logs, err := a.backend.FilterLogs(ctx, query)
	if err != nil {
		return nil, err
	}
	if len(logs) == 0 {
		return nil, errors.New("no assertion creation logs found")
	}
	if len(logs) > 1 {
		return nil, errors.New("found multiple instances of requested node")
	}
	ethLog := logs[0]
	parsedLog, err := a.rollup.ParseAssertionCreated(ethLog)
	if err != nil {
		return nil, err
	}
	afterState := parsedLog.Assertion.AfterState
	return &protocol.AssertionCreatedInfo{
		ConfirmPeriodBlocks: parsedLog.ConfirmPeriodBlocks,
		RequiredStake:       parsedLog.RequiredStake,
		ParentAssertionHash: parsedLog.ParentAssertionHash,
		BeforeState:         parsedLog.Assertion.BeforeState,
		AfterState:          afterState,
		InboxMaxCount:       parsedLog.InboxMaxCount,
		AfterInboxBatchAcc:  parsedLog.AfterInboxBatchAcc,
		AssertionHash:       parsedLog.AssertionHash,
		WasmModuleRoot:      parsedLog.WasmModuleRoot,
		ChallengeManager:    parsedLog.ChallengeManager,
		TransactionHash:     ethLog.TxHash,
		CreationBlock:       ethLog.BlockNumber,
	}, nil
}

func handleCreateAssertionError(err error, blockHash common.Hash) error {
	if err == nil {
		return nil
	}
	errS := err.Error()
	switch {
	case strings.Contains(errS, "Assertion already exists"):
		return errors.Wrapf(
			ErrAlreadyExists,
			"commit block hash %#x",
			blockHash,
		)
	case strings.Contains(errS, "Assertion does not exist"):
		return ErrPrevDoesNotExist
	case strings.Contains(errS, "Too late to create sibling"):
		return ErrTooLate
	default:
		return err
	}
<<<<<<< HEAD
}

// Runs a callback function meant to write to a chain backend, and if the
// chain backend supports committing directly, we call the commit function before
// returning. This function additionally waits for the transaction to complete and returns
// an optional transaction receipt. It returns an error if the
// transaction had a failed status on-chain, or if the execution of the callback
// failed directly.
func transact(ctx context.Context, backend protocol.ChainBackend, fn func() (*types.Transaction, error)) (*types.Receipt, error) {
	tx, err := fn()
	if err != nil {
		return nil, err
	}
	if commiter, ok := backend.(ChainCommitter); ok {
		commiter.Commit()
	}
	receipt, err := bind.WaitMined(ctx, backend, tx)
	if err != nil {
		return nil, err
	}
	if receipt.Status != types.ReceiptStatusSuccessful {
		callMsg := ethereum.CallMsg{
			From:       common.Address{},
			To:         tx.To(),
			Gas:        0,
			GasPrice:   nil,
			Value:      tx.Value(),
			Data:       tx.Data(),
			AccessList: tx.AccessList(),
		}
		if _, err := backend.CallContract(ctx, callMsg, nil); err != nil {
			return nil, errors.Wrap(err, "failed transaction")
		}
	}
	return receipt, nil
}

// copyTxOpts creates a deep copy of the given transaction options.
func copyTxOpts(opts *bind.TransactOpts) *bind.TransactOpts {
	copied := &bind.TransactOpts{
		From:     opts.From,
		Context:  opts.Context,
		NoSend:   opts.NoSend,
		Signer:   opts.Signer,
		GasLimit: opts.GasLimit,
	}

	if opts.Nonce != nil {
		copied.Nonce = new(big.Int).Set(opts.Nonce)
	}
	if opts.Value != nil {
		copied.Value = new(big.Int).Set(opts.Value)
	}
	if opts.GasPrice != nil {
		copied.GasPrice = new(big.Int).Set(opts.GasPrice)
	}
	if opts.GasFeeCap != nil {
		copied.GasFeeCap = new(big.Int).Set(opts.GasFeeCap)
	}
	if opts.GasTipCap != nil {
		copied.GasTipCap = new(big.Int).Set(opts.GasTipCap)
	}
	return copied
=======
>>>>>>> 37bdb25f
}<|MERGE_RESOLUTION|>--- conflicted
+++ resolved
@@ -44,13 +44,6 @@
 	assertionCreatedId = assertionCreatedEvent.ID
 }
 
-<<<<<<< HEAD
-// ChainCommitter defines a type of chain backend that supports
-// committing changes via a direct method, such as a simulated backend
-// for testing purposes.
-type ChainCommitter interface {
-	Commit() common.Hash
-=======
 // ChainBackend to interact with the underlying blockchain.
 type ChainBackend interface {
 	bind.ContractBackend
@@ -60,7 +53,6 @@
 // ReceiptFetcher defines the ability to retrieve transactions receipts from the chain.
 type ReceiptFetcher interface {
 	TransactionReceipt(ctx context.Context, txHash common.Hash) (*types.Receipt, error)
->>>>>>> 37bdb25f
 }
 
 // AssertionChain is a wrapper around solgen bindings
@@ -92,10 +84,10 @@
 ) (*AssertionChain, error) {
 	// We disable sending txs by default, as we will first estimate their gas before
 	// we commit them onchain through the transact method in this package.
-	opts := copyTxOpts(txOpts)
+	copiedOpts := copyTxOpts(txOpts)
 	chain := &AssertionChain{
 		backend:    backend,
-		txOpts:     opts,
+		txOpts:     copiedOpts,
 		rollupAddr: rollupAddr,
 	}
 	for _, opt := range opts {
@@ -676,70 +668,4 @@
 	default:
 		return err
 	}
-<<<<<<< HEAD
-}
-
-// Runs a callback function meant to write to a chain backend, and if the
-// chain backend supports committing directly, we call the commit function before
-// returning. This function additionally waits for the transaction to complete and returns
-// an optional transaction receipt. It returns an error if the
-// transaction had a failed status on-chain, or if the execution of the callback
-// failed directly.
-func transact(ctx context.Context, backend protocol.ChainBackend, fn func() (*types.Transaction, error)) (*types.Receipt, error) {
-	tx, err := fn()
-	if err != nil {
-		return nil, err
-	}
-	if commiter, ok := backend.(ChainCommitter); ok {
-		commiter.Commit()
-	}
-	receipt, err := bind.WaitMined(ctx, backend, tx)
-	if err != nil {
-		return nil, err
-	}
-	if receipt.Status != types.ReceiptStatusSuccessful {
-		callMsg := ethereum.CallMsg{
-			From:       common.Address{},
-			To:         tx.To(),
-			Gas:        0,
-			GasPrice:   nil,
-			Value:      tx.Value(),
-			Data:       tx.Data(),
-			AccessList: tx.AccessList(),
-		}
-		if _, err := backend.CallContract(ctx, callMsg, nil); err != nil {
-			return nil, errors.Wrap(err, "failed transaction")
-		}
-	}
-	return receipt, nil
-}
-
-// copyTxOpts creates a deep copy of the given transaction options.
-func copyTxOpts(opts *bind.TransactOpts) *bind.TransactOpts {
-	copied := &bind.TransactOpts{
-		From:     opts.From,
-		Context:  opts.Context,
-		NoSend:   opts.NoSend,
-		Signer:   opts.Signer,
-		GasLimit: opts.GasLimit,
-	}
-
-	if opts.Nonce != nil {
-		copied.Nonce = new(big.Int).Set(opts.Nonce)
-	}
-	if opts.Value != nil {
-		copied.Value = new(big.Int).Set(opts.Value)
-	}
-	if opts.GasPrice != nil {
-		copied.GasPrice = new(big.Int).Set(opts.GasPrice)
-	}
-	if opts.GasFeeCap != nil {
-		copied.GasFeeCap = new(big.Int).Set(opts.GasFeeCap)
-	}
-	if opts.GasTipCap != nil {
-		copied.GasTipCap = new(big.Int).Set(opts.GasTipCap)
-	}
-	return copied
-=======
->>>>>>> 37bdb25f
 }