// Copyright 2023, Offchain Labs, Inc.
// For license information, see https://github.com/offchainlabs/bold/blob/main/LICENSE

// Package solimpl includes an easy-to-use abstraction
// around the challenge protocol contracts using their Go
// bindings and exposes minimal details of Ethereum's internals.
package solimpl

import (
	"context"
	"fmt"
	"math/big"
	"sort"
	"strings"

	protocol "github.com/OffchainLabs/bold/chain-abstraction"
	"github.com/OffchainLabs/bold/containers/threadsafe"
	"github.com/OffchainLabs/bold/solgen/go/bridgegen"
	"github.com/OffchainLabs/bold/solgen/go/rollupgen"
	"github.com/ethereum/go-ethereum"
	"github.com/ethereum/go-ethereum/accounts/abi/bind"
	"github.com/ethereum/go-ethereum/common"
	"github.com/ethereum/go-ethereum/core/types"
	"github.com/pkg/errors"
)

var (
	ErrNotFound         = errors.New("item not found on-chain")
	ErrAlreadyExists    = errors.New("item already exists on-chain")
	ErrPrevDoesNotExist = errors.New("assertion predecessor does not exist")
	ErrTooLate          = errors.New("too late to create assertion sibling")
)

var assertionCreatedId common.Hash

func init() {
	rollupAbi, err := rollupgen.RollupCoreMetaData.GetAbi()
	if err != nil {
		panic(err)
	}
	assertionCreatedEvent, ok := rollupAbi.Events["AssertionCreated"]
	if !ok {
		panic("RollupCore ABI missing AssertionCreated event")
	}
	assertionCreatedId = assertionCreatedEvent.ID
}

// ChainBackend to interact with the underlying blockchain.
type ChainBackend interface {
	bind.ContractBackend
	ReceiptFetcher
}

// ReceiptFetcher defines the ability to retrieve transactions receipts from the chain.
type ReceiptFetcher interface {
	TransactionReceipt(ctx context.Context, txHash common.Hash) (*types.Receipt, error)
}

// AssertionChain is a wrapper around solgen bindings
// that implements the protocol interface.
type AssertionChain struct {
<<<<<<< HEAD
	backend              protocol.ChainBackend
	rollup               *rollupgen.RollupCore
	userLogic            *rollupgen.RollupUserLogic
	txOpts               *bind.TransactOpts
	rollupAddr           common.Address
	challengeManagerAddr common.Address
	specEdgeCacheSize    int
=======
	backend                                  protocol.ChainBackend
	rollup                                   *rollupgen.RollupCore
	userLogic                                *rollupgen.RollupUserLogic
	txOpts                                   *bind.TransactOpts
	rollupAddr                               common.Address
	confirmedChallengesByParentAssertionHash *threadsafe.Set[protocol.AssertionHash] // TODO: Use an LRU cache instead.
>>>>>>> ad68bdc8
}

type Opt func(*AssertionChain)

func WithTrackedContractBackend() Opt {
	return func(a *AssertionChain) {
		a.backend = NewTrackedContractBackend(a.backend)
	}
}

func WithSpecEdgeCacheSize(specEdgeCacheSize int) Opt {
	return func(a *AssertionChain) {
		a.specEdgeCacheSize = specEdgeCacheSize
	}
}

// NewAssertionChain instantiates an assertion chain
// instance from a chain backend and provided options.
func NewAssertionChain(
	ctx context.Context,
	rollupAddr common.Address,
	txOpts *bind.TransactOpts,
	backend protocol.ChainBackend,
	opts ...Opt,
) (*AssertionChain, error) {
	// We disable sending txs by default, as we will first estimate their gas before
	// we commit them onchain through the transact method in this package.
	copiedOpts := copyTxOpts(txOpts)
	chain := &AssertionChain{
		backend:                                  backend,
		txOpts:                                   copiedOpts,
		rollupAddr:                               rollupAddr,
		confirmedChallengesByParentAssertionHash: threadsafe.NewSet[protocol.AssertionHash](),
	}
	for _, opt := range opts {
		opt(chain)
	}
	coreBinding, err := rollupgen.NewRollupCore(
		rollupAddr, chain.backend,
	)
	if err != nil {
		return nil, err
	}
	assertionChainBinding, err := rollupgen.NewRollupUserLogic(
		rollupAddr, chain.backend,
	)
	if err != nil {
		return nil, err
	}
	challengeManagerAddr, err := assertionChainBinding.RollupUserLogicCaller.ChallengeManager(
		&bind.CallOpts{Context: ctx},
	)
	if err != nil {
		return nil, err
	}
	chain.rollup = coreBinding
	chain.userLogic = assertionChainBinding
	chain.challengeManagerAddr = challengeManagerAddr
	return chain, nil
}

func (a *AssertionChain) Backend() protocol.ChainBackend {
	return a.backend
}

func (a *AssertionChain) GetAssertion(ctx context.Context, assertionHash protocol.AssertionHash) (protocol.Assertion, error) {
	var b [32]byte
	copy(b[:], assertionHash.Bytes())
	res, err := a.userLogic.GetAssertion(&bind.CallOpts{Context: ctx}, b)
	if err != nil {
		return nil, err
	}
	if res.Status == uint8(protocol.NoAssertion) {
		return nil, errors.Wrapf(
			ErrNotFound,
			"assertion with id %#x",
			assertionHash,
		)
	}
	return &Assertion{
		id:    assertionHash,
		chain: a,
	}, nil
}

func (a *AssertionChain) AssertionStatus(ctx context.Context, assertionHash protocol.AssertionHash) (protocol.AssertionStatus, error) {
	res, err := a.rollup.GetAssertion(&bind.CallOpts{Context: ctx}, assertionHash.Hash)
	if err != nil {
		return protocol.NoAssertion, err
	}
	return protocol.AssertionStatus(res.Status), nil
}

func (a *AssertionChain) LatestConfirmed(ctx context.Context) (protocol.Assertion, error) {
	res, err := a.rollup.LatestConfirmed(&bind.CallOpts{Context: ctx})
	if err != nil {
		return nil, err
	}
	return a.GetAssertion(ctx, protocol.AssertionHash{Hash: res})
}

// Returns true if the staker's address is currently staked in the assertion chain.
func (a *AssertionChain) IsStaked(ctx context.Context) (bool, error) {
	return a.rollup.IsStaked(&bind.CallOpts{Context: ctx}, a.txOpts.From)
}

// RollupAddress for the assertion chain.
func (a *AssertionChain) RollupAddress() common.Address {
	return a.rollupAddr
}

// IsChallengeComplete checks if a challenge is complete by using the challenge's parent assertion hash.
func (a *AssertionChain) IsChallengeComplete(
	ctx context.Context,
	challengeParentAssertionHash protocol.AssertionHash,
) (bool, error) {
	if a.confirmedChallengesByParentAssertionHash.Has(challengeParentAssertionHash) {
		return true, nil
	}
	parentAssertionStatus, err := a.AssertionStatus(ctx, challengeParentAssertionHash)
	if err != nil {
		return false, err
	}
	// Parent must be confirmed for a challenge to be considered complete, so we can
	// short-circuit early here.
	parentIsConfirmed := parentAssertionStatus == protocol.AssertionConfirmed
	if !parentIsConfirmed {
		return false, nil
	}
	latestConfirmed, err := a.LatestConfirmed(ctx)
	if err != nil {
		return false, err
	}
	// A challenge is complete if the parent assertion of the challenge is confirmed
	// and the latest confirmed assertion hash is not equal to the challenge's parent assertion hash.
	challengeConfirmed := latestConfirmed.Id() != challengeParentAssertionHash
	if challengeConfirmed {
		a.confirmedChallengesByParentAssertionHash.Insert(challengeParentAssertionHash)
	}
	return challengeConfirmed, nil
}

// NewStakeOnNewAssertion makes an onchain claim given a previous assertion hash, execution state,
// and a commitment to a post-state. It also adds a new stake to the newly created assertion.
// if the validator is already staked, use StakeOnNewAssertion instead.
func (a *AssertionChain) NewStakeOnNewAssertion(
	ctx context.Context,
	parentAssertionCreationInfo *protocol.AssertionCreatedInfo,
	postState *protocol.ExecutionState,
) (protocol.Assertion, error) {
	return a.createAndStakeOnAssertion(
		ctx,
		parentAssertionCreationInfo,
		postState,
		a.userLogic.RollupUserLogicTransactor.NewStakeOnNewAssertion,
	)
}

// StakeOnNewAssertion makes an onchain claim given a previous assertion hash, execution state,
// and a commitment to a post-state. It also adds moves an existing stake to the newly created assertion.
// if the validator is not staked, use NewStakeOnNewAssertion instead.
func (a *AssertionChain) StakeOnNewAssertion(
	ctx context.Context,
	parentAssertionCreationInfo *protocol.AssertionCreatedInfo,
	postState *protocol.ExecutionState,
) (protocol.Assertion, error) {
	stakeFn := func(opts *bind.TransactOpts, _ *big.Int, assertionInputs rollupgen.AssertionInputs, assertionHash [32]byte) (*types.Transaction, error) {
		return a.userLogic.RollupUserLogicTransactor.StakeOnNewAssertion(
			opts,
			assertionInputs,
			assertionHash,
		)
	}
	return a.createAndStakeOnAssertion(
		ctx,
		parentAssertionCreationInfo,
		postState,
		stakeFn,
	)
}

func (a *AssertionChain) createAndStakeOnAssertion(
	ctx context.Context,
	parentAssertionCreationInfo *protocol.AssertionCreatedInfo,
	postState *protocol.ExecutionState,
	stakeFn func(opts *bind.TransactOpts, requiredStake *big.Int, assertionInputs rollupgen.AssertionInputs, assertionHash [32]byte) (*types.Transaction, error),
) (protocol.Assertion, error) {
	if !parentAssertionCreationInfo.InboxMaxCount.IsUint64() {
		return nil, errors.New("prev assertion creation info inbox max count not a uint64")
	}
	if postState.GlobalState.Batch == 0 {
		return nil, errors.New("assertion post state cannot have a batch count of 0, as only genesis can")
	}
	bridgeAddr, err := a.userLogic.Bridge(&bind.CallOpts{Context: ctx})
	if err != nil {
		return nil, errors.Wrap(err, "could not retrieve bridge address for user rollup logic contract")
	}
	bridge, err := bridgegen.NewIBridgeCaller(bridgeAddr, a.backend)
	if err != nil {
		return nil, errors.Wrapf(err, "could not initialize bridge at address %#x", bridgeAddr)
	}
	inboxBatchAcc, err := bridge.SequencerInboxAccs(
		&bind.CallOpts{Context: ctx},
		new(big.Int).SetUint64(postState.GlobalState.Batch-1),
	)
	if err != nil {
		return nil, errors.Wrapf(err, "could not get sequencer inbox accummulator at batch %d", postState.GlobalState.Batch-1)
	}
	computedHash, err := a.userLogic.RollupUserLogicCaller.ComputeAssertionHash(
		&bind.CallOpts{Context: ctx},
		parentAssertionCreationInfo.AssertionHash,
		postState.AsSolidityStruct(),
		inboxBatchAcc,
	)
	if err != nil {
		return nil, errors.Wrap(err, "could not compute assertion hash")
	}
	existingAssertion, err := a.GetAssertion(ctx, protocol.AssertionHash{Hash: computedHash})
	switch {
	case err == nil:
		return existingAssertion, nil
	case !errors.Is(err, ErrNotFound):
		return nil, errors.Wrapf(err, "could not fetch assertion with computed hash %#x", computedHash)
	default:
	}
	receipt, err := a.transact(ctx, a.backend, func(opts *bind.TransactOpts) (*types.Transaction, error) {
		return stakeFn(
			opts,
			parentAssertionCreationInfo.RequiredStake,
			rollupgen.AssertionInputs{
				BeforeStateData: rollupgen.BeforeStateData{
					PrevPrevAssertionHash: parentAssertionCreationInfo.ParentAssertionHash,
					SequencerBatchAcc:     parentAssertionCreationInfo.AfterInboxBatchAcc,
					ConfigData: rollupgen.ConfigData{
						RequiredStake:       parentAssertionCreationInfo.RequiredStake,
						ChallengeManager:    parentAssertionCreationInfo.ChallengeManager,
						ConfirmPeriodBlocks: parentAssertionCreationInfo.ConfirmPeriodBlocks,
						WasmModuleRoot:      parentAssertionCreationInfo.WasmModuleRoot,
						NextInboxPosition:   parentAssertionCreationInfo.InboxMaxCount.Uint64(),
					},
				},
				BeforeState: parentAssertionCreationInfo.AfterState,
				AfterState:  postState.AsSolidityStruct(),
			},
			computedHash,
		)
	})
	if createErr := handleCreateAssertionError(err, postState.GlobalState.BlockHash); createErr != nil {
		return nil, fmt.Errorf("failed to create assertion: %w", createErr)
	}
	if len(receipt.Logs) == 0 {
		return nil, errors.New("no logs observed from assertion creation")
	}
	var assertionCreated *rollupgen.RollupCoreAssertionCreated
	var found bool
	for _, log := range receipt.Logs {
		creationEvent, err := a.rollup.ParseAssertionCreated(*log)
		if err == nil {
			assertionCreated = creationEvent
			found = true
			break
		}
	}
	if !found {
		return nil, errors.New("could not find assertion created event in logs")
	}
	return a.GetAssertion(ctx, protocol.AssertionHash{Hash: assertionCreated.AssertionHash})
}

func (a *AssertionChain) GenesisAssertionHash(ctx context.Context) (common.Hash, error) {
	return a.userLogic.GenesisAssertionHash(&bind.CallOpts{Context: ctx})
}

func (a *AssertionChain) ConfirmAssertionByTime(ctx context.Context, assertionHash protocol.AssertionHash) error {
	return a.ConfirmAssertionByChallengeWinner(ctx, assertionHash, protocol.EdgeId{})
}

// ConfirmAssertionByChallengeWinner attempts to confirm an assertion onchain
// if there is a winning, level zero, block challenge edge that claims it.
func (a *AssertionChain) ConfirmAssertionByChallengeWinner(
	ctx context.Context,
	assertionHash protocol.AssertionHash,
	winningEdgeId protocol.EdgeId,
) error {
	var b [32]byte
	copy(b[:], assertionHash.Bytes())
	node, err := a.userLogic.GetAssertion(&bind.CallOpts{Context: ctx}, b)
	if err != nil {
		return err
	}
	if node.Status == uint8(protocol.AssertionConfirmed) {
		return nil
	}
	creationInfo, err := a.ReadAssertionCreationInfo(ctx, assertionHash)
	if err != nil {
		return err
	}
	// If the assertion is genesis, return nil.
	if creationInfo.ParentAssertionHash == [32]byte{} {
		return nil
	}
	prevCreationInfo, err := a.ReadAssertionCreationInfo(ctx, protocol.AssertionHash{Hash: creationInfo.ParentAssertionHash})
	if err != nil {
		return err
	}
	latestConfirmed, err := a.LatestConfirmed(ctx)
	if err != nil {
		return err
	}
	if creationInfo.ParentAssertionHash != latestConfirmed.Id().Hash {
		return fmt.Errorf(
			"parent id %#x is not the latest confirmed assertion %#x",
			creationInfo.ParentAssertionHash,
			latestConfirmed.Id(),
		)
	}
	if !prevCreationInfo.InboxMaxCount.IsUint64() {
		return errors.New("assertion prev creation info inbox max count was not a uint64")
	}
	receipt, err := a.transact(ctx, a.backend, func(opts *bind.TransactOpts) (*types.Transaction, error) {
		return a.userLogic.RollupUserLogicTransactor.ConfirmAssertion(
			opts,
			b,
			creationInfo.ParentAssertionHash,
			creationInfo.AfterState,
			winningEdgeId.Hash,
			rollupgen.ConfigData{
				WasmModuleRoot:      prevCreationInfo.WasmModuleRoot,
				ConfirmPeriodBlocks: prevCreationInfo.ConfirmPeriodBlocks,
				RequiredStake:       prevCreationInfo.RequiredStake,
				ChallengeManager:    prevCreationInfo.ChallengeManager,
				NextInboxPosition:   prevCreationInfo.InboxMaxCount.Uint64(),
			},
			creationInfo.AfterInboxBatchAcc,
		)
	})
	if err != nil {
		return err
	}
	if len(receipt.Logs) == 0 {
		return errors.New("no logs observed from assertion confirmation")
	}
	return nil
}

// SpecChallengeManager creates a new spec challenge manager
func (a *AssertionChain) SpecChallengeManager(ctx context.Context) (protocol.SpecChallengeManager, error) {
	return NewSpecChallengeManager(
		ctx,
		a.challengeManagerAddr,
		a,
		a.backend,
		a.txOpts,
		a.specEdgeCacheSize,
	)
}

// AssertionUnrivaledBlocks gets the number of blocks an assertion was unrivaled. That is, it looks up the
// assertion's parent, and from that parent, computes second_child_creation_block - first_child_creation_block.
// If an assertion is a second child, this function will return 0.
func (a *AssertionChain) AssertionUnrivaledBlocks(ctx context.Context, assertionHash protocol.AssertionHash) (uint64, error) {
	var b [32]byte
	copy(b[:], assertionHash.Bytes())
	wantNode, err := a.rollup.GetAssertion(&bind.CallOpts{Context: ctx}, b)
	if err != nil {
		return 0, err
	}
	if wantNode.Status == uint8(protocol.NoAssertion) {
		return 0, errors.Wrapf(
			ErrNotFound,
			"assertion with id %#x",
			assertionHash,
		)
	}
	// If the assertion requested is not the first child, it was never unrivaled.
	if !wantNode.IsFirstChild {
		return 0, nil
	}
	assertion := &Assertion{
		id:    assertionHash,
		chain: a,
	}
	prevId, err := assertion.PrevId(ctx)
	if err != nil {
		return 0, err
	}
	copy(b[:], prevId.Bytes())
	prevNode, err := a.rollup.GetAssertion(&bind.CallOpts{Context: ctx}, b)
	if err != nil {
		return 0, err
	}
	if prevNode.Status == uint8(protocol.NoAssertion) {
		return 0, errors.Wrapf(
			ErrNotFound,
			"assertion with id %#x",
			assertionHash,
		)
	}
	// If there is no second child, we simply return the number of blocks
	// since the assertion was created and its parent.
	if prevNode.SecondChildBlock == 0 {
		latestHeader, err := a.backend.HeaderByNumber(ctx, nil)
		if err != nil {
			return 0, err
		}
		if !latestHeader.Number.IsUint64() {
			return 0, errors.New("latest header number is not a uint64")
		}
		num := latestHeader.Number.Uint64()

		// Should never happen.
		if wantNode.CreatedAtBlock > num {
			return 0, fmt.Errorf(
				"assertion creation block %d > latest block number %d for assertion hash %#x",
				wantNode.CreatedAtBlock,
				num,
				assertionHash,
			)
		}
		return num - wantNode.CreatedAtBlock, nil
	}
	// Should never happen.
	if prevNode.FirstChildBlock > prevNode.SecondChildBlock {
		return 0, fmt.Errorf(
			"first child creation block %d > second child creation block %d for assertion hash %#x",
			prevNode.FirstChildBlock,
			prevNode.SecondChildBlock,
			prevId,
		)
	}
	return prevNode.SecondChildBlock - prevNode.FirstChildBlock, nil
}

func (a *AssertionChain) TopLevelAssertion(ctx context.Context, edgeId protocol.EdgeId) (protocol.AssertionHash, error) {
	cm, err := a.SpecChallengeManager(ctx)
	if err != nil {
		return protocol.AssertionHash{}, err
	}
	edgeOpt, err := cm.GetEdge(ctx, edgeId)
	if err != nil {
		return protocol.AssertionHash{}, err
	}
	if edgeOpt.IsNone() {
		return protocol.AssertionHash{}, errors.New("edge was nil")
	}
	return edgeOpt.Unwrap().AssertionHash(ctx)
}

func (a *AssertionChain) TopLevelClaimHeights(ctx context.Context, edgeId protocol.EdgeId) (protocol.OriginHeights, error) {
	cm, err := a.SpecChallengeManager(ctx)
	if err != nil {
		return protocol.OriginHeights{}, err
	}
	edgeOpt, err := cm.GetEdge(ctx, edgeId)
	if err != nil {
		return protocol.OriginHeights{}, err
	}
	if edgeOpt.IsNone() {
		return protocol.OriginHeights{}, errors.New("edge was nil")
	}
	edge := edgeOpt.Unwrap()
	return edge.TopLevelClaimHeight(ctx)
}

// LatestCreatedAssertion retrieves the latest assertion from the rollup contract by reading the
// latest confirmed assertion and then querying the contract log events for all assertions created
// since that block and returning the most recent one.
func (a *AssertionChain) LatestCreatedAssertion(ctx context.Context) (protocol.Assertion, error) {
	latestConfirmed, err := a.LatestConfirmed(ctx)
	if err != nil {
		return nil, err
	}
	createdAtBlock, err := latestConfirmed.CreatedAtBlock()
	if err != nil {
		return nil, err
	}
	var query = ethereum.FilterQuery{
		FromBlock: new(big.Int).SetUint64(createdAtBlock),
		ToBlock:   nil, // Latest block.
		Addresses: []common.Address{a.rollupAddr},
		Topics:    [][]common.Hash{{assertionCreatedId}},
	}
	logs, err := a.backend.FilterLogs(ctx, query)
	if err != nil {
		return nil, err
	}

	// The logs are likely sorted by blockNumber, index, but we find the latest one, just in case,
	// while ignoring any removed logs from a reorged event.
	var latestBlockNumber uint64
	var latestLogIndex uint
	var latestLog *types.Log
	for _, log := range logs {
		l := log
		if l.Removed {
			continue
		}
		if l.BlockNumber > latestBlockNumber ||
			(l.BlockNumber == latestBlockNumber && l.Index >= latestLogIndex) {
			latestBlockNumber = l.BlockNumber
			latestLogIndex = l.Index
			latestLog = &l
		}
	}

	if latestLog == nil {
		return nil, errors.New("no assertion creation events found")
	}

	creationEvent, err := a.rollup.ParseAssertionCreated(*latestLog)
	if err != nil {
		return nil, err
	}
	return a.GetAssertion(ctx, protocol.AssertionHash{Hash: creationEvent.AssertionHash})
}

// LatestCreatedAssertionHashes retrieves the latest assertion hashes posted to the rollup contract
// since the last confirmed assertion block. The results are ordered in ascending order by block
// number, log index.
func (a *AssertionChain) LatestCreatedAssertionHashes(ctx context.Context) ([]protocol.AssertionHash, error) {
	latestConfirmed, err := a.LatestConfirmed(ctx)
	if err != nil {
		return nil, err
	}
	createdAtBlock, err := latestConfirmed.CreatedAtBlock()
	if err != nil {
		return nil, err
	}
	var query = ethereum.FilterQuery{
		FromBlock: new(big.Int).SetUint64(createdAtBlock),
		ToBlock:   nil, // Latest block.
		Addresses: []common.Address{a.rollupAddr},
		Topics:    [][]common.Hash{{assertionCreatedId}},
	}
	logs, err := a.backend.FilterLogs(ctx, query)
	if err != nil {
		return nil, err
	}

	sort.Slice(logs, func(i, j int) bool {
		if logs[i].BlockNumber == logs[j].BlockNumber {
			return logs[i].Index < logs[j].Index
		}
		return logs[i].BlockNumber < logs[j].BlockNumber
	})

	var assertionHashes []protocol.AssertionHash
	for _, l := range logs {
		if len(l.Topics) < 2 {
			continue // Should never happen.
		}
		if l.Removed {
			continue
		}
		// The first topic is the event id, the second is the indexed assertion hash.
		assertionHashes = append(assertionHashes, protocol.AssertionHash{Hash: l.Topics[1]})
	}

	return assertionHashes, nil
}

// ReadAssertionCreationInfo for an assertion sequence number by looking up its creation
// event from the rollup contracts.
func (a *AssertionChain) ReadAssertionCreationInfo(
	ctx context.Context, id protocol.AssertionHash,
) (*protocol.AssertionCreatedInfo, error) {
	var creationBlock uint64
	var topics [][]common.Hash
	if id == (protocol.AssertionHash{}) {
		rollupDeploymentBlock, err := a.rollup.RollupDeploymentBlock(&bind.CallOpts{Context: ctx})
		if err != nil {
			return nil, err
		}
		if !rollupDeploymentBlock.IsUint64() {
			return nil, errors.New("rollup deployment block was not a uint64")
		}
		creationBlock = rollupDeploymentBlock.Uint64()
		topics = [][]common.Hash{{assertionCreatedId}}
	} else {
		var b [32]byte
		copy(b[:], id.Bytes())
		node, err := a.rollup.GetAssertion(&bind.CallOpts{Context: ctx}, b)
		if err != nil {
			return nil, err
		}
		creationBlock = node.CreatedAtBlock
		topics = [][]common.Hash{{assertionCreatedId}, {id.Hash}}
	}
	var query = ethereum.FilterQuery{
		FromBlock: new(big.Int).SetUint64(creationBlock),
		ToBlock:   new(big.Int).SetUint64(creationBlock),
		Addresses: []common.Address{a.rollupAddr},
		Topics:    topics,
	}
	logs, err := a.backend.FilterLogs(ctx, query)
	if err != nil {
		return nil, err
	}
	if len(logs) == 0 {
		return nil, errors.New("no assertion creation logs found")
	}
	if len(logs) > 1 {
		return nil, errors.New("found multiple instances of requested node")
	}
	ethLog := logs[0]
	parsedLog, err := a.rollup.ParseAssertionCreated(ethLog)
	if err != nil {
		return nil, err
	}
	afterState := parsedLog.Assertion.AfterState
	return &protocol.AssertionCreatedInfo{
		ConfirmPeriodBlocks: parsedLog.ConfirmPeriodBlocks,
		RequiredStake:       parsedLog.RequiredStake,
		ParentAssertionHash: parsedLog.ParentAssertionHash,
		BeforeState:         parsedLog.Assertion.BeforeState,
		AfterState:          afterState,
		InboxMaxCount:       parsedLog.InboxMaxCount,
		AfterInboxBatchAcc:  parsedLog.AfterInboxBatchAcc,
		AssertionHash:       parsedLog.AssertionHash,
		WasmModuleRoot:      parsedLog.WasmModuleRoot,
		ChallengeManager:    parsedLog.ChallengeManager,
		TransactionHash:     ethLog.TxHash,
		CreationBlock:       ethLog.BlockNumber,
	}, nil
}

func handleCreateAssertionError(err error, blockHash common.Hash) error {
	if err == nil {
		return nil
	}
	errS := err.Error()
	switch {
	case strings.Contains(errS, "EXPECTED_ASSERTION_SEEN"):
		return errors.Wrapf(
			ErrAlreadyExists,
			"commit block hash %#x",
			blockHash,
		)
	case strings.Contains(errS, "already known"):
		return errors.Wrapf(
			ErrAlreadyExists,
			"commit block hash %#x",
			blockHash,
		)
	case strings.Contains(errS, "Assertion already exists"):
		return errors.Wrapf(
			ErrAlreadyExists,
			"commit block hash %#x",
			blockHash,
		)
	case strings.Contains(errS, "Assertion does not exist"):
		return ErrPrevDoesNotExist
	case strings.Contains(errS, "Too late to create sibling"):
		return ErrTooLate
	default:
		return err
	}
}<|MERGE_RESOLUTION|>--- conflicted
+++ resolved
@@ -59,22 +59,14 @@
 // AssertionChain is a wrapper around solgen bindings
 // that implements the protocol interface.
 type AssertionChain struct {
-<<<<<<< HEAD
-	backend              protocol.ChainBackend
-	rollup               *rollupgen.RollupCore
-	userLogic            *rollupgen.RollupUserLogic
-	txOpts               *bind.TransactOpts
-	rollupAddr           common.Address
-	challengeManagerAddr common.Address
-	specEdgeCacheSize    int
-=======
 	backend                                  protocol.ChainBackend
 	rollup                                   *rollupgen.RollupCore
 	userLogic                                *rollupgen.RollupUserLogic
 	txOpts                                   *bind.TransactOpts
 	rollupAddr                               common.Address
 	confirmedChallengesByParentAssertionHash *threadsafe.Set[protocol.AssertionHash] // TODO: Use an LRU cache instead.
->>>>>>> ad68bdc8
+	challengeManagerAddr                     common.Address
+	specEdgeCacheSize                        int
 }
 
 type Opt func(*AssertionChain)
