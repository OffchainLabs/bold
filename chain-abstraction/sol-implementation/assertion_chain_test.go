// Copyright 2023, Offchain Labs, Inc.
// For license information, see https://github.com/offchainlabs/bold/blob/main/LICENSE

package solimpl_test

import (
	"context"
	"math/big"
	"testing"

	protocol "github.com/OffchainLabs/bold/chain-abstraction"
	solimpl "github.com/OffchainLabs/bold/chain-abstraction/sol-implementation"
	l2stateprovider "github.com/OffchainLabs/bold/layer2-state-provider"
	"github.com/OffchainLabs/bold/solgen/go/mocksgen"
	"github.com/OffchainLabs/bold/solgen/go/rollupgen"
	challenge_testing "github.com/OffchainLabs/bold/testing"
	"github.com/OffchainLabs/bold/testing/setup"
	"github.com/ethereum/go-ethereum"
	"github.com/ethereum/go-ethereum/accounts/abi/bind"
	"github.com/ethereum/go-ethereum/accounts/abi/bind/backends"
	"github.com/ethereum/go-ethereum/common"
	"github.com/ethereum/go-ethereum/core/types"
	"github.com/stretchr/testify/require"
)

func TestNewStakeOnNewAssertion(t *testing.T) {
	ctx := context.Background()
	cfg, err := setup.ChainsWithEdgeChallengeManager()
	require.NoError(t, err)
	chain := cfg.Chains[0]
	backend := cfg.Backend

	genesisHash, err := chain.GenesisAssertionHash(ctx)
	require.NoError(t, err)
	genesisInfo, err := chain.ReadAssertionCreationInfo(ctx, protocol.AssertionHash{Hash: genesisHash})
	require.NoError(t, err)

	t.Run("OK", func(t *testing.T) {
		latestBlockHash := common.Hash{}
		for i := uint64(0); i < 100; i++ {
			latestBlockHash = backend.Commit()
		}

		postState := &protocol.ExecutionState{
			GlobalState: protocol.GoGlobalState{
				BlockHash:  latestBlockHash,
				SendRoot:   common.Hash{},
				Batch:      1,
				PosInBatch: 0,
			},
			MachineStatus: protocol.MachineStatusFinished,
		}
		assertion, err := chain.NewStakeOnNewAssertion(ctx, genesisInfo, postState)
		require.NoError(t, err)

		existingAssertion, err := chain.NewStakeOnNewAssertion(ctx, genesisInfo, postState)
		require.NoError(t, err)
		require.Equal(t, assertion.Id(), existingAssertion.Id())
	})
	t.Run("can create fork", func(t *testing.T) {
		assertionChain := cfg.Chains[1]

		for i := uint64(0); i < 100; i++ {
			backend.Commit()
		}

		postState := &protocol.ExecutionState{
			GlobalState: protocol.GoGlobalState{
				BlockHash:  common.BytesToHash([]byte("evil hash")),
				SendRoot:   common.Hash{},
				Batch:      1,
				PosInBatch: 0,
			},
			MachineStatus: protocol.MachineStatusFinished,
		}
		_, err := assertionChain.NewStakeOnNewAssertion(ctx, genesisInfo, postState)
		require.NoError(t, err)
	})
}

func TestStakeOnNewAssertion(t *testing.T) {
	ctx := context.Background()
	cfg, err := setup.ChainsWithEdgeChallengeManager(setup.WithMockBridge())
	require.NoError(t, err)
	chain := cfg.Chains[0]
	backend := cfg.Backend

	genesisHash, err := chain.GenesisAssertionHash(ctx)
	require.NoError(t, err)
	genesisInfo, err := chain.ReadAssertionCreationInfo(ctx, protocol.AssertionHash{Hash: genesisHash})
	require.NoError(t, err)

	latestBlockHash := common.Hash{}
	for i := uint64(0); i < 100; i++ {
		latestBlockHash = backend.Commit()
	}

	postState := &protocol.ExecutionState{
		GlobalState: protocol.GoGlobalState{
			BlockHash:  latestBlockHash,
			SendRoot:   common.Hash{},
			Batch:      1,
			PosInBatch: 0,
		},
		MachineStatus: protocol.MachineStatusFinished,
	}
	assertion, err := chain.NewStakeOnNewAssertion(ctx, genesisInfo, postState)
	require.NoError(t, err)

	assertionInfo, err := chain.ReadAssertionCreationInfo(ctx, assertion.Id())
	require.NoError(t, err)

	postState = &protocol.ExecutionState{
		GlobalState: protocol.GoGlobalState{
			BlockHash:  common.BytesToHash([]byte("foo")),
			SendRoot:   common.Hash{},
			Batch:      postState.GlobalState.Batch + 1,
			PosInBatch: 0,
		},
		MachineStatus: protocol.MachineStatusFinished,
	}

	account := cfg.Accounts[1]
	numNewMessages := uint64(1)
	submitBatch(
		t,
		ctx,
		account.TxOpts,
		cfg.Addrs.Bridge,
		cfg.Backend,
		common.BytesToHash([]byte("foo")), // Datahash, can be junk data.
		numNewMessages,                    // Total number of messages to include in the batch.
	)

	for i := uint64(0); i < 100; i++ {
		backend.Commit()
	}

	newAssertion, err := chain.StakeOnNewAssertion(ctx, assertionInfo, postState)
	require.NoError(t, err)

	newAssertionCreatedInfo, err := chain.ReadAssertionCreationInfo(ctx, newAssertion.Id())
	require.NoError(t, err)

	// Expect the post state has indeed the number of messages we expect.
	gotPostState := protocol.GoExecutionStateFromSolidity(newAssertionCreatedInfo.AfterState)
	require.Equal(t, postState, gotPostState)
}

func TestAssertionUnrivaledBlocks(t *testing.T) {
	ctx := context.Background()
	cfg, err := setup.ChainsWithEdgeChallengeManager()
	require.NoError(t, err)
	chain := cfg.Chains[0]
	backend := cfg.Backend

	latestBlockHash := common.Hash{}
	for i := uint64(0); i < 100; i++ {
		latestBlockHash = backend.Commit()
	}
	genesisHash, err := chain.GenesisAssertionHash(ctx)
	require.NoError(t, err)
	genesisInfo, err := chain.ReadAssertionCreationInfo(ctx, protocol.AssertionHash{Hash: genesisHash})
	require.NoError(t, err)

	postState := &protocol.ExecutionState{
		GlobalState: protocol.GoGlobalState{
			BlockHash:  latestBlockHash,
			SendRoot:   common.Hash{},
			Batch:      1,
			PosInBatch: 0,
		},
		MachineStatus: protocol.MachineStatusFinished,
	}
	assertion, err := chain.NewStakeOnNewAssertion(ctx, genesisInfo, postState)
	require.NoError(t, err)

	unrivaledBlocks, err := chain.AssertionUnrivaledBlocks(ctx, assertion.Id())
	require.NoError(t, err)

	// Should have been zero blocks since creation.
	require.Equal(t, uint64(0), unrivaledBlocks)

	backend.Commit()
	backend.Commit()
	backend.Commit()

	unrivaledBlocks, err = chain.AssertionUnrivaledBlocks(ctx, assertion.Id())
	require.NoError(t, err)

	// Three blocks since creation.
	require.Equal(t, uint64(3), unrivaledBlocks)

	// We then post a second child assertion.
	assertionChain := cfg.Chains[1]

	postState = &protocol.ExecutionState{
		GlobalState: protocol.GoGlobalState{
			BlockHash:  common.BytesToHash([]byte("evil hash")),
			SendRoot:   common.Hash{},
			Batch:      1,
			PosInBatch: 0,
		},
		MachineStatus: protocol.MachineStatusFinished,
	}
	forkedAssertion, err := assertionChain.NewStakeOnNewAssertion(ctx, genesisInfo, postState)
	require.NoError(t, err)

	// We advance the chain by three blocks and check the assertion unrivaled times
	// of both created assertions.
	backend.Commit()
	backend.Commit()
	backend.Commit()

	unrivaledFirstChild, err := assertionChain.AssertionUnrivaledBlocks(ctx, assertion.Id())
	require.NoError(t, err)
	unrivaledSecondChild, err := assertionChain.AssertionUnrivaledBlocks(ctx, forkedAssertion.Id())
	require.NoError(t, err)

	// The amount of blocks unrivaled should not change for the first child (except for
	// the addition of one more block to account for the creation of its rival) and should
	// be zero for the second child block.
	require.Equal(t, uint64(4), unrivaledFirstChild)
	require.Equal(t, uint64(0), unrivaledSecondChild)

	// 100 blocks later, results should be unchanged.
	for i := 0; i < 100; i++ {
		backend.Commit()
	}

	unrivaledFirstChild, err = assertionChain.AssertionUnrivaledBlocks(ctx, assertion.Id())
	require.NoError(t, err)
	unrivaledSecondChild, err = assertionChain.AssertionUnrivaledBlocks(ctx, forkedAssertion.Id())
	require.NoError(t, err)

	// The amount of blocks unrivaled should not change for the first child (except for
	// the addition of one more block to account for the creation of its rival) and should
	// be zero for the second child block.
	require.Equal(t, uint64(4), unrivaledFirstChild)
	require.Equal(t, uint64(0), unrivaledSecondChild)
}

func TestConfirmAssertionByChallengeWinner(t *testing.T) {
	ctx := context.Background()
	_, err := setup.ChainsWithEdgeChallengeManager()
	require.NoError(t, err)

	createdData, err := setup.CreateTwoValidatorFork(ctx, &setup.CreateForkConfig{})
	require.NoError(t, err)

	challengeManager, err := createdData.Chains[0].SpecChallengeManager(ctx)
	require.NoError(t, err)

	// Honest assertion being added.
	leafAdder := func(stateManager l2stateprovider.Provider, leaf protocol.Assertion) protocol.SpecEdge {
		startCommit, startErr := stateManager.HistoryCommitmentUpToBatch(ctx, 0, 0, 1)
		require.NoError(t, startErr)
		endCommit, endErr := stateManager.HistoryCommitmentUpToBatch(ctx, 0, challenge_testing.LevelZeroBlockEdgeHeight, 1)
		require.NoError(t, endErr)
		prefixProof, proofErr := stateManager.PrefixProofUpToBatch(ctx, 0, 0, challenge_testing.LevelZeroBlockEdgeHeight, 1)
		require.NoError(t, proofErr)

		edge, edgeErr := challengeManager.AddBlockChallengeLevelZeroEdge(
			ctx,
			leaf,
			startCommit,
			endCommit,
			prefixProof,
		)
		require.NoError(t, edgeErr)
		return edge
	}
	honestEdge := leafAdder(createdData.HonestStateManager, createdData.Leaf1)
	s0, err := honestEdge.Status(ctx)
	require.NoError(t, err)
	require.Equal(t, protocol.EdgePending, s0)

	hasRival, err := honestEdge.HasRival(ctx)
	require.NoError(t, err)
	require.Equal(t, false, hasRival)

	// Adjust well beyond a challenge period.
	for i := 0; i < 200; i++ {
		createdData.Backend.Commit()
	}

	chain := createdData.Chains[0]

	latestConfirmed, err := chain.LatestConfirmed(ctx)
	require.NoError(t, err)

	t.Run("genesis case", func(t *testing.T) {
		err = chain.ConfirmAssertionByChallengeWinner(
			ctx, latestConfirmed.Id(), protocol.EdgeId{},
		)
		require.NoError(t, err)
	})
	t.Run("no level zero edge confirmed yet for the assertion", func(t *testing.T) {
		err = chain.ConfirmAssertionByChallengeWinner(
			ctx, createdData.Leaf1.Id(), honestEdge.Id(),
		)
		require.ErrorContains(t, err, "EDGE_NOT_CONFIRMED")
	})
	t.Run("level zero block edge confirmed allows assertion confirmation", func(t *testing.T) {
		err = honestEdge.ConfirmByTimer(ctx, make([]protocol.EdgeId, 0))
		require.NoError(t, err)

		err = chain.ConfirmAssertionByChallengeWinner(
			ctx, createdData.Leaf1.Id(), honestEdge.Id(),
		)
		require.NoError(t, err)

		latestConfirmed, err = chain.LatestConfirmed(ctx)
		require.NoError(t, err)
		require.Equal(t, createdData.Leaf1.Id(), latestConfirmed.Id())

		// Confirming again should just be a no-op.
		err = chain.ConfirmAssertionByChallengeWinner(
			ctx, createdData.Leaf1.Id(), honestEdge.Id(),
		)
		require.NoError(t, err)
	})
}

func TestAssertionBySequenceNum(t *testing.T) {
	ctx := context.Background()
	cfg, err := setup.ChainsWithEdgeChallengeManager()
	require.NoError(t, err)
	chain := cfg.Chains[0]
	latestConfirmed, err := chain.LatestConfirmed(ctx)
	require.NoError(t, err)
	_, err = chain.GetAssertion(ctx, latestConfirmed.Id())
	require.NoError(t, err)

	_, err = chain.GetAssertion(ctx, protocol.AssertionHash{Hash: common.BytesToHash([]byte("foo"))})
	require.ErrorIs(t, err, solimpl.ErrNotFound)
}

func TestChallengePeriodBlocks(t *testing.T) {
	ctx := context.Background()
	cfg, err := setup.ChainsWithEdgeChallengeManager()
	require.NoError(t, err)
	chain := cfg.Chains[0]

	manager, err := chain.SpecChallengeManager(ctx)
	require.NoError(t, err)

	chalPeriod, err := manager.ChallengePeriodBlocks(ctx)
	require.NoError(t, err)
	require.Equal(t, cfg.RollupConfig.ConfirmPeriodBlocks, chalPeriod)
}

type mockBackend struct {
	*backends.SimulatedBackend

	logs []types.Log
}

func (mb *mockBackend) FilterLogs(ctx context.Context, query ethereum.FilterQuery) ([]types.Log, error) {
	return mb.logs, nil
}

func TestLatestCreatedAssertion(t *testing.T) {
	ctx := context.Background()
	cfg, err := setup.ChainsWithEdgeChallengeManager()
	require.NoError(t, err)
	chain := cfg.Chains[0]

	abi, err := rollupgen.RollupCoreMetaData.GetAbi()
	if err != nil {
		t.Fatal(err)
	}
	abiEvt := abi.Events["AssertionCreated"]

	packLog := func(evt *rollupgen.RollupCoreAssertionCreated) []byte {
		// event AssertionCreated(
		// 	bytes32 indexed assertionHash,
		// 	bytes32 indexed parentAssertionHash,
		// 	AssertionInputs assertion,
		// 	bytes32 afterInboxBatchAcc,
		// 	uint256 inboxMaxCount,
		// 	bytes32 wasmModuleRoot,
		// 	uint256 requiredStake,
		// 	address challengeManager,
		// 	uint64 confirmPeriodBlocks
		// );
		d, packErr := abiEvt.Inputs.Pack(
			evt.AssertionHash,
			evt.ParentAssertionHash,
			// Non-indexed fields.
			evt.Assertion,
			evt.AfterInboxBatchAcc,
			evt.InboxMaxCount,
			evt.WasmModuleRoot,
			evt.RequiredStake,
			evt.ChallengeManager,
			evt.ConfirmPeriodBlocks,
		)

		if packErr != nil {
			t.Fatal(packErr)
		}

		return d
	}

	// Minimal event data.
	// Note: *big.Int values cannot be nil.
	latest := &rollupgen.RollupCoreAssertionCreated{
		Assertion: rollupgen.AssertionInputs{
			BeforeStateData: rollupgen.BeforeStateData{
				ConfigData: rollupgen.ConfigData{RequiredStake: big.NewInt(0)},
			},
		},
		InboxMaxCount: big.NewInt(0),
		RequiredStake: big.NewInt(0),
	}

	// Use the latest confirmed assertion as the last assertion.
	expected, err := chain.LatestConfirmed(ctx)
	if err != nil {
		t.Fatal(err)
	}
	var latestAssertionID [32]byte
	copy(latestAssertionID[:], expected.Id().Bytes())
	var fakeAssertionID [32]byte
	copy(fakeAssertionID[:], []byte("fake assertion id as parent"))

	evtID := abiEvt.ID
	validTopics := []common.Hash{evtID, latestAssertionID, fakeAssertionID}
	// Invalid topics will return an error when trying to lookup an assertion with the fake ID.
	invalidTopics := []common.Hash{evtID, fakeAssertionID, fakeAssertionID}

	// The backend is bad and sent logs in the wrong order and also
	// sent "removed" logs from a nasty reorg.
	logs := []types.Log{
		{
			BlockNumber: 120,
			Index:       0,
			Topics:      invalidTopics,
		}, {
			BlockNumber: 119,
			Index:       0,
			Topics:      invalidTopics,
		}, {
			BlockNumber: 122,
			Index:       4,
			Topics:      invalidTopics,
			Removed:     true,
		},
		{ // This is the latest created assertion.
			BlockNumber: 122,
			Index:       3,
			Topics:      validTopics,
			Data:        packLog(latest),
		},
		{
			BlockNumber: 122,
			Index:       2,
			Topics:      invalidTopics,
		}, {
			BlockNumber: 120,
			Index:       0,
			Topics:      invalidTopics,
		},
	}

	chain.SetBackend(&mockBackend{logs: logs})

	latestCreated, err := chain.LatestCreatedAssertion(ctx)
	require.NoError(t, err)

	require.Equal(t, expected.Id().Hash, latestCreated.Id().Hash)
}

<<<<<<< HEAD
type Commiter interface {
	Commit() common.Hash
}

func submitBatch(
	t *testing.T,
	ctx context.Context,
	txOpts *bind.TransactOpts,
	bridgeStubAddr common.Address,
	backend bind.ContractBackend,
	batchDataHash common.Hash,
	totalNewMessages uint64,
) {
	bridgeStub, err := mocksgen.NewBridgeStub(bridgeStubAddr, backend)
	require.NoError(t, err)

	delayedCount, err := bridgeStub.DelayedMessageCount(&bind.CallOpts{})
	require.NoError(t, err)

	seqMessageCount, err := bridgeStub.SequencerMessageCount(&bind.CallOpts{})
	require.NoError(t, err)

	totalNew := new(big.Int).SetUint64(totalNewMessages)
	newMessageCount := new(big.Int).Add(seqMessageCount, totalNew)

	_, err = bridgeStub.EnqueueSequencerMessage(
		txOpts,
		batchDataHash,
		delayedCount,
		seqMessageCount,
		newMessageCount,
	)
	require.NoError(t, err)
	commiter, ok := backend.(Commiter)
	require.Equal(t, true, ok)
	commiter.Commit()

	gotMessageCount, err := bridgeStub.SequencerMessageCount(&bind.CallOpts{})
	require.NoError(t, err)
	require.Equal(
		t,
		newMessageCount.Uint64(),
		gotMessageCount.Uint64(),
		"message count after posting to bridge stub did not increase",
	)
=======
func TestLatestCreatedAssertionHashes(t *testing.T) {
	ctx := context.Background()
	cfg, err := setup.ChainsWithEdgeChallengeManager()
	require.NoError(t, err)
	chain := cfg.Chains[0]

	abi, err := rollupgen.RollupCoreMetaData.GetAbi()
	if err != nil {
		t.Fatal(err)
	}
	abiEvt := abi.Events["AssertionCreated"]
	evtID := abiEvt.ID

	// The backend is bad and sent logs in the wrong order and also
	// sent "removed" logs from a nasty reorg.
	logs := []types.Log{
		{
			BlockNumber: 120,
			Index:       0,
			Topics: []common.Hash{
				evtID,
				common.BigToHash(big.NewInt(1)),
			},
		}, {
			BlockNumber: 119,
			Index:       0,
			Topics: []common.Hash{
				evtID,
				common.BigToHash(big.NewInt(0)),
			},
		}, {
			BlockNumber: 122,
			Index:       4,
			Topics: []common.Hash{
				evtID,
				common.BigToHash(big.NewInt(-1)),
			},
			Removed: true,
		},
		{
			BlockNumber: 122,
			Index:       3,
			Topics: []common.Hash{
				evtID,
				common.BigToHash(big.NewInt(3)),
			},
		},
		{
			BlockNumber: 122,
			Index:       2,
			Topics: []common.Hash{
				evtID,
				common.BigToHash(big.NewInt(2)),
			},
		},
	}

	chain.SetBackend(&mockBackend{logs: logs})

	latest, err := chain.LatestCreatedAssertionHashes(ctx)
	require.NoError(t, err)

	// The logs received were in the wrong order, but their IDs indicate their expected position
	// in the return slice.
	require.Equal(t, 4, len(latest))
	for i, id := range latest {
		require.Equal(t, uint64(i), id.Big().Uint64())
	}
>>>>>>> 35a2079d
}<|MERGE_RESOLUTION|>--- conflicted
+++ resolved
@@ -473,7 +473,76 @@
 	require.Equal(t, expected.Id().Hash, latestCreated.Id().Hash)
 }
 
-<<<<<<< HEAD
+func TestLatestCreatedAssertionHashes(t *testing.T) {
+	ctx := context.Background()
+	cfg, err := setup.ChainsWithEdgeChallengeManager()
+	require.NoError(t, err)
+	chain := cfg.Chains[0]
+
+	abi, err := rollupgen.RollupCoreMetaData.GetAbi()
+	if err != nil {
+		t.Fatal(err)
+	}
+	abiEvt := abi.Events["AssertionCreated"]
+	evtID := abiEvt.ID
+
+	// The backend is bad and sent logs in the wrong order and also
+	// sent "removed" logs from a nasty reorg.
+	logs := []types.Log{
+		{
+			BlockNumber: 120,
+			Index:       0,
+			Topics: []common.Hash{
+				evtID,
+				common.BigToHash(big.NewInt(1)),
+			},
+		}, {
+			BlockNumber: 119,
+			Index:       0,
+			Topics: []common.Hash{
+				evtID,
+				common.BigToHash(big.NewInt(0)),
+			},
+		}, {
+			BlockNumber: 122,
+			Index:       4,
+			Topics: []common.Hash{
+				evtID,
+				common.BigToHash(big.NewInt(-1)),
+			},
+			Removed: true,
+		},
+		{
+			BlockNumber: 122,
+			Index:       3,
+			Topics: []common.Hash{
+				evtID,
+				common.BigToHash(big.NewInt(3)),
+			},
+		},
+		{
+			BlockNumber: 122,
+			Index:       2,
+			Topics: []common.Hash{
+				evtID,
+				common.BigToHash(big.NewInt(2)),
+			},
+		},
+	}
+
+	chain.SetBackend(&mockBackend{logs: logs})
+
+	latest, err := chain.LatestCreatedAssertionHashes(ctx)
+	require.NoError(t, err)
+
+	// The logs received were in the wrong order, but their IDs indicate their expected position
+	// in the return slice.
+	require.Equal(t, 4, len(latest))
+	for i, id := range latest {
+		require.Equal(t, uint64(i), id.Big().Uint64())
+	}
+}
+
 type Commiter interface {
 	Commit() common.Hash
 }
@@ -519,74 +588,4 @@
 		gotMessageCount.Uint64(),
 		"message count after posting to bridge stub did not increase",
 	)
-=======
-func TestLatestCreatedAssertionHashes(t *testing.T) {
-	ctx := context.Background()
-	cfg, err := setup.ChainsWithEdgeChallengeManager()
-	require.NoError(t, err)
-	chain := cfg.Chains[0]
-
-	abi, err := rollupgen.RollupCoreMetaData.GetAbi()
-	if err != nil {
-		t.Fatal(err)
-	}
-	abiEvt := abi.Events["AssertionCreated"]
-	evtID := abiEvt.ID
-
-	// The backend is bad and sent logs in the wrong order and also
-	// sent "removed" logs from a nasty reorg.
-	logs := []types.Log{
-		{
-			BlockNumber: 120,
-			Index:       0,
-			Topics: []common.Hash{
-				evtID,
-				common.BigToHash(big.NewInt(1)),
-			},
-		}, {
-			BlockNumber: 119,
-			Index:       0,
-			Topics: []common.Hash{
-				evtID,
-				common.BigToHash(big.NewInt(0)),
-			},
-		}, {
-			BlockNumber: 122,
-			Index:       4,
-			Topics: []common.Hash{
-				evtID,
-				common.BigToHash(big.NewInt(-1)),
-			},
-			Removed: true,
-		},
-		{
-			BlockNumber: 122,
-			Index:       3,
-			Topics: []common.Hash{
-				evtID,
-				common.BigToHash(big.NewInt(3)),
-			},
-		},
-		{
-			BlockNumber: 122,
-			Index:       2,
-			Topics: []common.Hash{
-				evtID,
-				common.BigToHash(big.NewInt(2)),
-			},
-		},
-	}
-
-	chain.SetBackend(&mockBackend{logs: logs})
-
-	latest, err := chain.LatestCreatedAssertionHashes(ctx)
-	require.NoError(t, err)
-
-	// The logs received were in the wrong order, but their IDs indicate their expected position
-	// in the return slice.
-	require.Equal(t, 4, len(latest))
-	for i, id := range latest {
-		require.Equal(t, uint64(i), id.Big().Uint64())
-	}
->>>>>>> 35a2079d
 }