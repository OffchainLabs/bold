--- conflicted
+++ resolved
@@ -49,22 +49,12 @@
 
 type HistoryCommitter interface {
 	// Produces a block challenge history commitment up to and including a certain message number.
-<<<<<<< HEAD
-	HistoryCommitmentUpTo(
-		ctx context.Context,
-		wasmModuleRoot common.Hash,
-		assertionId protocol.AssertionHash,
-		messageNumber uint64,
-	) (commitments.History, error)
-=======
 	HistoryCommitmentAtMessage(ctx context.Context, messageNumber uint64) (commitments.History, error)
->>>>>>> 57857be2
 	// Produces a big step history commitment from big step 0 to N within block
 	// challenge heights A and B where B = A + 1.
 	BigStepCommitmentUpTo(
 		ctx context.Context,
 		wasmModuleRoot common.Hash,
-		assertionId protocol.AssertionHash,
 		messageNumber,
 		bigStep uint64,
 	) (commitments.History, error)
@@ -73,7 +63,6 @@
 	SmallStepCommitmentUpTo(
 		ctx context.Context,
 		wasmModuleRoot common.Hash,
-		assertionId protocol.AssertionHash,
 		messageNumber,
 		bigStep,
 		toSmallStep uint64,
@@ -86,8 +75,6 @@
 	// batch count of at least the specified max.
 	HistoryCommitmentUpToBatch(
 		ctx context.Context,
-		wasmModuleRoot common.Hash,
-		assertionId protocol.AssertionHash,
 		messageNumberStart,
 		messageNumberEnd,
 		batchCount uint64,
@@ -97,7 +84,6 @@
 	BigStepLeafCommitment(
 		ctx context.Context,
 		wasmModuleRoot common.Hash,
-		assertionId protocol.AssertionHash,
 		messageNumber uint64,
 	) (commitments.History, error)
 	// Produces a small step history commitment for all small steps between
@@ -105,7 +91,6 @@
 	SmallStepLeafCommitment(
 		ctx context.Context,
 		wasmModuleRoot common.Hash,
-		assertionId protocol.AssertionHash,
 		messageNumber,
 		bigStep uint64,
 	) (commitments.History, error)
@@ -116,8 +101,6 @@
 	// first state with a batch count of at least the specified max.
 	PrefixProofUpToBatch(
 		ctx context.Context,
-		wasmModuleRoot common.Hash,
-		assertionId protocol.AssertionHash,
 		startHeight,
 		fromMessageNumber,
 		toMessageNumber,
@@ -128,7 +111,6 @@
 	BigStepPrefixProof(
 		ctx context.Context,
 		wasmModuleRoot common.Hash,
-		assertionId protocol.AssertionHash,
 		messageNumber,
 		fromBigStep,
 		toBigStep uint64,
@@ -138,7 +120,6 @@
 	SmallStepPrefixProof(
 		ctx context.Context,
 		wasmModuleRoot common.Hash,
-		assertionId protocol.AssertionHash,
 		messageNumber,
 		bigStep,
 		fromSmallStep,
@@ -151,7 +132,6 @@
 		ctx context.Context,
 		cfgSnapshot *ConfigSnapshot,
 		postState rollupgen.ExecutionState,
-		assertionHash protocol.AssertionHash,
 		messageNumber,
 		bigStep,
 		smallStep uint64,
@@ -167,13 +147,8 @@
 	AgreesWithHistoryCommitment(
 		ctx context.Context,
 		wasmModuleRoot common.Hash,
-<<<<<<< HEAD
-		assertionHash protocol.AssertionHash,
-		prevAssertionInboxMaxCount uint64,
-=======
 		assertionInboxMaxCount uint64,
 		parentAssertionAfterStateBatch uint64,
->>>>>>> 57857be2
 		edgeType protocol.EdgeType,
 		heights protocol.OriginHeights,
 		history History,
