// Package l2stateprovider defines a dependency which provides L2 states and proofs
// needed for the challenge manager to interact with Arbitrum chains' rollup and challenge
// contracts.
//
// Copyright 2023, Offchain Labs, Inc.
// For license information, see https://github.com/offchainlabs/bold/blob/main/LICENSE
package l2stateprovider

import (
	"context"
	"errors"
	"math/big"

	protocol "github.com/OffchainLabs/bold/chain-abstraction"
	"github.com/OffchainLabs/bold/containers/option"
	commitments "github.com/OffchainLabs/bold/state-commitments/history"
	"github.com/ethereum/go-ethereum/common"
)

var ErrChainCatchingUp = errors.New("chain is catching up to the execution state")

// Batch index for an Arbitrum L2 state.
type Batch uint64

// Height for a BOLD history commitment.
type Height uint64

// OpcodeIndex within an Arbitrator machine for an L2 message.
type OpcodeIndex uint64

// StepSize is the number of opcode increments used for stepping through
// machines for BOLD challenges.
type StepSize uint64

// ConfigSnapshot for an assertion on Arbitrum.
type ConfigSnapshot struct {
	RequiredStake           *big.Int
	ChallengeManagerAddress common.Address
	ConfirmPeriodBlocks     uint64
	WasmModuleRoot          [32]byte
	InboxMaxCount           *big.Int
}

// Provider defines an L2 state backend that can provide history commitments, execution
// states, prefix proofs, and more for the BOLD protocol.
type Provider interface {
	ExecutionProvider
	GeneralHistoryCommitter
	GeneralPrefixProver
	OneStepProofProvider
	HistoryChecker
}

type ExecutionProvider interface {
	// Produces the L2 execution state to assert to after the previous assertion state.
<<<<<<< HEAD
	// Returns either the state at the batch count maxInboxCount or the state maxNumberOfBlocks after previousBlockHash,
	// whichever is an earlier state. If previousBlockHash is zero, this function simply returns the state at maxInboxCount.
	ExecutionStateAfterPreviousState(ctx context.Context, maxInboxCount uint64, previousBlockHash common.Hash, maxNumberOfBlocks uint64) (*protocol.ExecutionState, error)
=======
	// Returns either the state at the batch count maxInboxCount or the state maxNumberOfBlocks after previousGlobalState,
	// whichever is an earlier state. If previousGlobalState is nil, this function simply returns the state at maxInboxCount batches.
	ExecutionStateAfterPreviousState(ctx context.Context, maxInboxCount uint64, previousGlobalState *protocol.GoGlobalState, maxNumberOfBlocks uint64) (*protocol.ExecutionState, error)
>>>>>>> 3917b21e
}

type HistoryCommitmentRequest struct {
	// The WasmModuleRoot for the execution of machines. This is a global parameter
	// that is specified in the Rollup contracts.
	WasmModuleRoot common.Hash
	// The batch sequence number at which we want to start computing this history commitment.
	FromBatch Batch
	// The batch sequence number at which we want to end computing this history commitment.
	ToBatch Batch
	// A slice of heights that tells the backend where the subchallenges for the requested
	// history commitment originated from.
	// Each index corresponds to a challenge level. For example,
	// if we have three levels, where lvl 0 is the block challenge level, an input of
	// []Height{12, 3} tells us that that the top-level subchallenge originated at height 12
	// then the next subchallenge originated at height 3 below that.
	UpperChallengeOriginHeights []Height
	// The height at which to start the history commitment.
	FromHeight Height
	// An optional height at which to end the history commitment. If none, the request
	// will commit to all the leaves at the specified challenge level.
	UpToHeight option.Option[Height]
	// ClaimId for the request.
	ClaimId common.Hash
}

type GeneralHistoryCommitter interface {
	HistoryCommitment(
		ctx context.Context,
		req *HistoryCommitmentRequest,
	) (commitments.History, error)
}

type GeneralPrefixProver interface {
	PrefixProof(
		ctx context.Context,
		req *HistoryCommitmentRequest,
		prefixHeight Height,
	) ([]byte, error)
}

type OneStepProofProvider interface {
	OneStepProofData(
		ctx context.Context,
		wasmModuleRoot common.Hash,
		fromBatch,
		toBatch Batch,
		upperChallengeOriginHeights []Height,
		fromHeight,
		upToHeight Height,
	) (data *protocol.OneStepData, startLeafInclusionProof, endLeafInclusionProof []common.Hash, err error)
}

type History struct {
	Height     uint64
	MerkleRoot common.Hash
}

type HistoryChecker interface {
	AgreesWithHistoryCommitment(
		ctx context.Context,
		challengeLevel protocol.ChallengeLevel,
		historyCommitMetadata *HistoryCommitmentRequest,
		commit History,
	) (bool, error)
}<|MERGE_RESOLUTION|>--- conflicted
+++ resolved
@@ -53,15 +53,9 @@
 
 type ExecutionProvider interface {
 	// Produces the L2 execution state to assert to after the previous assertion state.
-<<<<<<< HEAD
-	// Returns either the state at the batch count maxInboxCount or the state maxNumberOfBlocks after previousBlockHash,
-	// whichever is an earlier state. If previousBlockHash is zero, this function simply returns the state at maxInboxCount.
-	ExecutionStateAfterPreviousState(ctx context.Context, maxInboxCount uint64, previousBlockHash common.Hash, maxNumberOfBlocks uint64) (*protocol.ExecutionState, error)
-=======
 	// Returns either the state at the batch count maxInboxCount or the state maxNumberOfBlocks after previousGlobalState,
 	// whichever is an earlier state. If previousGlobalState is nil, this function simply returns the state at maxInboxCount batches.
 	ExecutionStateAfterPreviousState(ctx context.Context, maxInboxCount uint64, previousGlobalState *protocol.GoGlobalState, maxNumberOfBlocks uint64) (*protocol.ExecutionState, error)
->>>>>>> 3917b21e
 }
 
 type HistoryCommitmentRequest struct {
