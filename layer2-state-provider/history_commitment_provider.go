package l2stateprovider

import (
	"context"
	"fmt"
	"math/big"

	protocol "github.com/OffchainLabs/bold/chain-abstraction"
	inprogresscache "github.com/OffchainLabs/bold/containers/in-progress-cache"
	prefixproofs "github.com/OffchainLabs/bold/state-commitments/prefix-proofs"
	"github.com/ethereum/go-ethereum/accounts/abi"

	"github.com/OffchainLabs/bold/containers/option"
	commitments "github.com/OffchainLabs/bold/state-commitments/history"
	"github.com/ethereum/go-ethereum/common"
)

// MachineHashCollector defines an interface which can collect hashes from an Arbitrator machine
// at a block height, starting at a specific opcode index in the machine and stepping through it
// in increments of custom size. Along the way, it computes each machine hash at each step
// and outputs a list of these hashes at the end. This is a computationally expensive process
// that is best performed if machine hashes are cached after runs.
type MachineHashCollector interface {
	CollectMachineHashes(ctx context.Context, cfg *HashCollectorConfig) ([]common.Hash, error)
}

// ProofCollector defines an interface which can collect proof from an Arbitrator machine
// at a block height, at a specific opcode index.
type ProofCollector interface {
	CollectProof(
		ctx context.Context,
		wasmModuleRoot common.Hash,
		fromBatch Batch,
		blockChallengeHeight Height,
		machineIndex OpcodeIndex,
	) ([]byte, error)
}

// HashCollectorConfig defines configuration options for a machine hash collector to
// step through an Arbitrator machine at a specific L2 message number, step through it in
// increments of `StepSize`, and collect the machine hashes at those steps into an output slice.
type HashCollectorConfig struct {
	// The WASM module root the machines should be a part of.
	WasmModuleRoot common.Hash
	// The batch at which to start computation.
	FromBatch Batch
	// The block challenge height for hash collection.
	BlockChallengeHeight Height
	// Defines the heights at which we want to collect machine hashes for each challenge level.
	// An index in this slice represents a challenge level, and a value represents a height within that
	// challenge level.
	StepHeights []Height
	// The number of desired hashes to be collected.
	NumDesiredHashes uint64
	// The opcode index at which to start stepping through the machine at a message number.
	MachineStartIndex OpcodeIndex
	// The step size for stepping through the machine in order to collect its hashes.
	StepSize StepSize
}

func (h *HashCollectorConfig) String() string {
	str := ""
	str += h.WasmModuleRoot.String()
	str += "/"
	str += fmt.Sprintf("%d", h.FromBatch)
	str += "/"
	str += fmt.Sprintf("%d", h.BlockChallengeHeight)
	str += "/"
	for _, height := range h.StepHeights {
		str += fmt.Sprintf("%d", height)
		str += "/"
	}
	str += fmt.Sprintf("%d", h.NumDesiredHashes)
	str += "/"
	str += fmt.Sprintf("%d", h.MachineStartIndex)
	str += "/"
	str += fmt.Sprintf("%d", h.StepSize)
<<<<<<< HEAD
	str += "/"
=======
>>>>>>> 713f9ba7
	return ""
}

// L2MessageStateCollector defines an interface which can obtain the machine hashes at each L2 message
// in a specified message range for a given batch index on Arbitrum.
type L2MessageStateCollector interface {
	L2MessageStatesUpTo(
		ctx context.Context,
		fromHeight Height,
		toHeight option.Option[Height],
		fromBatch,
		toBatch Batch,
	) ([]common.Hash, error)
}

// HistoryCommitmentProvider computes history commitments from input parameters
// by loading Arbitrator machines for L2 state transitions. It can compute history commitments
// over ranges of opcodes at specified increments used for the BOLD protocol.
type HistoryCommitmentProvider struct {
	l2MessageStateCollector L2MessageStateCollector
	machineHashCollector    MachineHashCollector
	proofCollector          ProofCollector
	challengeLeafHeights    []Height
	inFlightRequestCache    *inprogresscache.Cache[string, []common.Hash]
	ExecutionProvider
}

// NewHistoryCommitmentProvider creates an instance of a struct which can compute history commitments
// over any number of challenge levels for BOLD.
func NewHistoryCommitmentProvider(
	l2MessageStateCollector L2MessageStateCollector,
	machineHashCollector MachineHashCollector,
	proofCollector ProofCollector,
	challengeLeafHeights []Height,
	executionProvider ExecutionProvider,
) *HistoryCommitmentProvider {
	return &HistoryCommitmentProvider{
		l2MessageStateCollector: l2MessageStateCollector,
		machineHashCollector:    machineHashCollector,
		proofCollector:          proofCollector,
		challengeLeafHeights:    challengeLeafHeights,
		ExecutionProvider:       executionProvider,
		inFlightRequestCache:    inprogresscache.New[string, []common.Hash](),
	}
}

// A list of heights that have been validated to be non-empty
// and to be less than the total number of challenge levels in the protocol.
type validatedStartHeights []Height

// HistoryCommitment computes a Merklelized commitment over a set of hashes
// at specified challenge levels. For block challenges, for example, this is a set
// of machine hashes corresponding each message in a range N to M.
func (p *HistoryCommitmentProvider) HistoryCommitment(
	ctx context.Context,
	req *HistoryCommitmentRequest,
) (commitments.History, error) {
	hashes, err := p.historyCommitmentImpl(ctx, req)
	if err != nil {
		return commitments.History{}, err
	}
	return commitments.New(hashes)
}

func (p *HistoryCommitmentProvider) historyCommitmentImpl(
	ctx context.Context,
	req *HistoryCommitmentRequest,
) ([]common.Hash, error) {
	// Validate the input heights for correctness.
	validatedHeights, err := p.validateOriginHeights(req.UpperChallengeOriginHeights)
	if err != nil {
		return nil, err
	}
	// If the call is for message number ranges only, we get the hashes for
	// those states and return a commitment for them.
	var fromBlockChallengeHeight Height
	if len(validatedHeights) == 0 {
		hashes, hashesErr := p.l2MessageStateCollector.L2MessageStatesUpTo(
			ctx,
			req.FromHeight,
			req.UpToHeight,
			req.FromBatch,
			req.ToBatch,
		)
		if hashesErr != nil {
			return nil, hashesErr
		}
		return hashes, nil
	} else {
		fromBlockChallengeHeight = validatedHeights[0]
	}

	// Computes the desired challenge level this history commitment is for.
	desiredChallengeLevel := deepestRequestedChallengeLevel(validatedHeights)

	// Compute the exact start point of where we need to execute
	// the machine from the inputs, and figure out, in what increments, we need to do so.
	machineStartIndex, err := p.computeMachineStartIndex(validatedHeights, req.FromHeight)
	if err != nil {
		return nil, err
	}

	// We compute the stepwise increments we need for stepping through the machine.
	stepSize, err := p.computeStepSize(desiredChallengeLevel)
	if err != nil {
		return nil, err
	}

	// Compute how many machine hashes we need to collect at the desired challenge level.
	numHashes, err := p.computeRequiredNumberOfHashes(desiredChallengeLevel, req.FromHeight, req.UpToHeight)
	if err != nil {
		return nil, err
	}

	// Collect the machine hashes at the specified challenge level based on the values we computed.
	cfg := &HashCollectorConfig{
		WasmModuleRoot:       req.WasmModuleRoot,
		FromBatch:            req.FromBatch,
		BlockChallengeHeight: fromBlockChallengeHeight,
		// We drop the first index of the validated heights, because the first index is for the block challenge level,
		// which is over blocks and not over individual machine WASM opcodes. Starting from the second index, we are now
		// dealing with challenges over ranges of opcodes which are what we care about for our implementation of machine hash collection.
		StepHeights:       validatedHeights[1:],
		NumDesiredHashes:  numHashes,
		MachineStartIndex: machineStartIndex,
		StepSize:          stepSize,
	}
	// Requests collecting machine hashes for the specified config, and uses an in-flight
	// request cache to make sure the same request is not spawned twice, but rather
	// the second request would wait for the in-flight request to complete and use its result.
	return p.inFlightRequestCache.Compute(cfg.String(), func() ([]common.Hash, error) {
		return p.machineHashCollector.CollectMachineHashes(ctx, cfg)
	})
}

// AgreesWithHistoryCommitment checks if the l2 state provider agrees with a specified start and end
// history commitment for a type of edge under a specified assertion challenge. It returns an agreement struct
// which informs the caller whether (a) we agree with the start commitment, and whether (b) the edge is honest, meaning
// that we also agree with the end commitment.
func (p *HistoryCommitmentProvider) AgreesWithHistoryCommitment(
	ctx context.Context,
	challengeLevel protocol.ChallengeLevel,
	historyCommitMetadata *HistoryCommitmentRequest,
	commit History,
) (bool, error) {
	var localCommit commitments.History
	var err error
	switch challengeLevel {
	case protocol.NewBlockChallengeLevel():
		localCommit, err = p.HistoryCommitment(
			ctx,
			&HistoryCommitmentRequest{
				WasmModuleRoot:              historyCommitMetadata.WasmModuleRoot,
				FromBatch:                   historyCommitMetadata.FromBatch,
				ToBatch:                     historyCommitMetadata.ToBatch,
				UpperChallengeOriginHeights: []Height{},
				FromHeight:                  historyCommitMetadata.FromHeight,
				UpToHeight:                  option.Some[Height](historyCommitMetadata.FromHeight + Height(commit.Height)),
			},
		)
		if err != nil {
			return false, err
		}
	default:
		localCommit, err = p.HistoryCommitment(
			ctx,
			&HistoryCommitmentRequest{
				WasmModuleRoot:              historyCommitMetadata.WasmModuleRoot,
				FromBatch:                   historyCommitMetadata.FromBatch,
				ToBatch:                     historyCommitMetadata.ToBatch,
				UpperChallengeOriginHeights: historyCommitMetadata.UpperChallengeOriginHeights,
				FromHeight:                  0,
				UpToHeight:                  option.Some(Height(commit.Height)),
			},
		)
		if err != nil {
			return false, err
		}
	}
	return localCommit.Height == commit.Height && localCommit.Merkle == commit.MerkleRoot, nil
}

var (
	b32Arr, _ = abi.NewType("bytes32[]", "", nil)
	// ProofArgs for submission to the protocol.
	ProofArgs = abi.Arguments{
		{Type: b32Arr, Name: "prefixExpansion"},
		{Type: b32Arr, Name: "prefixProof"},
	}
)

// PrefixProof allows a caller to provide a proof that, given heights N < M,
// that the history commitment for height N is a Merkle prefix of the commitment at height M.
// Here's how one would use it:
//
//	fromMessageNumber := 1000
//
//	PrefixProof(
//	  wasmModuleRoot,
//	  batch,
//	  []Height{16},
//	  fromMessageNumber,
//	  upToHeight(Height(24)),
//	)
//
// This means that we want a proof that the history commitment at height 16
// is a prefix of the history commitment at height 24. Each index in the []Height{} slice
// represents a challenge level. For example, this call wants us to use the history commitment
// at the very first challenge level, over blocks.
func (p *HistoryCommitmentProvider) PrefixProof(
	ctx context.Context,
	req *HistoryCommitmentRequest,
	prefixHeight Height,
) ([]byte, error) {
	// Obtain the leaves we need to produce our Merkle expansion.
	leaves, err := p.historyCommitmentImpl(
		ctx,
		req,
	)
	if err != nil {
		return nil, err
	}
	// If no upToHeight is provided, we want to use the max number of leaves in our computation.
	lowCommitmentNumLeaves := uint64(prefixHeight + 1)
	var highCommitmentNumLeaves uint64
	if req.UpToHeight.IsNone() {
		highCommitmentNumLeaves = uint64(len(leaves))
	} else {
		// Else if it is provided, we expect the number of leaves to be the difference
		// between the to and from height + 1.
		upTo := req.UpToHeight.Unwrap()
		if upTo < req.FromHeight {
			return nil, fmt.Errorf("invalid range: end %d was < start %d", upTo, req.FromHeight)
		}
		highCommitmentNumLeaves = uint64(upTo) - uint64(req.FromHeight) + 1
	}

	// Validate we are within bounds of the leaves slice.
	if highCommitmentNumLeaves > uint64(len(leaves)) {
		return nil, fmt.Errorf("high prefix size out of bounds, got %d, leaves length %d", highCommitmentNumLeaves, len(leaves))
	}

	// Validate low vs high commitment.
	if lowCommitmentNumLeaves > highCommitmentNumLeaves {
		return nil, fmt.Errorf("low prefix size %d was greater than high prefix size %d", lowCommitmentNumLeaves, highCommitmentNumLeaves)
	}

	prefixExpansion, err := prefixproofs.ExpansionFromLeaves(leaves[:lowCommitmentNumLeaves])
	if err != nil {
		return nil, err
	}
	prefixProof, err := prefixproofs.GeneratePrefixProof(
		lowCommitmentNumLeaves,
		prefixExpansion,
		leaves[lowCommitmentNumLeaves:highCommitmentNumLeaves],
		prefixproofs.RootFetcherFromExpansion,
	)
	if err != nil {
		return nil, err
	}
	bigCommit, err := commitments.New(leaves[:highCommitmentNumLeaves])
	if err != nil {
		return nil, err
	}

	prefixCommit, err := commitments.New(leaves[:lowCommitmentNumLeaves])
	if err != nil {
		return nil, err
	}
	_, numRead := prefixproofs.MerkleExpansionFromCompact(prefixProof, lowCommitmentNumLeaves)
	onlyProof := prefixProof[numRead:]

	// We verify our prefix proof before an onchain submission as an extra safety-check.
	if err = prefixproofs.VerifyPrefixProof(&prefixproofs.VerifyPrefixProofConfig{
		PreRoot:      prefixCommit.Merkle,
		PreSize:      lowCommitmentNumLeaves,
		PostRoot:     bigCommit.Merkle,
		PostSize:     highCommitmentNumLeaves,
		PreExpansion: prefixExpansion,
		PrefixProof:  onlyProof,
	}); err != nil {
		return nil, fmt.Errorf("could not verify prefix proof locally: %w", err)
	}
	return ProofArgs.Pack(&prefixExpansion, &onlyProof)
}

func (p *HistoryCommitmentProvider) OneStepProofData(
	ctx context.Context,
	wasmModuleRoot common.Hash,
	fromBatch,
	toBatch Batch,
	startHeights []Height,
	fromHeight,
	upToHeight Height,
) (*protocol.OneStepData, []common.Hash, []common.Hash, error) {
	// Start heights must reflect at least two challenge levels to produce one step proofs.
	if len(startHeights) < 1 {
		return nil, nil, nil, fmt.Errorf("upper challenge origin heights must have at least length 1, got %d", len(startHeights))
	}
	endCommit, err := p.HistoryCommitment(
		ctx,
		&HistoryCommitmentRequest{
			WasmModuleRoot:              wasmModuleRoot,
			FromBatch:                   fromBatch,
			ToBatch:                     toBatch,
			UpperChallengeOriginHeights: startHeights,
			FromHeight:                  fromHeight,
			UpToHeight:                  option.Some(upToHeight + 1),
		},
	)
	if err != nil {
		return nil, nil, nil, err
	}
	startCommit, err := p.HistoryCommitment(
		ctx,
		&HistoryCommitmentRequest{
			WasmModuleRoot:              wasmModuleRoot,
			FromBatch:                   fromBatch,
			ToBatch:                     toBatch,
			UpperChallengeOriginHeights: startHeights,
			FromHeight:                  fromHeight,
			UpToHeight:                  option.Some(upToHeight),
		},
	)
	if err != nil {
		return nil, nil, nil, err
	}

	// Compute the exact start point of where we need to execute
	// the machine from the inputs, and figure out, in what increments, we need to do so.
	machineIndex, err := p.computeMachineStartIndex(startHeights, fromHeight)
	if err != nil {
		return nil, nil, nil, err
	}
	machineIndex += OpcodeIndex(upToHeight)

	osp, err := p.proofCollector.CollectProof(ctx, wasmModuleRoot, fromBatch, startHeights[0], machineIndex)
	if err != nil {
		return nil, nil, nil, err
	}

	data := &protocol.OneStepData{
		BeforeHash: startCommit.LastLeaf,
		AfterHash:  endCommit.LastLeaf,
		Proof:      osp,
	}
	return data, startCommit.LastLeafProof, endCommit.LastLeafProof, nil
}

// Computes the required number of hashes for a history commitment
// based on the requested challenge level. The required number of hashes
// for a leaf commitment at each challenge level is a constant, so we can determine
// the desired challenge level from the input params and compute the total
// from there.
func (p *HistoryCommitmentProvider) computeRequiredNumberOfHashes(
	challengeLevel uint64,
	fromHeight Height,
	upToHeight option.Option[Height],
) (uint64, error) {
	maxHeightForLevel, err := p.leafHeightAtChallengeLevel(challengeLevel)
	if err != nil {
		return 0, err
	}

	// Get the requested history commitment height we need at our
	// desired challenge level.
	var end Height
	if upToHeight.IsNone() {
		end = maxHeightForLevel
	} else {
		end = upToHeight.Unwrap()
		// If the end height is more than the allowed max, we return an error.
		// This scenario should not happen, and instead of silently truncating,
		// surfacing an error is the safest way of warning the operator
		// they are committing something invalid.
		if end > maxHeightForLevel {
			return 0, fmt.Errorf(
				"end %d was greater than max height for level %d",
				end,
				maxHeightForLevel,
			)
		}
	}
	if end < fromHeight {
		return 0, fmt.Errorf("invalid range: end %d was < start %d", end, fromHeight)
	}
	// The number of hashes is the difference between the start and end
	// requested heights, plus 1.
	return uint64(end-fromHeight) + 1, nil
}

// Figures out the actual opcode index we should move the machine to
// when we compute the history commitment. As there are different levels of challenge
// granularity, we have to do some math to figure out the correct index.
//
// Take, for example, that we have 4 challenge kinds:
//
// block_challenge    => over a range of L2 message hashes
// megastep_challenge => over ranges of 1048576 (2^20) opcodes at a time.
// kilostep_challenge => over ranges of 1024 (2^10) opcodes at a time
// step_challenge     => over a range of individual WASM opcodes
//
// We only directly step through WASM machines when in a subchallenge (starting at megastep),
// so we can ignore block challenges for this calculation.
//
// Let's say we want to figure out the machine start opcode index for the following inputs:
//
// megastep=4, kilostep=5, step=10
//
// We can compute the opcode index using the following algorithm for the example above.
//
//	  4 * (1048576)
//	+ 5 * (1024)
//	+ 10
//	= 4,199,434
//
// This generalizes for any number of subchallenge levels into the algorithm below.
// It works by taking the sum of (each input * product of all challenge level height constants beneath its level).
// This means we need to start executing our machine exactly at opcode index 4,199,434.
func (p *HistoryCommitmentProvider) computeMachineStartIndex(
	upperChallengeOriginHeights validatedStartHeights,
	fromHeight Height,
) (OpcodeIndex, error) {
	// For the block challenge level, the machine start opcode index is always 0.
	if len(upperChallengeOriginHeights) == 0 {
		return 0, nil
	}
	// The first position in the start heights slice is the block challenge level, which is over ranges of L2 messages
	// and not over individual opcodes. We ignore this level and start at the next level when it comes to dealing with
	// machines.
	heights := upperChallengeOriginHeights[1:]
	heights = append(heights, fromHeight)
	leafHeights := p.challengeLeafHeights[1:]

	// Next, we compute the opcode index. We use big ints to make sure we do not overflow uint64
	// as this computation depends on external user inputs.
	opcodeIndex := new(big.Int).SetUint64(0)
	idx := 1
	for _, height := range heights {
		total := new(big.Int).SetUint64(1)
		for i := idx; i < len(leafHeights); i++ {
			total = new(big.Int).Mul(total, new(big.Int).SetUint64(uint64(leafHeights[i])))
		}
		increase := new(big.Int).Mul(total, new(big.Int).SetUint64(uint64(height)))
		opcodeIndex = new(big.Int).Add(opcodeIndex, increase)
		idx += 1
	}
	if !opcodeIndex.IsUint64() {
		return 0, fmt.Errorf("computed machine start index overflows uint64: %s", opcodeIndex.String())
	}
	return OpcodeIndex(opcodeIndex.Uint64()), nil
}

// Computes the number of individual opcodes we need to step through a machine at a time.
// Each challenge level has a different amount of ranges of opcodes, so the overall step size can be computed
// as a multiplication of all the next challenge levels needed.
//
// As an example, this function helps answer questions such as: "How many individual opcodes are there in a single step of a
// Megastep challenge?"
func (p *HistoryCommitmentProvider) computeStepSize(challengeLevel uint64) (StepSize, error) {
	// The last challenge level is over individual opcodes, so the step size is always 1 opcode at a time.
	if challengeLevel+1 == p.numberOfChallengeLevels() {
		return 1, nil
	}
	// Otherwise, it is the multiplication of all the challenge leaf heights at the next
	// challenge levels.
	levels := p.challengeLeafHeights[challengeLevel+1:]
	total := uint64(1)
	for _, h := range levels {
		total *= uint64(h)
	}
	return StepSize(total), nil
}

func (p *HistoryCommitmentProvider) validateOriginHeights(
	upperChallengeOriginHeights []Height,
) (validatedStartHeights, error) {
	// Length cannot be greater than the total number of challenge levels in the protocol - 1.
	if len(upperChallengeOriginHeights) > len(p.challengeLeafHeights)-1 {
		return nil, fmt.Errorf(
			"challenge level %d is out of range for challenge leaf heights %v",
			len(upperChallengeOriginHeights),
			p.challengeLeafHeights,
		)
	}
	return upperChallengeOriginHeights, nil
}

// A caller specifies a request for a history commitment at challenge level N. It specifies a list of
// heights at which to compute the history commitment at each challenge level on the way to level N
// as a list of heights, where each position represents a challenge level.
// The length of this list cannot be greater than the total number of challenge levels in the protocol.
// Takes in an input type that has already been validated for correctness.
func deepestRequestedChallengeLevel(requestedHeights validatedStartHeights) uint64 {
	return uint64(len(requestedHeights))
}

// Gets the required leaf height at a specified challenge level. This is a protocol constant.
func (p *HistoryCommitmentProvider) leafHeightAtChallengeLevel(challengeLevel uint64) (Height, error) {
	if challengeLevel >= uint64(len(p.challengeLeafHeights)) {
		return 0, fmt.Errorf(
			"challenge level %d is out of range for challenge leaf heights %v",
			challengeLevel,
			p.challengeLeafHeights,
		)
	}
	return p.challengeLeafHeights[challengeLevel], nil
}

// The total number of challenge levels in the protocol.
func (p *HistoryCommitmentProvider) numberOfChallengeLevels() uint64 {
	return uint64(len(p.challengeLeafHeights))
}<|MERGE_RESOLUTION|>--- conflicted
+++ resolved
@@ -75,10 +75,6 @@
 	str += fmt.Sprintf("%d", h.MachineStartIndex)
 	str += "/"
 	str += fmt.Sprintf("%d", h.StepSize)
-<<<<<<< HEAD
-	str += "/"
-=======
->>>>>>> 713f9ba7
 	return ""
 }
 
