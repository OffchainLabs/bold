package validator

import (
	"context"
	"fmt"
	"strings"
	"time"

	protocol "github.com/OffchainLabs/challenge-protocol-v2/chain-abstraction"
	watcher "github.com/OffchainLabs/challenge-protocol-v2/challenge-manager/chain-watcher"
	challengetree "github.com/OffchainLabs/challenge-protocol-v2/challenge-manager/challenge-tree"
	"github.com/OffchainLabs/challenge-protocol-v2/containers"
	"github.com/OffchainLabs/challenge-protocol-v2/containers/fsm"
	l2stateprovider "github.com/OffchainLabs/challenge-protocol-v2/layer2-state-provider"
	"github.com/OffchainLabs/challenge-protocol-v2/math"
	commitments "github.com/OffchainLabs/challenge-protocol-v2/state-commitments/history"
	utilTime "github.com/OffchainLabs/challenge-protocol-v2/time"
	"github.com/ethereum/go-ethereum/common"
	"github.com/pkg/errors"
	"github.com/sirupsen/logrus"
)

var errBadOneStepProof = errors.New("bad one step proof data")

func (et *edgeTracker) uniqueTrackerLogFields() logrus.Fields {
	startHeight, startCommit := et.edge.StartCommitment()
	endHeight, endCommit := et.edge.EndCommitment()
	id := et.edge.Id()
	return logrus.Fields{
		"id":            containers.Trunc(id[:]),
		"startHeight":   startHeight,
		"startCommit":   containers.Trunc(startCommit.Bytes()),
		"endHeight":     endHeight,
		"endCommit":     containers.Trunc(endCommit.Bytes()),
		"validatorName": et.cfg.validatorName,
		"challengeType": et.edge.GetType(),
	}
}

func (et *edgeTracker) act(ctx context.Context) error {
	fields := et.uniqueTrackerLogFields()
	current := et.fsm.Current()
	switch current.State {
	// Start state.
	case edgeStarted:
		canOsp, err := canOneStepProve(et.edge)
		if err != nil {
			log.WithFields(fields).WithError(err).Error("could not check if edge can be one step proven")
			return et.fsm.Do(edgeBackToStart{})
		}
		if canOsp {
			return et.fsm.Do(edgeHandleOneStepProof{})
		}
		wasConfirmed, err := et.tryToConfirm(ctx)
		if err != nil {
			log.WithFields(fields).WithError(err).Debug("could not confirm edge yet")
			return et.fsm.Do(edgeBackToStart{})
		}
		if wasConfirmed {
			return et.fsm.Do(edgeConfirm{})
		}
		hasRival, err := et.edge.HasRival(ctx)
		if err != nil {
			return errors.Wrap(err, "could not check presumptive")
		}
		if !hasRival {
			return et.fsm.Do(edgeBackToStart{})
		}
		atOneStepFork, err := et.edge.HasLengthOneRival(ctx)
		if err != nil {
			log.WithFields(fields).WithError(err).Error("could not check if edge has length one rival")
			return et.fsm.Do(edgeBackToStart{})
		}
		if atOneStepFork {
			return et.fsm.Do(edgeOpenSubchallengeLeaf{})
		}
		return et.fsm.Do(edgeBisect{})
	// Edge is at a one-step-proof in a small-step challenge.
	case edgeAtOneStepProof:
		if err := et.submitOneStepProof(ctx); err != nil {
<<<<<<< HEAD
			if strings.Contains(err.Error(), "Edge not pending") || strings.Contains(err.Error(), "machine executed to end step") {
=======
			if errors.Is(err, errBadOneStepProof) {
>>>>>>> edf0a0ec
				return et.fsm.Do(edgeConfirm{})
			}
			log.WithFields(fields).WithError(err).Error("could not submit one step proof")
			return et.fsm.Do(edgeBackToStart{})
		}
		return et.fsm.Do(edgeConfirm{})
	// Edge tracker should add a subchallenge level zero leaf.
	case edgeAddingSubchallengeLeaf:
		if err := et.openSubchallengeLeaf(ctx); err != nil {
			log.WithFields(fields).WithError(err).Error("could not open subchallenge leaf")
			return et.fsm.Do(edgeBackToStart{})
		}
		return et.fsm.Do(edgeAwaitConfirmation{})
	// Edge should bisect.
	case edgeBisecting:
		lowerChild, upperChild, err := et.bisect(ctx)
		if err != nil {
			log.WithError(err).WithFields(fields).Error("Could not bisect")
			return et.fsm.Do(edgeBackToStart{})
		}
		firstTracker, err := newEdgeTracker(
			ctx,
			et.cfg,
			lowerChild,
			et.startBlockHeight,
			et.topLevelClaimEndBatchCount,
		)
		if err != nil {
			log.WithError(err).WithFields(fields).Error("Could not create new edge tracker")
			return et.fsm.Do(edgeBackToStart{})
		}
		secondTracker, err := newEdgeTracker(
			ctx,
			et.cfg,
			upperChild,
			et.startBlockHeight,
			et.topLevelClaimEndBatchCount,
		)
		if err != nil {
			log.WithError(err).WithFields(fields).Error("Could not create new edge tracker")
			return et.fsm.Do(edgeBackToStart{})
		}
		go firstTracker.spawn(ctx)
		go secondTracker.spawn(ctx)
		return et.fsm.Do(edgeAwaitConfirmation{})
	case edgeConfirming:
		wasConfirmed, err := et.tryToConfirm(ctx)
		if err != nil {
			log.WithFields(fields).WithError(err).Debug("Could not confirm edge yet")
			return et.fsm.Do(edgeAwaitConfirmation{})
		}
		if !wasConfirmed {
			return et.fsm.Do(edgeAwaitConfirmation{})
		}
		return et.fsm.Do(edgeConfirm{})
	case edgeConfirmed:
		log.WithFields(fields).Info("Edge reached confirmed state")
		return et.fsm.Do(edgeConfirm{})
	default:
		return fmt.Errorf("invalid state: %s", current.State)
	}
}

func (et *edgeTracker) childrenAreConfirmed(
	ctx context.Context,
	chalManager protocol.SpecChallengeManager,
) (bool, error) {
	lower, err := et.edge.LowerChild(ctx)
	if err != nil {
		return false, err
	}
	upper, err := et.edge.UpperChild(ctx)
	if err != nil {
		return false, err
	}
	if lower.IsNone() || upper.IsNone() {
		return false, nil
	}
	someLowerEdge, err := chalManager.GetEdge(ctx, lower.Unwrap())
	if err != nil {
		return false, err
	}
	someUpperEdge, err := chalManager.GetEdge(ctx, upper.Unwrap())
	if err != nil {
		return false, err
	}
	if someLowerEdge.IsNone() || someUpperEdge.IsNone() {
		return false, nil
	}
	lowerStatus, err := someLowerEdge.Unwrap().Status(ctx)
	if err != nil {
		return false, err
	}
	upperStatus, err := someUpperEdge.Unwrap().Status(ctx)
	if err != nil {
		return false, err
	}
	return lowerStatus == protocol.EdgeConfirmed && upperStatus == protocol.EdgeConfirmed, nil
}

func (et *edgeTracker) tryToConfirm(ctx context.Context) (bool, error) {
	status, err := et.edge.Status(ctx)
	if err != nil {
		return false, errors.Wrap(err, "could not get edge status")
	}
	if status == protocol.EdgeConfirmed {
		return true, nil
	}
	assertionId, err := et.edge.AssertionId(ctx)
	if err != nil {
		return false, errors.Wrap(err, "could not get prev assertion id")
	}
	manager, err := et.cfg.chain.SpecChallengeManager(ctx)
	if err != nil {
		return false, errors.Wrap(err, "could not get challenge manager")
	}

	// Check if we can confirm by children.
	childrenConfirmed, err := et.childrenAreConfirmed(ctx, manager)
	if err != nil {
		return false, errors.Wrap(err, "could not check if children are confirmed")
	}
	if childrenConfirmed {
		if err := et.edge.ConfirmByChildren(ctx); err != nil {
			return false, errors.Wrap(err, "could not confirm by children")
		}
		log.WithFields(et.uniqueTrackerLogFields()).Info("Confirmed by children")
		return true, nil
	}

	// Check if we can confirm by claim.
	claimingEdge, ok := et.cfg.chainWatcher.ConfirmedEdgeWithClaimExists(
		assertionId,
		protocol.ClaimId(et.edge.Id()),
	)
	if ok {
		if err := et.edge.ConfirmByClaim(ctx, protocol.ClaimId(claimingEdge)); err != nil {
			return false, errors.Wrap(err, "could not confirm by claim")
		}
		log.WithFields(et.uniqueTrackerLogFields()).Info("Confirmed by claim")
		return true, nil
	}

	// Check if we can confirm by time.
	timer, ancestors, err := et.cfg.chainWatcher.ComputeHonestPathTimer(ctx, assertionId, et.edge.Id())
	if err != nil {
		return false, errors.Wrap(err, "could not compute honest path timer")
	}
	chalPeriod, err := manager.ChallengePeriodBlocks(ctx)
	if err != nil {
		return false, errors.Wrap(err, "could not check the challenge period length")
	}
	if timer >= challengetree.PathTimer(chalPeriod) {
		if err := et.edge.ConfirmByTimer(ctx, ancestors); err != nil {
			return false, errors.Wrap(err, "could not confirm by timer")
		}
		log.WithFields(et.uniqueTrackerLogFields()).Info("Confirmed by time")
		return true, nil
	}
	return false, nil
}

// Determines the bisection point from parentHeight to toHeight and returns a history
// commitment with a prefix proof for the action based on the challenge type.
func (et *edgeTracker) determineBisectionHistoryWithProof(
	ctx context.Context,
) (commitments.History, []byte, error) {
	startHeight, _ := et.edge.StartCommitment()
	endHeight, _ := et.edge.EndCommitment()
	bisectTo, err := math.Bisect(uint64(startHeight), uint64(endHeight))
	if err != nil {
		return commitments.History{}, nil, errors.Wrapf(err, "determining bisection point failed for %d and %d", startHeight, endHeight)
	}
	if et.edge.GetType() == protocol.BlockChallengeEdge {
		historyCommit, commitErr := et.cfg.stateManager.HistoryCommitmentUpToBatch(ctx, et.startBlockHeight, et.startBlockHeight+bisectTo, et.topLevelClaimEndBatchCount)
		if commitErr != nil {
			return commitments.History{}, nil, commitErr
		}
		proof, proofErr := et.cfg.stateManager.PrefixProofUpToBatch(ctx, et.startBlockHeight, bisectTo, uint64(endHeight), et.topLevelClaimEndBatchCount)
		if proofErr != nil {
			return commitments.History{}, nil, proofErr
		}
		return historyCommit, proof, nil
	}
	var historyCommit commitments.History
	var commitErr error
	var proof []byte
	var proofErr error

	originHeights, err := et.edge.TopLevelClaimHeight(ctx)
	if err != nil {
		return commitments.History{}, nil, err
	}

	fromAssertionHeight := uint64(originHeights.BlockChallengeOriginHeight)
	toAssertionHeight := fromAssertionHeight + 1

	switch et.edge.GetType() {
	case protocol.BigStepChallengeEdge:
		historyCommit, commitErr = et.cfg.stateManager.BigStepCommitmentUpTo(ctx, fromAssertionHeight, toAssertionHeight, bisectTo)
		proof, proofErr = et.cfg.stateManager.BigStepPrefixProof(ctx, fromAssertionHeight, toAssertionHeight, bisectTo, uint64(endHeight))
	case protocol.SmallStepChallengeEdge:
		fromBigStep := uint64(originHeights.BigStepChallengeOriginHeight)
		toBigStep := fromBigStep + 1

		historyCommit, commitErr = et.cfg.stateManager.SmallStepCommitmentUpTo(ctx, fromAssertionHeight, toAssertionHeight, fromBigStep, toBigStep, bisectTo)
		proof, proofErr = et.cfg.stateManager.SmallStepPrefixProof(ctx, fromAssertionHeight, toAssertionHeight, fromBigStep, toBigStep, bisectTo, uint64(endHeight))
	default:
		return commitments.History{}, nil, fmt.Errorf("unsupported challenge type: %s", et.edge.GetType())
	}
	if commitErr != nil {
		return commitments.History{}, nil, errors.Wrap(commitErr, "could not produce history commitment")
	}
	if proofErr != nil {
		return commitments.History{}, nil, errors.Wrap(proofErr, "could not produce prefix proof")
	}
	return historyCommit, proof, nil
}

func (et *edgeTracker) bisect(ctx context.Context) (protocol.SpecEdge, protocol.SpecEdge, error) {
	historyCommit, proof, err := et.determineBisectionHistoryWithProof(ctx)
	if err != nil {
		return nil, nil, err
	}
	endHeight, endCommit := et.edge.EndCommitment()
	bisectTo := historyCommit.Height
	firstChild, secondChild, err := et.edge.Bisect(ctx, historyCommit.Merkle, proof)
	if err != nil {
		return nil, nil, errors.Wrapf(
			err,
			"%s could not bisect to height=%d,commit=%s from height=%d,commit=%s",
			et.cfg.validatorName,
			bisectTo,
			containers.Trunc(historyCommit.Merkle.Bytes()),
			endHeight,
			containers.Trunc(endCommit.Bytes()),
		)
	}
	log.WithFields(logrus.Fields{
		"name":               et.cfg.validatorName,
		"challengeType":      et.edge.GetType(),
		"bisectedFrom":       endHeight,
		"bisectedFromMerkle": containers.Trunc(endCommit.Bytes()),
		"bisectedTo":         bisectTo,
		"bisectedToMerkle":   containers.Trunc(historyCommit.Merkle.Bytes()),
	}).Info("Successfully bisected edge")
	return firstChild, secondChild, nil
}

func (et *edgeTracker) openSubchallengeLeaf(ctx context.Context) error {
	originHeights, err := et.edge.TopLevelClaimHeight(ctx)
	if err != nil {
		return errors.Wrap(err, "could not get top level claim height")
	}

	fromAssertionHeight := uint64(originHeights.BlockChallengeOriginHeight)
	toAssertionHeight := fromAssertionHeight + 1

	startHeight, _ := et.edge.StartCommitment()
	endHeight, _ := et.edge.EndCommitment()

	fields := logrus.Fields{
		"name":                et.cfg.validatorName,
		"edgeStartHeight":     startHeight,
		"edgeEndHeight":       endHeight,
		"fromAssertionHeight": fromAssertionHeight,
	}

	var startHistory commitments.History
	var endHistory commitments.History
	var startParentCommitment commitments.History
	var endParentCommitment commitments.History
	var startEndPrefixProof []byte
	switch et.edge.GetType() {
	case protocol.BlockChallengeEdge:
		fromBlock := fromAssertionHeight + et.startBlockHeight
		toBlock := toAssertionHeight + et.startBlockHeight
		startHistory, err = et.cfg.stateManager.BigStepCommitmentUpTo(ctx, fromBlock, toBlock, 0)
		if err != nil {
			return err
		}
		endHistory, err = et.cfg.stateManager.BigStepLeafCommitment(ctx, fromBlock, toBlock)
		if err != nil {
			return err
		}
		startParentCommitment, err = et.cfg.stateManager.HistoryCommitmentUpToBatch(ctx, et.startBlockHeight, fromBlock, et.topLevelClaimEndBatchCount)
		if err != nil {
			return err
		}
		endParentCommitment, err = et.cfg.stateManager.HistoryCommitmentUpToBatch(ctx, et.startBlockHeight, toBlock, et.topLevelClaimEndBatchCount)
		if err != nil {
			return err
		}
		startEndPrefixProof, err = et.cfg.stateManager.BigStepPrefixProof(ctx, fromBlock, toBlock, 0, endHistory.Height)
		if err != nil {
			return err
		}
	case protocol.BigStepChallengeEdge:
		fromBlock := fromAssertionHeight + et.startBlockHeight
		toBlock := toAssertionHeight + et.startBlockHeight
		startHistory, err = et.cfg.stateManager.SmallStepCommitmentUpTo(ctx, fromBlock, toBlock, uint64(startHeight), uint64(endHeight), 0)
		if err != nil {
			return err
		}
		endHistory, err = et.cfg.stateManager.SmallStepLeafCommitment(ctx, fromBlock, toBlock, uint64(startHeight), uint64(endHeight))
		if err != nil {
			return err
		}
		startParentCommitment, err = et.cfg.stateManager.BigStepCommitmentUpTo(ctx, fromBlock, toBlock, uint64(startHeight))
		if err != nil {
			return err
		}
		endParentCommitment, err = et.cfg.stateManager.BigStepCommitmentUpTo(ctx, fromBlock, toBlock, uint64(endHeight))
		if err != nil {
			return err
		}
		startEndPrefixProof, err = et.cfg.stateManager.SmallStepPrefixProof(ctx, fromBlock, toBlock, uint64(startHeight), uint64(endHeight), 0, endHistory.Height)
		if err != nil {
			return err
		}
	default:
		return errors.New("unsupported subchallenge type for creating leaf commitment")
	}
	manager, err := et.cfg.chain.SpecChallengeManager(ctx)
	if err != nil {
		return err
	}
	addedLeaf, err := manager.AddSubChallengeLevelZeroEdge(
		ctx,
		et.edge,
		startHistory,
		endHistory,
		startParentCommitment.LastLeafProof,
		endParentCommitment.LastLeafProof,
		startEndPrefixProof,
	)
	if err != nil {
		return err
	}
	fields["firstLeaf"] = containers.Trunc(startHistory.FirstLeaf.Bytes())
	fields["startCommitment"] = containers.Trunc(startHistory.Merkle.Bytes())
	fields["subChallengeType"] = addedLeaf.GetType()
	log.WithFields(fields).Info("Created subchallenge edge")
	tracker, err := newEdgeTracker(
		ctx,
		et.cfg,
		addedLeaf,
		et.startBlockHeight,
		et.topLevelClaimEndBatchCount,
	)
	if err != nil {
		return err
	}
	go tracker.spawn(ctx)
	return nil
}

func (et *edgeTracker) submitOneStepProof(ctx context.Context) error {
	fields := et.uniqueTrackerLogFields()
	log.WithFields(fields).Info("Submitting one-step-proof to protocol")
	originHeights, err := et.edge.TopLevelClaimHeight(ctx)
	if err != nil {
		return errors.Wrap(err, "could not get top level claim height")
	}
	fromAssertionHeight := uint64(originHeights.BlockChallengeOriginHeight)
	toAssertionHeight := fromAssertionHeight + 1
	fromBigStep := uint64(originHeights.BigStepChallengeOriginHeight)
	toBigStep := fromBigStep + 1
	pc, _ := et.edge.StartCommitment()

	assertionId, err := et.edge.AssertionId(ctx)
	if err != nil {
		return err
	}
	parentAssertionCreationInfo, err := et.cfg.chain.ReadAssertionCreationInfo(ctx, assertionId)
	if err != nil {
		return err
	}
	manager, err := et.cfg.chain.SpecChallengeManager(ctx)
	if err != nil {
		return err
	}
	cfgSnapshot := &l2stateprovider.ConfigSnapshot{
		RequiredStake:           parentAssertionCreationInfo.RequiredStake,
		ChallengeManagerAddress: manager.Address(),
		ConfirmPeriodBlocks:     parentAssertionCreationInfo.ConfirmPeriodBlocks,
		WasmModuleRoot:          parentAssertionCreationInfo.WasmModuleRoot,
		InboxMaxCount:           parentAssertionCreationInfo.InboxMaxCount,
	}
	data, beforeStateInclusionProof, afterStateInclusionProof, err := et.cfg.stateManager.OneStepProofData(
		ctx,
		cfgSnapshot,
		parentAssertionCreationInfo.AfterState,
		fromAssertionHeight,
		toAssertionHeight,
		fromBigStep,
		toBigStep,
		uint64(pc),
		uint64(pc)+1,
	)
	if err != nil {
		return errors.Wrapf(errBadOneStepProof, "could not get one step data: %v", err)
	}
	if err = manager.ConfirmEdgeByOneStepProof(
		ctx,
		et.edge.Id(),
		data,
		beforeStateInclusionProof,
		afterStateInclusionProof,
	); err != nil {
		return errors.Wrap(err, "could not confirm one step proof against protocol")
	}
	log.WithFields(fields).Info("Succeeded one-step-proof for edge and confirmed it as winner")
	return nil
}

type edgeTrackerConfig struct {
	actEveryNSeconds time.Duration
	timeRef          utilTime.Reference
	chain            protocol.Protocol
	stateManager     l2stateprovider.Provider
	validatorName    string
	validatorAddress common.Address
	chainWatcher     *watcher.Watcher
	challengeManager *Manager
}

type edgeTracker struct {
	cfg                        *edgeTrackerConfig
	edge                       protocol.SpecEdge
	fsm                        *fsm.Fsm[edgeTrackerAction, edgeTrackerState]
	startBlockHeight           uint64
	topLevelClaimEndBatchCount uint64
}

func newEdgeTracker(
	_ context.Context,
	cfg *edgeTrackerConfig,
	edge protocol.SpecEdge,
	startHeightOffset uint64,
	topLevelClaimEndBatchCount uint64,
	fsmOpts ...fsm.Opt[edgeTrackerAction, edgeTrackerState],
) (*edgeTracker, error) {
	fsmOpts = append(fsmOpts, fsm.WithTrackedTransitions[edgeTrackerAction, edgeTrackerState]())
	fsm, err := newEdgeTrackerFsm(
		edgeStarted,
		fsmOpts...,
	)
	if err != nil {
		return nil, err
	}
	return &edgeTracker{
		cfg:                        cfg,
		edge:                       edge,
		fsm:                        fsm,
		startBlockHeight:           startHeightOffset,
		topLevelClaimEndBatchCount: topLevelClaimEndBatchCount,
	}, nil
}

func (et *edgeTracker) spawn(ctx context.Context) {
	// No-op if we are already tracking this edge in our challenge manager.
	if et.cfg.challengeManager.trackedEdgeIds.Has(et.edge.Id()) {
		return
	}
	fields := et.uniqueTrackerLogFields()
	log.WithFields(fields).Info("Tracking edge")
	et.cfg.challengeManager.trackedEdgeIds.Insert(et.edge.Id())
	t := et.cfg.timeRef.NewTicker(et.cfg.actEveryNSeconds)
	defer t.Stop()
	for {
		select {
		case <-t.C():
			if et.shouldComplete() {
				log.WithFields(fields).Infof("Edge tracker received notice of a confirmation, exiting")
				return
			}
			if err := et.act(ctx); err != nil {
				log.Error(err)
			}
		case <-ctx.Done():
			log.WithFields(fields).Debug("Edge tracker goroutine exiting")
			return
		}
	}
}

func (et *edgeTracker) shouldComplete() bool {
	return et.fsm.Current().State == edgeConfirmed
}

func canOneStepProve(edge protocol.SpecEdge) (bool, error) {
	start, _ := edge.StartCommitment()
	end, _ := edge.EndCommitment()
	// Can never happen in the protocol, but added as an additional defensive check.
	if start >= end {
		return false, fmt.Errorf("start height %d cannot be >= end height %d", start, end)
	}
	return end-start == 1 && edge.GetType() == protocol.SmallStepChallengeEdge, nil
}<|MERGE_RESOLUTION|>--- conflicted
+++ resolved
@@ -3,7 +3,6 @@
 import (
 	"context"
 	"fmt"
-	"strings"
 	"time"
 
 	protocol "github.com/OffchainLabs/challenge-protocol-v2/chain-abstraction"
@@ -78,11 +77,7 @@
 	// Edge is at a one-step-proof in a small-step challenge.
 	case edgeAtOneStepProof:
 		if err := et.submitOneStepProof(ctx); err != nil {
-<<<<<<< HEAD
-			if strings.Contains(err.Error(), "Edge not pending") || strings.Contains(err.Error(), "machine executed to end step") {
-=======
 			if errors.Is(err, errBadOneStepProof) {
->>>>>>> edf0a0ec
 				return et.fsm.Do(edgeConfirm{})
 			}
 			log.WithFields(fields).WithError(err).Error("could not submit one step proof")
