--- conflicted
+++ resolved
@@ -85,218 +85,6 @@
 	ErrMismatchedChallengeAssertionHash = errors.New("edge challenged assertion hash is not the expected one for the challenge")
 )
 
-<<<<<<< HEAD
-// AddEdge to the honest challenge tree. Only honest edges are tracked, but we also keep track
-// of rival ids in a mutual ids mapping internally for extra book-keeping.
-func (ht *HonestChallengeTree) AddEdge(ctx context.Context, eg protocol.SpecEdge) (protocol.Agreement, error) {
-	if _, ok := ht.edges.TryGet(eg.Id()); ok {
-		return protocol.Agreement{}, ErrAlreadyBeingTracked
-	}
-	assertionHash, err := ht.metadataReader.TopLevelAssertion(ctx, eg.Id())
-	if err != nil {
-		return protocol.Agreement{}, errors.Wrapf(err, "could not get top level assertion for edge %#x", eg.Id())
-	}
-	if ht.topLevelAssertionHash != assertionHash {
-		// This edge should not be part of this challenge tree.
-		return protocol.Agreement{}, ErrMismatchedChallengeAssertionHash
-	}
-
-	var claimedAssertionHash protocol.AssertionHash
-	challengeLevel := eg.GetChallengeLevel()
-
-	// If this is a root challege level zero edge.
-	if challengeLevel == protocol.NewBlockChallengeLevel() && !eg.ClaimId().IsNone() {
-		claimedAssertionHash = protocol.AssertionHash{Hash: common.Hash(eg.ClaimId().Unwrap())}
-	} else {
-		honestLevelZeroEdge, honestErr := ht.HonestBlockChallengeRootEdge()
-		if honestErr != nil {
-			return protocol.Agreement{}, honestErr
-		}
-		if honestLevelZeroEdge.ClaimId().IsNone() {
-			return protocol.Agreement{}, errors.New("honest level zero edge has no claim id")
-		}
-		claimedAssertionHash = protocol.AssertionHash{Hash: common.Hash(honestLevelZeroEdge.ClaimId().Unwrap())}
-	}
-
-	// We get the batch range for the claimed assertion of the edge which is needed to compute
-	// history commitments. We need to figure out from what batch to what batch the assertion
-	// is claiming its data for.
-	creationInfo, err := ht.metadataReader.ReadAssertionCreationInfo(ctx, claimedAssertionHash)
-	if err != nil {
-		return protocol.Agreement{}, err
-	}
-	fromBatch := l2stateprovider.Batch(protocol.GoGlobalStateFromSolidity(creationInfo.BeforeState.GlobalState).Batch)
-	toBatch := l2stateprovider.Batch(protocol.GoGlobalStateFromSolidity(creationInfo.AfterState.GlobalState).Batch)
-
-	// We only track edges we fully agree with (honest edges).
-	startHeight, startCommit := eg.StartCommitment()
-	endHeight, endCommit := eg.EndCommitment()
-	heights, err := ht.metadataReader.TopLevelClaimHeights(ctx, eg.Id())
-	if err != nil {
-		return protocol.Agreement{}, errors.Wrapf(err, "could not get claim heights for edge %#x", eg.Id())
-	}
-
-	startHeights := make([]l2stateprovider.Height, len(heights.ChallengeOriginHeights))
-	for i, h := range heights.ChallengeOriginHeights {
-		startHeights[i] = l2stateprovider.Height(h)
-	}
-
-	var isHonestEdge bool
-	var agreesWithStart bool
-	if challengeLevel == protocol.NewBlockChallengeLevel() {
-		request := &l2stateprovider.HistoryCommitmentRequest{
-			WasmModuleRoot:              creationInfo.WasmModuleRoot,
-			FromBatch:                   fromBatch,
-			ToBatch:                     toBatch,
-			FromHeight:                  0,
-			UpperChallengeOriginHeights: make([]l2stateprovider.Height, 0),
-			UpToHeight:                  option.Some(l2stateprovider.Height(endHeight)),
-		}
-		isHonestEdge, err = ht.histChecker.AgreesWithHistoryCommitment(
-			ctx,
-			challengeLevel,
-			request,
-			l2stateprovider.History{
-				Height:     uint64(endHeight),
-				MerkleRoot: endCommit,
-			},
-		)
-		if err != nil {
-			return protocol.Agreement{}, errors.Wrapf(err, "could not check if agrees with history commit for edge %#x", eg.Id())
-		}
-		agreesWithStart, err = ht.histChecker.AgreesWithHistoryCommitment(
-			ctx,
-			challengeLevel,
-			request,
-			l2stateprovider.History{
-				Height:     uint64(startHeight),
-				MerkleRoot: startCommit,
-			},
-		)
-		if err != nil {
-			return protocol.Agreement{}, errors.Wrapf(err, "could not check if agrees with history commit for edge %#x", eg.Id())
-		}
-	} else {
-		if len(startHeights) == 0 {
-			return protocol.Agreement{}, errors.New("start height cannot be zero")
-		}
-		request := &l2stateprovider.HistoryCommitmentRequest{
-			WasmModuleRoot:              creationInfo.WasmModuleRoot,
-			FromBatch:                   fromBatch,
-			ToBatch:                     toBatch,
-			FromHeight:                  l2stateprovider.Height(0),
-			UpperChallengeOriginHeights: startHeights,
-			UpToHeight:                  option.Some(l2stateprovider.Height(endHeight)),
-		}
-		isHonestEdge, err = ht.histChecker.AgreesWithHistoryCommitment(
-			ctx,
-			challengeLevel,
-			request,
-			l2stateprovider.History{
-				Height:     uint64(endHeight),
-				MerkleRoot: endCommit,
-			},
-		)
-		if err != nil {
-			return protocol.Agreement{}, errors.Wrapf(err, "could not check if agrees with history commit for edge %#x", eg.Id())
-		}
-		agreesWithStart, err = ht.histChecker.AgreesWithHistoryCommitment(
-			ctx,
-			challengeLevel,
-			request,
-			l2stateprovider.History{
-				Height:     uint64(startHeight),
-				MerkleRoot: startCommit,
-			},
-		)
-		if err != nil {
-			return protocol.Agreement{}, errors.Wrapf(err, "could not check if agrees with history commit for edge %#x", eg.Id())
-		}
-	}
-	// If we agree with the edge, we add it to our edges mapping and if it is level zero,
-	// we keep track of it specifically in our struct.
-	if isHonestEdge {
-		id := eg.Id()
-		ht.edges.Put(id, eg)
-		if !eg.ClaimId().IsNone() {
-			reversedChallengeLevel := eg.GetReversedChallengeLevel()
-			rootEdgesAtLevel, ok := ht.honestRootEdgesByLevel.TryGet(reversedChallengeLevel)
-			if !ok || rootEdgesAtLevel == nil {
-				honestRootEdges := threadsafe.NewSlice[protocol.ReadOnlyEdge]()
-				honestRootEdges.Push(eg)
-				ht.honestRootEdgesByLevel.Put(reversedChallengeLevel, honestRootEdges)
-			} else {
-				rootEdgesAtLevel.Push(eg)
-				ht.honestRootEdgesByLevel.Put(reversedChallengeLevel, rootEdgesAtLevel)
-			}
-		}
-	}
-
-	// Check if the edge id should be added to the rivaled edges set.
-	// Here we only care about edges here that are either honest or those whose start
-	// history commitments we agree with.
-	if agreesWithStart || isHonestEdge {
-		mutualId := eg.MutualId()
-		mutuals := ht.mutualIds.Get(mutualId)
-		if mutuals == nil {
-			ht.mutualIds.Put(mutualId, threadsafe.NewMap[protocol.EdgeId, creationTime]())
-			mutuals = ht.mutualIds.Get(mutualId)
-		}
-		createdAtBlock, err := eg.CreatedAtBlock()
-		if err != nil {
-			return protocol.Agreement{}, err
-		}
-		mutuals.Put(eg.Id(), creationTime(createdAtBlock))
-	}
-	return protocol.Agreement{
-		IsHonestEdge:          isHonestEdge,
-		AgreesWithStartCommit: agreesWithStart,
-	}, nil
-}
-
-func (ht *HonestChallengeTree) HasRoyalEdge(edgeId protocol.EdgeId) bool {
-	return ht.edges.Has(edgeId)
-}
-
-// AddHonestEdge known to be honest, such as those created by the local validator.
-func (ht *HonestChallengeTree) AddHonestEdge(eg protocol.VerifiedHonestEdge) error {
-	id := eg.Id()
-	if _, ok := ht.edges.TryGet(id); ok {
-		// Already being tracked.
-		return nil
-	}
-	ht.edges.Put(id, eg)
-	// If the edge has a claim id, it means it is a level zero edge and we keep track of it.
-	if !eg.ClaimId().IsNone() {
-		reversedChallengeLevel := eg.GetReversedChallengeLevel()
-		rootEdgesAtLevel, ok := ht.honestRootEdgesByLevel.TryGet(reversedChallengeLevel)
-		if !ok || rootEdgesAtLevel == nil {
-			honestRootEdges := threadsafe.NewSlice[protocol.ReadOnlyEdge]()
-			honestRootEdges.Push(eg)
-			ht.honestRootEdgesByLevel.Put(reversedChallengeLevel, honestRootEdges)
-		} else {
-			rootEdgesAtLevel.Push(eg)
-			ht.honestRootEdgesByLevel.Put(reversedChallengeLevel, rootEdgesAtLevel)
-		}
-	}
-	// We add the edge id to the list of mutual ids we are tracking.
-	mutualId := eg.MutualId()
-	mutuals := ht.mutualIds.Get(mutualId)
-	if mutuals == nil {
-		ht.mutualIds.Put(mutualId, threadsafe.NewMap[protocol.EdgeId, creationTime]())
-		mutuals = ht.mutualIds.Get(mutualId)
-	}
-	createdAtBlock, err := eg.CreatedAtBlock()
-	if err != nil {
-		return err
-	}
-	mutuals.Put(eg.Id(), creationTime(createdAtBlock))
-	return nil
-}
-
-func (ht *HonestChallengeTree) GetEdges() *threadsafe.Map[protocol.EdgeId, protocol.SpecEdge] {
-=======
 func (ht *RoyalChallengeTree) GetEdges() *threadsafe.Map[protocol.EdgeId, protocol.SpecEdge] {
->>>>>>> 06e4689a
 	return ht.edges
 }