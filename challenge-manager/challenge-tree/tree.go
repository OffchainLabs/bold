// Copyright 2023, Offchain Labs, Inc.
// For license information, see https://github.com/offchainlabs/bold/blob/main/LICENSE

package challengetree

import (
	"context"

	protocol "github.com/OffchainLabs/bold/chain-abstraction"
	"github.com/OffchainLabs/bold/containers/option"
	"github.com/OffchainLabs/bold/containers/threadsafe"
	l2stateprovider "github.com/OffchainLabs/bold/layer2-state-provider"
	"github.com/pkg/errors"
)

// MetadataReader can read certain information about edges from the backend.
type MetadataReader interface {
	AssertionUnrivaledBlocks(ctx context.Context, assertionHash protocol.AssertionHash) (uint64, error)
	TopLevelAssertion(ctx context.Context, edgeId protocol.EdgeId) (protocol.AssertionHash, error)
	TopLevelClaimHeights(ctx context.Context, edgeId protocol.EdgeId) (protocol.OriginHeights, error)
	SpecChallengeManager(ctx context.Context) (protocol.SpecChallengeManager, error)
	ReadAssertionCreationInfo(
		ctx context.Context, id protocol.AssertionHash,
	) (*protocol.AssertionCreatedInfo, error)
}

type creationTime uint64

// HonestChallengeTree keeps track of edges the honest node agrees with in a particular challenge.
// All edges tracked in this data structure are part of the same, top-level assertion challenge.
type HonestChallengeTree struct {
	edges                         *threadsafe.Map[protocol.EdgeId, protocol.SpecEdge]
	mutualIds                     *threadsafe.Map[protocol.MutualId, *threadsafe.Map[protocol.EdgeId, creationTime]]
	topLevelAssertionHash         protocol.AssertionHash
	honestBlockChalLevelZeroEdge  option.Option[protocol.ReadOnlyEdge]
	honestBigStepLevelZeroEdges   *threadsafe.Slice[protocol.ReadOnlyEdge]
	honestSmallStepLevelZeroEdges *threadsafe.Slice[protocol.ReadOnlyEdge]
	metadataReader                MetadataReader
	histChecker                   l2stateprovider.HistoryChecker
	validatorName                 string
}

func New(
	assertionHash protocol.AssertionHash,
	metadataReader MetadataReader,
	histChecker l2stateprovider.HistoryChecker,
	validatorName string,
) *HonestChallengeTree {
	return &HonestChallengeTree{
		edges:                         threadsafe.NewMap[protocol.EdgeId, protocol.SpecEdge](),
		mutualIds:                     threadsafe.NewMap[protocol.MutualId, *threadsafe.Map[protocol.EdgeId, creationTime]](),
		topLevelAssertionHash:         assertionHash,
		honestBlockChalLevelZeroEdge:  option.None[protocol.ReadOnlyEdge](),
		honestBigStepLevelZeroEdges:   threadsafe.NewSlice[protocol.ReadOnlyEdge](),
		honestSmallStepLevelZeroEdges: threadsafe.NewSlice[protocol.ReadOnlyEdge](),
		metadataReader:                metadataReader,
		histChecker:                   histChecker,
		validatorName:                 validatorName,
	}
}

// AddEdge to the honest challenge tree. Only honest edges are tracked, but we also keep track
// of rival ids in a mutual ids mapping internally for extra book-keeping.
func (ht *HonestChallengeTree) AddEdge(ctx context.Context, eg protocol.SpecEdge) (protocol.Agreement, error) {
	assertionHash, err := ht.metadataReader.TopLevelAssertion(ctx, eg.Id())
	if err != nil {
		return protocol.Agreement{}, errors.Wrapf(err, "could not get top level assertion for edge %#x", eg.Id())
	}
	if ht.topLevelAssertionHash != assertionHash {
		// Do nothing - this edge should not be part of this challenge tree.
		return protocol.Agreement{}, nil
	}
	creationInfo, err := ht.metadataReader.ReadAssertionCreationInfo(ctx, assertionHash)
	if err != nil {
		return protocol.Agreement{}, err
	}
	if !creationInfo.InboxMaxCount.IsUint64() {
		return protocol.Agreement{}, errors.New("inbox max count was not a uint64")
	}

	// We only track edges we fully agree with (honest edges).
	startHeight, startCommit := eg.StartCommitment()
	endHeight, endCommit := eg.EndCommitment()
	heights, err := ht.metadataReader.TopLevelClaimHeights(ctx, eg.Id())
	if err != nil {
		return protocol.Agreement{}, errors.Wrapf(err, "could not get claim heights for edge %#x", eg.Id())
	}
<<<<<<< HEAD
	parentAssertionInfo, err := ht.metadataReader.ReadAssertionCreationInfo(ctx, protocol.AssertionHash{Hash: creationInfo.ParentAssertionHash})
	if err != nil {
		return protocol.Agreement{}, err
	}
	parentAssertionAfterState := protocol.GoExecutionStateFromSolidity(parentAssertionInfo.AfterState)

	agreesWithStart, err := ht.histChecker.AgreesWithHistoryCommitment(
=======
	isHonestEdge, err := ht.histChecker.AgreesWithHistoryCommitment(
>>>>>>> f357ee71
		ctx,
		creationInfo.WasmModuleRoot,
		creationInfo.InboxMaxCount.Uint64(),
		parentAssertionAfterState.GlobalState.Batch,
		eg.GetType(),
		heights,
		l2stateprovider.History{
			Height:     uint64(endHeight),
			MerkleRoot: endCommit,
		},
	)
	if err != nil {
		return protocol.Agreement{}, errors.Wrapf(err, "could not check if agrees with history commit for edge %#x", eg.Id())
	}
	agreesWithStart, err := ht.histChecker.AgreesWithHistoryCommitment(
		ctx,
		creationInfo.WasmModuleRoot,
		creationInfo.InboxMaxCount.Uint64(),
		parentAssertionAfterState.GlobalState.Batch,
		eg.GetType(),
		heights,
		l2stateprovider.History{
			Height:     uint64(startHeight),
			MerkleRoot: startCommit,
		},
	)
	if err != nil {
		return protocol.Agreement{}, errors.Wrapf(err, "could not check if agrees with history commit for edge %#x", eg.Id())
	}

	// If we agree with the edge, we add it to our edges mapping and if it is level zero,
	// we keep track of it specifically in our struct.
	if isHonestEdge {
		id := eg.Id()
		ht.edges.Put(id, eg)
		if !eg.ClaimId().IsNone() {
			switch eg.GetType() {
			case protocol.BlockChallengeEdge:
				ht.honestBlockChalLevelZeroEdge = option.Some(protocol.ReadOnlyEdge(eg))
			case protocol.BigStepChallengeEdge:
				ht.honestBigStepLevelZeroEdges.Push(eg)
			case protocol.SmallStepChallengeEdge:
				ht.honestSmallStepLevelZeroEdges.Push(eg)
			default:
			}
		}
	}

	// Check if the edge id should be added to the rivaled edges set.
	// Here we only care about edges here that are either honest or those whose start
	// history commitments we agree with.
	if agreesWithStart || isHonestEdge {
		mutualId := eg.MutualId()
		mutuals := ht.mutualIds.Get(mutualId)
		if mutuals == nil {
			ht.mutualIds.Put(mutualId, threadsafe.NewMap[protocol.EdgeId, creationTime]())
			mutuals = ht.mutualIds.Get(mutualId)
		}
		createdAtBlock, err := eg.CreatedAtBlock()
		if err != nil {
			return protocol.Agreement{}, err
		}
		mutuals.Put(eg.Id(), creationTime(createdAtBlock))
	}
	return protocol.Agreement{
		IsHonestEdge:          isHonestEdge,
		AgreesWithStartCommit: agreesWithStart,
	}, nil
}

func (ht *HonestChallengeTree) GetEdges() *threadsafe.Map[protocol.EdgeId, protocol.SpecEdge] {
	return ht.edges
}<|MERGE_RESOLUTION|>--- conflicted
+++ resolved
@@ -85,17 +85,13 @@
 	if err != nil {
 		return protocol.Agreement{}, errors.Wrapf(err, "could not get claim heights for edge %#x", eg.Id())
 	}
-<<<<<<< HEAD
 	parentAssertionInfo, err := ht.metadataReader.ReadAssertionCreationInfo(ctx, protocol.AssertionHash{Hash: creationInfo.ParentAssertionHash})
 	if err != nil {
 		return protocol.Agreement{}, err
 	}
 	parentAssertionAfterState := protocol.GoExecutionStateFromSolidity(parentAssertionInfo.AfterState)
 
-	agreesWithStart, err := ht.histChecker.AgreesWithHistoryCommitment(
-=======
 	isHonestEdge, err := ht.histChecker.AgreesWithHistoryCommitment(
->>>>>>> f357ee71
 		ctx,
 		creationInfo.WasmModuleRoot,
 		creationInfo.InboxMaxCount.Uint64(),
