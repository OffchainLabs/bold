--- conflicted
+++ resolved
@@ -175,28 +175,6 @@
 	return challenge.confirmedLevelZeroEdgeClaimIds.TryGet(claimId)
 }
 
-<<<<<<< HEAD
-=======
-// ComputeHonestPathTimer computes the honest path timer for an edge id within an assertion hash challenge
-// namespace. This is used during the confirmation process for edges in
-// edge tracker goroutine logic.
-func (w *Watcher) ComputeHonestPathTimer(
-	ctx context.Context,
-	topLevelAssertionHash protocol.AssertionHash,
-	edgeId protocol.EdgeId,
-) (challengetree.PathTimer, challengetree.HonestAncestors, []challengetree.EdgeLocalTimer, error) {
-	header, err := w.backend.HeaderByNumber(ctx, util.GetSafeBlockNumber())
-	if err != nil {
-		return 0, nil, nil, err
-	}
-	if !header.Number.IsUint64() {
-		return 0, nil, nil, errors.New("latest block header number is not a uint64")
-	}
-	blockNumber := header.Number.Uint64()
-	return w.ComputeHonestPathTimerByBlockNumber(ctx, topLevelAssertionHash, edgeId, blockNumber)
-}
-
->>>>>>> b6fe2f4e
 func (w *Watcher) IsRoyal(assertionHash protocol.AssertionHash, edgeId protocol.EdgeId) bool {
 	chal, ok := w.challenges.TryGet(assertionHash)
 	if !ok {
