// Copyright 2023-2024, Offchain Labs, Inc.
// For license information, see:
// https://github.com/offchainlabs/bold/blob/main/LICENSE.md

// Package watcher implements the main monitoring logic for protocol validators.
// The challenge watcher is a singleton service available to all spawned edge
// trackers and it tracks common information such as the edges' ancestors and an
// edge's time unrivaled.
//
// See: [github.com/offchainlabs/bold/challenge-manager/edge-tracker]
package watcher

import (
	"context"
	"fmt"
	"math"
	"sync/atomic"
	"time"

	"github.com/pkg/errors"

	"github.com/ethereum/go-ethereum/accounts/abi/bind"
	"github.com/ethereum/go-ethereum/common"
	"github.com/ethereum/go-ethereum/log"
	"github.com/ethereum/go-ethereum/metrics"

	"github.com/offchainlabs/bold/api"
	"github.com/offchainlabs/bold/api/db"
	protocol "github.com/offchainlabs/bold/chain-abstraction"
	solimpl "github.com/offchainlabs/bold/chain-abstraction/sol-implementation"
	challengetree "github.com/offchainlabs/bold/challenge-manager/challenge-tree"
	"github.com/offchainlabs/bold/containers/option"
	"github.com/offchainlabs/bold/containers/threadsafe"
	l2stateprovider "github.com/offchainlabs/bold/layer2-state-provider"
	"github.com/offchainlabs/bold/logs/ephemeral"
	retry "github.com/offchainlabs/bold/runtime"
	"github.com/offchainlabs/bold/solgen/go/challengeV2gen"
	"github.com/offchainlabs/bold/util/stopwaiter"
)

var (
	edgeAddedCounter                        = metrics.NewRegisteredCounter("arb/validator/watcher/edge_added", nil)
	edgeConfirmedByTimeCounter              = metrics.NewRegisteredCounter("arb/validator/watcher/confirmed_by_time", nil)
	edgeConfirmedByOSPCounter               = metrics.NewRegisteredCounter("arb/validator/watcher/confirmed_by_osp", nil)
	errorConfirmingAssertionByWinnerCounter = metrics.NewRegisteredCounter("arb/validator/watcher/error_confirming_assertion_by_winner", nil)
	assertionConfirmedCounter               = metrics.GetOrRegisterCounter("arb/validator/scanner/assertion_confirmed", nil)
)

type honestEdge struct {
	protocol.SpecEdge
}

func (h *honestEdge) Honest() {}

// EdgeManager provides a method to track edges, via edge tracker goroutines.
type EdgeManager interface {
	TrackEdge(ctx context.Context, edge protocol.VerifiedRoyalEdge) error
}

// Represents a set of honest edges being tracked in a top-level challenge and
// all the associated subchallenge honest edges along with some more metadata
// used for computing information needed for confirmations. Each time an edge is
// created onchain, the challenge watcher service will add it to its respective
// "trackedChallenge" namespaced under the top-level assertion hash the edge
// belongs to.
type trackedChallenge struct {
	honestEdgeTree                 *challengetree.RoyalChallengeTree
	confirmedLevelZeroEdgeClaimIds *threadsafe.Map[protocol.ClaimId, protocol.EdgeId]
}

// The Watcher implements a service in the validator runtime that is in charge
// of scanning through all edge creation events via a polling mechanism. It will
// keep track of edges the validator's state provider agrees with within
// trackedChallenge instances. The challenge watcher provides two useful
// methods: (a) the ability to compute the honest path timer of an edge, and (b)
// the ability to check if an edge with a certain claim id has been confirmed.
// Both are used during the confirmation process in edge tracker goroutines.
type Watcher struct {
	stopwaiter.StopWaiter
<<<<<<< HEAD
	histChecker                         l2stateprovider.HistoryChecker
	chain                               protocol.AssertionChain
	edgeManager                         EdgeManager
	pollEventsInterval                  time.Duration
	challenges                          *threadsafe.Map[protocol.AssertionHash, *trackedChallenge]
	backend                             protocol.ChainBackend
	validatorName                       string
	numBigStepLevels                    uint8
	initialSyncCompleted                atomic.Bool
	apiDB                               db.Database
	assertionConfirmingInterval         time.Duration
	averageTimeForBlockCreation         time.Duration
	evilEdgesByLevel                    *threadsafe.Map[protocol.ChallengeLevel, *threadsafe.Set[protocol.EdgeId]]
	trackChallengeParentAssertionHashes []protocol.AssertionHash // Only track challenges for these parent assertion hashes. Track all if empty / nil.
=======
	histChecker                 l2stateprovider.HistoryChecker
	chain                       protocol.AssertionChain
	edgeManager                 EdgeManager
	pollEventsInterval          time.Duration
	challenges                  *threadsafe.Map[protocol.AssertionHash, *trackedChallenge]
	backend                     bind.ContractBackend
	validatorName               string
	numBigStepLevels            uint8
	initialSyncCompleted        atomic.Bool
	apiDB                       db.Database
	assertionConfirmingInterval time.Duration
	averageTimeForBlockCreation time.Duration
	evilEdgesByLevel            *threadsafe.Map[protocol.ChallengeLevel, *threadsafe.Set[protocol.EdgeId]]
	// Only track challenges for these parent assertion hashes.
	// Track all if empty / nil.
	trackChallengeParentAssertionHashes []protocol.AssertionHash
>>>>>>> 3fcf7270
}

// New initializes a watcher service for frequently scanning the chain
// for edge creations and confirmations.
func New(
	chain protocol.AssertionChain,
	histChecker l2stateprovider.HistoryChecker,
<<<<<<< HEAD
	backend protocol.ChainBackend,
	interval time.Duration,
	numBigStepLevels uint8,
=======
>>>>>>> 3fcf7270
	validatorName string,
	apiDB db.Database,
	assertionConfirmingInterval time.Duration,
	averageTimeForBlockCreation time.Duration,
	trackChallengeParentAssertionHashes []protocol.AssertionHash,
) (*Watcher, error) {
	return &Watcher{
		chain:                               chain,
		edgeManager:                         nil, // Must be set after construction.
		pollEventsInterval:                  time.Millisecond * 500,
		challenges:                          threadsafe.NewMap(threadsafe.MapWithMetric[protocol.AssertionHash, *trackedChallenge]("challenges")),
		backend:                             chain.Backend(),
		histChecker:                         histChecker,
		numBigStepLevels:                    chain.SpecChallengeManager().NumBigSteps(),
		validatorName:                       validatorName,
		apiDB:                               apiDB,
		assertionConfirmingInterval:         assertionConfirmingInterval,
		averageTimeForBlockCreation:         averageTimeForBlockCreation,
		evilEdgesByLevel:                    threadsafe.NewMap(threadsafe.MapWithMetric[protocol.ChallengeLevel, *threadsafe.Set[protocol.EdgeId]]("evilEdgesByLevel")),
		trackChallengeParentAssertionHashes: trackChallengeParentAssertionHashes,
	}, nil
}

// SetEdgeManager sets the EdgeManager that will track the royal edges.
func (w *Watcher) SetEdgeManager(em EdgeManager) {
	w.edgeManager = em
}

// AvgBlockTime returns the average time for block creation.
func (w *Watcher) AvgBlockTime() time.Duration {
	return w.averageTimeForBlockCreation
}

// HonestBlockChallengeRootEdge gets the honest block challenge root edge for a
// given challenge by challenged assertion id if it exists.
func (w *Watcher) HonestBlockChallengeRootEdge(
	ctx context.Context,
	assertionHash protocol.AssertionHash,
) (protocol.ReadOnlyEdge, error) {
	chal, ok := w.challenges.TryGet(assertionHash)
	if !ok {
		return nil, fmt.Errorf("no challenge for assertion hash %#x", assertionHash)
	}
	return chal.honestEdgeTree.RoyalBlockChallengeRootEdge()
}

// ConfirmedEdgeWithClaimExists checks if a confirmed, level zero edge exists
// that claims a particular edge id for a tracked challenge. This is used during
// the confirmation process of edges within edge tracker goroutines. Returns the
// claiming edge id.
func (w *Watcher) ConfirmedEdgeWithClaimExists(
	topLevelAssertionHash protocol.AssertionHash,
	claimId protocol.ClaimId,
) (protocol.EdgeId, bool) {
	challenge, ok := w.challenges.TryGet(topLevelAssertionHash)
	if !ok {
		return protocol.EdgeId{}, false
	}
	return challenge.confirmedLevelZeroEdgeClaimIds.TryGet(claimId)
}

func (w *Watcher) IsRoyal(assertionHash protocol.AssertionHash, edgeId protocol.EdgeId) bool {
	chal, ok := w.challenges.TryGet(assertionHash)
	if !ok {
		return false
	}
	return chal.honestEdgeTree.HasRoyalEdge(edgeId)
}

func (w *Watcher) SafeHeadInheritedTimer(
	ctx context.Context,
	edgeId protocol.EdgeId,
) (protocol.InheritedTimer, error) {
	chalManager := w.chain.SpecChallengeManager()
	edgeOpt, err := chalManager.GetEdge(ctx, edgeId)
	if err != nil {
		return 0, err
	}
	if edgeOpt.IsNone() {
		return 0, fmt.Errorf("no edge found with id %#x", edgeId.Hash)

	}
	return edgeOpt.Unwrap().SafeHeadInheritedTimer(ctx)
}

func (w *Watcher) IsSynced() bool {
	return w.initialSyncCompleted.Load()
}

// Start watching the chain via a polling mechanism for all edge added and
// confirmation events in order to process some of this data into internal
// representations for confirmation purposes.
func (w *Watcher) Start(ctx context.Context) {
	w.StopWaiter.Start(ctx, w)
	scanRange, err := retry.UntilSucceeds(ctx, func() (filterRange, error) {
		return w.getStartEndBlockNum(ctx)
	})
	if err != nil {
		log.Error("Could not get start and end block num", "err", err)
		return
	}
	fromBlock := scanRange.startBlockNum
	toBlock := scanRange.endBlockNum

	// Get a challenge manager instance and filterer.
	challengeManager := w.chain.SpecChallengeManager()
	filterer, err := retry.UntilSucceeds(ctx, func() (*challengeV2gen.EdgeChallengeManagerFilterer, error) {
		return challengeV2gen.NewEdgeChallengeManagerFilterer(challengeManager.Address(), w.backend)
	})
	if err != nil {
		log.Error("Could not initialize edge challenge manager filterer", "err", err)
		return
	}
	filterOpts := &bind.FilterOpts{
		Start:   fromBlock,
		End:     &toBlock,
		Context: ctx,
	}

	// Checks for different events right away before we start polling.
	_, err = retry.UntilSucceeds(ctx, func() (bool, error) {
		return true, w.checkForEdgeAdded(ctx, filterer, filterOpts)
	})
	if err != nil {
		log.Error("Could not check for edge added", "err", err)
		return
	}
	_, err = retry.UntilSucceeds(ctx, func() (bool, error) {
		return true, w.checkForEdgeConfirmedByOneStepProof(ctx, filterer, filterOpts)
	})
	if err != nil {
		log.Error("Could not check for edge confirmed by osp", "err", err)
		return
	}
	_, err = retry.UntilSucceeds(ctx, func() (bool, error) {
		return true, w.checkForEdgeConfirmedByTime(ctx, filterer, filterOpts)
	})
	if err != nil {
		log.Error("Could not check for edge confirmed by time", "err", err)
		return
	}

	fromBlock = toBlock
	ticker := time.NewTicker(w.pollEventsInterval)
	defer ticker.Stop()
	for {
		select {
		case <-ticker.C:
			toBlock, err := w.backend.HeaderU64(ctx)
			if err != nil {
				log.Error("Could not get latest header", "err", err)
				continue
			}
			if fromBlock == toBlock {
				w.initialSyncCompleted.Store(true)
				continue
			}
			// Get a challenge manager instance and filterer.
			challengeManager := w.chain.SpecChallengeManager()
			filterer, err = retry.UntilSucceeds(ctx, func() (*challengeV2gen.EdgeChallengeManagerFilterer, error) {
				return challengeV2gen.NewEdgeChallengeManagerFilterer(challengeManager.Address(), w.backend)
			})
			if err != nil {
				log.Error("Could not get challenge manager filterer", "err", err)
				return
			}
			filterOpts := &bind.FilterOpts{
				Start:   fromBlock,
				End:     &toBlock,
				Context: ctx,
			}
			if err = w.checkForEdgeAdded(ctx, filterer, filterOpts); err != nil {
				log.Error("Could not check for edge added", "err", err)
				continue
			}
			if err = w.checkForEdgeConfirmedByOneStepProof(ctx, filterer, filterOpts); err != nil {
				log.Error("Could not check for edge confirmed by osp", "err", err)
				continue
			}
			if err = w.checkForEdgeConfirmedByTime(ctx, filterer, filterOpts); err != nil {
				log.Error("Could not check for edge confirmed by time", "err", err)
				continue
			}
			fromBlock = toBlock
		case <-ctx.Done():
			return
		}
	}
}

// GetRoyalEdges returns all royal, tracked edges in the watcher by assertion
// hash.
func (w *Watcher) GetRoyalEdges(ctx context.Context) (map[protocol.AssertionHash][]*api.JsonTrackedRoyalEdge, error) {
	blockNum, err := w.chain.Backend().HeaderU64(ctx)
	if err != nil {
		return nil, err
	}
	response := make(map[protocol.AssertionHash][]*api.JsonTrackedRoyalEdge)
	if err = w.challenges.ForEach(func(assertionHash protocol.AssertionHash, t *trackedChallenge) error {
		return t.honestEdgeTree.GetEdges().ForEach(func(edgeId protocol.EdgeId, edge protocol.SpecEdge) error {
			start, startRoot := edge.StartCommitment()
			end, endRoot := edge.EndCommitment()
			createdAt, err2 := edge.CreatedAtBlock()
			if err2 != nil {
				return err2
			}
			unrivaled, err2 := t.honestEdgeTree.IsUnrivaledAtBlockNum(edge, blockNum)
			if err2 != nil {
				return err2
			}
			hasRival := !unrivaled
			timeUnrivaled, err2 := t.honestEdgeTree.TimeUnrivaled(ctx, edge, blockNum)
			if err2 != nil {
				return err2
			}
			var miniStaker common.Address
			if edge.MiniStaker().IsSome() {
				miniStaker = edge.MiniStaker().Unwrap()
			}
			var claimId common.Hash
			if edge.ClaimId().IsSome() {
				claimId = common.Hash(edge.ClaimId().Unwrap())
			}
			response[assertionHash] = append(
				response[assertionHash],
				&api.JsonTrackedRoyalEdge{
					Id:               edgeId.Hash,
					ChallengeLevel:   uint8(edge.GetChallengeLevel()),
					StartHistoryRoot: startRoot,
					StartHeight:      uint64(start),
					EndHeight:        uint64(end),
					EndHistoryRoot:   endRoot,
					CreatedAtBlock:   createdAt,
					MutualId:         common.Hash(edge.MutualId()),
					OriginId:         common.Hash(edge.OriginId()),
					ClaimId:          claimId,
					HasRival:         hasRival,
					TimeUnrivaled:    timeUnrivaled,
					MiniStaker:       miniStaker,
				},
			)
			return nil
		})
	}); err != nil {
		return nil, err
	}
	return response, nil
}

func (w *Watcher) BlockChallengeRootEdge(
	ctx context.Context,
	challengedAssertionHash protocol.AssertionHash,
) (protocol.SpecEdge, error) {
	chal, ok := w.challenges.TryGet(challengedAssertionHash)
	if !ok {
		return nil, fmt.Errorf(
			"could not get challenge for top level assertion %#x",
			challengedAssertionHash,
		)
	}
	return chal.honestEdgeTree.BlockChallengeRootEdge(ctx)
}

func (w *Watcher) LowerMostRoyalEdges(
	ctx context.Context,
	challengedAssertionHash protocol.AssertionHash,
) ([]protocol.SpecEdge, error) {
	chal, ok := w.challenges.TryGet(challengedAssertionHash)
	if !ok {
		return nil, fmt.Errorf(
			"could not get challenge for top level assertion %#x",
			challengedAssertionHash,
		)
	}
	return chal.honestEdgeTree.GetAllRoyalLeaves(ctx)
}

func (w *Watcher) ComputeAncestors(
	ctx context.Context,
	challengedAssertionHash protocol.AssertionHash,
	edgeId protocol.EdgeId,
) ([]protocol.ReadOnlyEdge, error) {
	chal, ok := w.challenges.TryGet(challengedAssertionHash)
	if !ok {
		return nil, fmt.Errorf(
			"could not get challenge for top level assertion %#x",
			challengedAssertionHash,
		)
	}
	blockHeaderNumber, err := w.chain.Backend().HeaderU64(ctx)
	if err != nil {
		return nil, err
	}
	return chal.honestEdgeTree.ComputeAncestors(ctx, edgeId, blockHeaderNumber)
}

func (w *Watcher) ClosestEssentialAncestor(
	ctx context.Context,
	challengedAssertionHash protocol.AssertionHash,
	edge protocol.VerifiedRoyalEdge,
) (protocol.ReadOnlyEdge, error) {
	chal, ok := w.challenges.TryGet(challengedAssertionHash)
	if !ok {
		return nil, fmt.Errorf(
			"could not get challenge for top level assertion %#x",
			challengedAssertionHash,
		)
	}
	return chal.honestEdgeTree.ClosestEssentialAncestor(ctx, edge)
}

func (w *Watcher) IsEssentialAncestorConfirmable(
	ctx context.Context,
	edge protocol.SpecEdge,
	challengedAssertionHash protocol.AssertionHash,
	confirmationThreshold uint64,
) (bool, error) {
	chal, ok := w.challenges.TryGet(challengedAssertionHash)
	if !ok {
		return false, fmt.Errorf(
			"could not get challenge for top level assertion %#x",
			challengedAssertionHash,
		)
	}
	blockHeaderNumber, err := w.chain.Backend().HeaderU64(ctx)
	if err != nil {
		return false, err
	}
	if !chal.honestEdgeTree.HasRoyalEdge(edge.Id()) {
		return false, fmt.Errorf("edge with id %#x is not yet tracked locally", edge.Id().Hash)
	}
	essentialAncestor, err := chal.honestEdgeTree.ClosestEssentialAncestor(ctx, edge)
	if err != nil {
		return false, err
	}
	pathWeight, err := chal.honestEdgeTree.ComputePathWeight(ctx, challengetree.ComputePathWeightArgs{
		Child:    edge.Id(),
		Ancestor: essentialAncestor.Id(),
		BlockNum: blockHeaderNumber,
	})
	if err != nil {
		return false, err
	}
	return pathWeight >= confirmationThreshold, nil
}

func (w *Watcher) IsConfirmableEssentialEdge(
	ctx context.Context,
	challengedAssertionHash protocol.AssertionHash,
	essentialEdgeId protocol.EdgeId,
	confirmationThreshold uint64,
) (bool, []challengetree.EssentialPath, uint64, error) {
	chal, ok := w.challenges.TryGet(challengedAssertionHash)
	if !ok {
		return false, nil, 0, fmt.Errorf("could not get challenge for top level assertion %#x", challengedAssertionHash)
	}
	blockHeaderNumber, err := w.chain.Backend().HeaderU64(ctx)
	if err != nil {
		return false, nil, 0, err
	}
	confirmable, essentialPaths, timer, err := chal.honestEdgeTree.IsConfirmableEssentialEdge(
		ctx,
		challengetree.IsConfirmableArgs{
			EssentialEdge:         essentialEdgeId,
			BlockNum:              blockHeaderNumber,
			ConfirmationThreshold: confirmationThreshold,
		},
	)
	return confirmable, essentialPaths, timer, err
}

func (w *Watcher) ComputeRootInheritedTimer(
	ctx context.Context,
	challengedAssertionHash protocol.AssertionHash,
) (protocol.InheritedTimer, error) {
	chal, ok := w.challenges.TryGet(challengedAssertionHash)
	if !ok {
		return 0, fmt.Errorf(
			"could not get challenge for top level assertion %#x",
			challengedAssertionHash,
		)
	}
	blockHeaderNumber, err := w.chain.Backend().HeaderU64(ctx)
	if err != nil {
		return 0, err
	}
	return chal.honestEdgeTree.ComputeRootInheritedTimer(ctx, challengedAssertionHash, blockHeaderNumber)
}

func (w *Watcher) AllowTrackingEdgeWithParentHash(parentHash protocol.AssertionHash) bool {
	if len(w.trackChallengeParentAssertionHashes) == 0 {
		return true
	}
	for _, hash := range w.trackChallengeParentAssertionHashes {
		if hash == parentHash {
			return true
		}
	}
	return false
}

// AddVerifiedHonestEdge adds an edge known to be honest to the chain watcher's
// internally tracked challenge trees and spawns an edge tracker for it. Should
// be called after the challenge manager creates a new edge, or bisects an edge
// and produces two children from that move.
func (w *Watcher) AddVerifiedHonestEdge(ctx context.Context, edge protocol.VerifiedRoyalEdge) error {
	assertionHash, err := edge.AssertionHash(ctx)
	if err != nil {
		return err
	}
	// If a challenge is not yet being tracked locally by the watcher for the
	// edge's assertion hash, it adds an entry to the map.
	chal, ok := w.challenges.TryGet(assertionHash)
	if !ok {
		tree := challengetree.New(
			assertionHash,
			w.chain,
			w.histChecker,
			w.numBigStepLevels,
			w.validatorName,
		)
		chal = &trackedChallenge{
			honestEdgeTree:                 tree,
			confirmedLevelZeroEdgeClaimIds: threadsafe.NewMap(threadsafe.MapWithMetric[protocol.ClaimId, protocol.EdgeId]("confirmedLevelZeroEdgeClaimIds")),
		}
		w.challenges.Put(assertionHash, chal)
	}
	// Add the edge to a local challenge tree of honest edges and, if needed, we
	// also spawn a tracker for the edge.
	start, startRoot := edge.StartCommitment()
	end, endRoot := edge.EndCommitment()
	fields := []any{
		"edgeId", fmt.Sprintf("%#x", edge.Id().Hash.Bytes()[:4]),
		"challengeLevel", edge.GetChallengeLevel(),
		"challengedAssertionHash", fmt.Sprintf("%#x", assertionHash.Hash.Bytes()[:4]),
		"startHeight", start,
		"endHeight", end,
		"startCommit", fmt.Sprintf("%#x", startRoot[:4]),
		"endCommit", fmt.Sprintf("%#x", endRoot[:4]),
		"validatorName", w.validatorName,
		"isHonestEdge", true,
	}
	log.Info("Observed honest edge", fields...)
	if err = chal.honestEdgeTree.AddRoyalEdge(edge); err != nil {
		log.Error("Could not add verified honest edge to local cache", "err", err)
		return errors.Wrap(err, "could not add honest edge to challenge tree")
	}
	go func() {
		if _, err = retry.UntilSucceeds(ctx, func() (bool, error) {
			if innerErr := w.saveEdgeToDB(ctx, edge, true /* is royal */); innerErr != nil {
				log.Error("Could not save edge to db", "err", innerErr)
				return false, innerErr
			}
			return false, nil
		}); err != nil {
			log.Error("Could not save edge to db", "err", err)
		}
	}()
	return nil
}

// Filters for all edge added events within a range and processes them.
func (w *Watcher) checkForEdgeAdded(
	ctx context.Context,
	filterer *challengeV2gen.EdgeChallengeManagerFilterer,
	filterOpts *bind.FilterOpts,
) error {
	it, err := filterer.FilterEdgeAdded(filterOpts, nil, nil, nil)
	if err != nil {
		return err
	}
	defer func() {
		if err = it.Close(); err != nil {
			log.Error("Could not close filter iterator", "err", err)
		}
	}()
	for it.Next() {
		if it.Error() != nil {
			return errors.Wrapf(
				err,
				"got iterator error when scanning edge creations from block %d to %d",
				filterOpts.Start,
				*filterOpts.End,
			)
		}
		edgeAdded, processErr := retry.UntilSucceeds(ctx, func() (bool, error) {
			return w.processEdgeAddedEvent(ctx, it.Event)
		})
		if processErr != nil {
			return processErr
		}
		if edgeAdded {
			edgeAddedCounter.Inc(1)
		}
	}
	return nil
}

// AddEdge to watcher. If it is honest, it will be tracked.
func (w *Watcher) AddEdge(ctx context.Context, edge protocol.SpecEdge) (bool, error) {
	challengeParentAssertionHash, err := edge.AssertionHash(ctx)
	if err != nil {
		return false, err
	}
	challengeComplete, err := w.chain.IsChallengeComplete(ctx, challengeParentAssertionHash)
	if err != nil {
		return false, errors.Wrapf(
			err,
			"could not check if edge with parent assertion hash %#x is part of a completed challenge",
			challengeParentAssertionHash.Hash,
		)
	}
	start, startRoot := edge.StartCommitment()
	end, endRoot := edge.EndCommitment()
	if challengeComplete {
		return false, nil
	}
	chal, ok := w.challenges.TryGet(challengeParentAssertionHash)
	if !ok {
		tree := challengetree.New(
			challengeParentAssertionHash,
			w.chain,
			w.histChecker,
			w.numBigStepLevels,
			w.validatorName,
		)
		chal = &trackedChallenge{
			honestEdgeTree:                 tree,
			confirmedLevelZeroEdgeClaimIds: threadsafe.NewMap(threadsafe.MapWithMetric[protocol.ClaimId, protocol.EdgeId]("confirmedLevelZeroEdgeClaimIds")),
		}
		w.challenges.Put(challengeParentAssertionHash, chal)
	}
	// Add the edge to a local challenge tree of tracked edges. If it is honest,
	// we also spawn a tracker for the edge.
	if err = chal.honestEdgeTree.AddEdge(ctx, edge); err != nil {
		if !errors.Is(err, challengetree.ErrAlreadyBeingTracked) {
			return false, errors.Wrap(err, "could not add edge to challenge tree")
		}
		// If the error is that we are already tracking the edge, we exit early.
		return false, nil
	}
	royalEdge, isRoyal := edge.AsVerifiedHonest()
	if isRoyal {
		err = w.edgeManager.TrackEdge(ctx, royalEdge)
		if err != nil {
			return false, err
		}
	}
	fields := []any{
		"edgeId", fmt.Sprintf("%#x", edge.Id().Hash.Bytes()[:4]),
		"challengeLevel", edge.GetChallengeLevel(),
		"challengedAssertionHash", fmt.Sprintf("%#x", challengeParentAssertionHash.Hash.Bytes()[:4]),
		"startHeight", start,
		"endHeight", end,
		"startCommit", fmt.Sprintf("%#x", startRoot[:4]),
		"endCommit", fmt.Sprintf("%#x", endRoot[:4]),
<<<<<<< HEAD
		"isHonestEdge", isRoyal,
=======
		"validatorName", w.validatorName,
		"isHonestEdge", isRoyalEdge,
>>>>>>> 3fcf7270
	}
	if isRoyal {
		log.Info("Observed honest edge", fields...)
	} else {
		if edge.ClaimId().IsSome() {
			evilEdges, ok := w.evilEdgesByLevel.TryGet(edge.GetChallengeLevel())
			if !ok {
				evilEdges = threadsafe.NewSet(threadsafe.SetWithMetric[protocol.EdgeId]("evilEdges"))
				w.evilEdgesByLevel.Put(edge.GetChallengeLevel(), evilEdges)
			}
			if evilEdges.NumItems() < 5 {
				evilEdges.Insert(edge.Id())
			}
			if evilEdges.NumItems() >= 5 {
				log.Warn("High number of evil edges observed", "numEvilEdges", evilEdges.NumItems(), "challengeLevel", edge.GetChallengeLevel())
				metrics.GetOrRegisterCounter("arb/validator/watcher/high_num_evil_edges_at_level_"+fmt.Sprint(edge.GetChallengeLevel()), nil).Inc(1)
			}
		}
		log.Info("Observed evil edge", fields...)
	}
	go func() {
		if _, err = retry.UntilSucceeds(ctx, func() (bool, error) {
			if innerErr := w.saveEdgeToDB(ctx, edge, isRoyal); innerErr != nil {
				log.Error("Could not save edge to db", "err", innerErr)
				return false, innerErr
			}
			return false, nil
		}); err != nil {
			log.Error("Could not save edge to db", "err", err)
		}
	}()
	return true, nil
}

// Processes an edge added event by adding it to the honest challenge tree if it
// is honest.
func (w *Watcher) processEdgeAddedEvent(
	ctx context.Context,
	event *challengeV2gen.EdgeChallengeManagerEdgeAdded,
) (bool, error) {
	challengeManager := w.chain.SpecChallengeManager()
	edgeOpt, err := challengeManager.GetEdge(ctx, protocol.EdgeId{Hash: event.EdgeId})
	if err != nil {
		return false, err
	}
	if edgeOpt.IsNone() {
		return false, fmt.Errorf("no edge found with id %#x", event.EdgeId)
	}
	edge := edgeOpt.Unwrap()
	challengeParentAssertionHash, err := edge.AssertionHash(ctx)
	if err != nil {
		return false, err
	}
	if !w.allowTrackingEdgeWithChallengeParentAssertionHash(challengeParentAssertionHash) {
		return false, nil
	}
	return w.AddEdge(ctx, edgeOpt.Unwrap())
}

func (w *Watcher) allowTrackingEdgeWithChallengeParentAssertionHash(challengeParentAssertionHash protocol.AssertionHash) bool {
	if len(w.trackChallengeParentAssertionHashes) == 0 {
		return true
	}
	for _, hash := range w.trackChallengeParentAssertionHashes {
		if hash == challengeParentAssertionHash {
			return true
		}
	}
	return false
}

// Filters for edge confirmed by one step proof events within a range and
// processes any events found.
func (w *Watcher) checkForEdgeConfirmedByOneStepProof(
	ctx context.Context,
	filterer *challengeV2gen.EdgeChallengeManagerFilterer,
	filterOpts *bind.FilterOpts,
) error {
	it, err := filterer.FilterEdgeConfirmedByOneStepProof(filterOpts, nil, nil)
	if err != nil {
		return err
	}
	defer func() {
		if err = it.Close(); err != nil {
			log.Error("Could not close filter iterator", "err", err)
		}
	}()
	for it.Next() {
		if it.Error() != nil {
			return errors.Wrapf(
				err,
				"got iterator error when scanning edge creations from block %d to %d",
				filterOpts.Start,
				*filterOpts.End,
			)
		}
		_, processErr := retry.UntilSucceeds(ctx, func() (bool, error) {
			return true, w.processEdgeConfirmation(ctx, protocol.EdgeId{
				Hash: it.Event.EdgeId,
			})
		})
		if processErr != nil {
			return processErr
		}
		edgeConfirmedByOSPCounter.Inc(1)
	}
	return nil
}

// Filters for edge confirmed by time within a range and processes any events
// found.
func (w *Watcher) checkForEdgeConfirmedByTime(
	ctx context.Context,
	filterer *challengeV2gen.EdgeChallengeManagerFilterer,
	filterOpts *bind.FilterOpts,
) error {
	it, err := filterer.FilterEdgeConfirmedByTime(filterOpts, nil, nil)
	if err != nil {
		return err
	}
	defer func() {
		if err = it.Close(); err != nil {
			log.Error("Could not close filter iterator", "err", err)
		}
	}()
	for it.Next() {
		if it.Error() != nil {
			return errors.Wrapf(
				err,
				"got iterator error when scanning edge creations from block %d to %d",
				filterOpts.Start,
				*filterOpts.End,
			)
		}
		_, processErr := retry.UntilSucceeds(ctx, func() (bool, error) {
			return true, w.processEdgeConfirmation(ctx, protocol.EdgeId{
				Hash: it.Event.EdgeId,
			})
		})
		if processErr != nil {
			return processErr
		}
		edgeConfirmedByTimeCounter.Inc(1)
	}
	return nil
}

// Processes an edge confirmation event by checking if it claims an edge. If so,
// we add the claim id to the confirmed, level zero edge claim ids map for the
// associated assertion-level challenge the edge is a part of.
func (w *Watcher) processEdgeConfirmation(
	ctx context.Context,
	edgeId protocol.EdgeId,
) error {
	challengeManager := w.chain.SpecChallengeManager()
	edgeOpt, err := challengeManager.GetEdge(ctx, edgeId)
	if err != nil {
		return err
	}
	if edgeOpt.IsNone() {
		return errors.New("no edge found")
	}
	edge := edgeOpt.Unwrap()
	challengeParentAssertionHash, err := edge.AssertionHash(ctx)
	if err != nil {
		return err
	}

	if !w.allowTrackingEdgeWithChallengeParentAssertionHash(challengeParentAssertionHash) {
		return nil
	}

	// If an edge does not have a claim ID, it is not a level zero edge, and thus
	// we can return early, as the following operations only operate on level zero
	// edges.
	if edge.ClaimId().IsNone() {
		return nil
	}

	claimId := edge.ClaimId().Unwrap()
	chal, ok := w.challenges.TryGet(challengeParentAssertionHash)
	if !ok {
		return nil
	}

	challengeComplete, err := w.chain.IsChallengeComplete(ctx, challengeParentAssertionHash)
	if err != nil {
		return errors.Wrapf(
			err,
			"could not check if edge with parent assertion hash %#x is part of a completed challenge",
			challengeParentAssertionHash.Hash,
		)
	}
	if challengeComplete {
		return nil
	}

	// Check if we should confirm the assertion by challenge winner.
	challengeLevel := edge.GetChallengeLevel()
	if challengeLevel == protocol.NewBlockChallengeLevel() {
		claimedAssertion := protocol.AssertionHash{Hash: common.Hash(claimId)}
		w.LaunchThread(func(ctx context.Context) {
			w.confirmAssertionByChallengeWinner(ctx, edge, claimedAssertion, challengeParentAssertionHash)
		})
	}

	chal.confirmedLevelZeroEdgeClaimIds.Put(claimId, edge.Id())
	w.challenges.Put(challengeParentAssertionHash, chal)
	return nil
}

func (w *Watcher) confirmAssertionByChallengeWinner(ctx context.Context, edge protocol.SpecEdge, claimedAssertion protocol.AssertionHash, challengeParentAssertionHash protocol.AssertionHash) {
	edgeConfirmedAtBlock, err := retry.UntilSucceeds(ctx, func() (uint64, error) {
		return edge.ConfirmedAtBlock(ctx)
	})
	if err != nil {
		log.Error("Could not get edge confirmed at block", "err", err)
		return
	}
	challengeGracePeriodBlocks, err := retry.UntilSucceeds(ctx, func() (uint64, error) {
		return w.chain.RollupUserLogic().RollupUserLogicCaller.ChallengeGracePeriodBlocks(w.chain.GetCallOptsWithDesiredRpcHeadBlockNumber(&bind.CallOpts{Context: ctx}))
	})
	if err != nil {
		log.Error("Could not get challenge grace period blocks", "err", err)
		return
	}
	assertionCreationInfo, err := retry.UntilSucceeds(ctx, func() (*protocol.AssertionCreatedInfo, error) {
		return w.chain.ReadAssertionCreationInfo(ctx, claimedAssertion)
	})
	if err != nil {
		log.Error("Could not get assertion creation info", "err", err)
		return
	}
	parentCreationInfo, err := retry.UntilSucceeds(ctx, func() (*protocol.AssertionCreatedInfo, error) {
		return w.chain.ReadAssertionCreationInfo(
			ctx, assertionCreationInfo.ParentAssertionHash,
		)
	})
	if err != nil {
		log.Error("Could not get parent assertion creation info", "err", err)
		return
	}
	confirmableAtBlock := challengedAssertionConfirmableBlock(
		parentCreationInfo,
		edgeConfirmedAtBlock,
		assertionCreationInfo,
		challengeGracePeriodBlocks,
	)

	exceedsMaxMempoolSizeEphemeralErrorHandler := ephemeral.NewEphemeralErrorHandler(10*time.Minute, "posting this transaction will exceed max mempool size", 0)

	// Compute the number of blocks until we reach the assertion's
	// deadline for confirmation.
	ticker := time.NewTicker(w.assertionConfirmingInterval)
	defer ticker.Stop()
	for {
		select {
		case <-ctx.Done():
			return
		case <-ticker.C:
			confirmed, err := solimpl.TryConfirmingAssertion(
				ctx,
				claimedAssertion,
				confirmableAtBlock,
				w.chain,
				w.averageTimeForBlockCreation,
				option.Some(edge.Id()),
			)
			if err != nil {
				logLevel := log.Error
				logLevel = exceedsMaxMempoolSizeEphemeralErrorHandler.LogLevel(err, logLevel)

				logLevel("Could not confirm assertion", "err", err, "assertionHash", claimedAssertion)
				errorConfirmingAssertionByWinnerCounter.Inc(1)
				continue
			}

			exceedsMaxMempoolSizeEphemeralErrorHandler.Reset()

			if confirmed {
				assertionConfirmedCounter.Inc(1)
<<<<<<< HEAD
				log.Info("Confirmed assertion by challenge win", "assertionHash", common.Hash(claimId))
=======
				w.challenges.Delete(challengeParentAssertionHash)
				log.Info("Confirmed assertion by challenge win", "assertionHash", claimedAssertion)
>>>>>>> 3fcf7270
				return
			}
		}
	}
}

func challengedAssertionConfirmableBlock(
	parentInfo *protocol.AssertionCreatedInfo,
	winningEdgeConfirmationBlock uint64,
	info *protocol.AssertionCreatedInfo,
	challengeGracePeriodBlocks uint64,
) uint64 {
	confirmableAtBlock := info.CreationBlock + parentInfo.ConfirmPeriodBlocks
	if winningEdgeConfirmationBlock+challengeGracePeriodBlocks > confirmableAtBlock {
		confirmableAtBlock = winningEdgeConfirmationBlock + challengeGracePeriodBlocks
	}
	return confirmableAtBlock
}

type filterRange struct {
	startBlockNum uint64
	endBlockNum   uint64
}

// Gets the start and end block numbers for our filter queries, starting from
// the latest confirmed assertion's block number up to the latest block number.
func (w *Watcher) getStartEndBlockNum(ctx context.Context) (filterRange, error) {
	latestConfirmed, err := w.chain.LatestConfirmed(ctx, w.chain.GetCallOptsWithDesiredRpcHeadBlockNumber(&bind.CallOpts{Context: ctx}))
	if err != nil {
		return filterRange{}, err
	}
	firstBlock := latestConfirmed.CreatedAtBlock()
	startBlock := firstBlock
	headerNumber, err := w.backend.HeaderU64(ctx)
	if err != nil {
		return filterRange{}, err
	}
	return filterRange{
		startBlockNum: startBlock,
		endBlockNum:   headerNumber,
	}, nil
}

func (w *Watcher) saveEdgeToDB(
	ctx context.Context,
	edge protocol.SpecEdge,
	isRoyal bool,
) error {
	if api.IsNil(w.apiDB) {
		return nil
	}
	start, startCommit := edge.StartCommitment()
	end, endCommit := edge.EndCommitment()
	creation, err := edge.CreatedAtBlock()
	if err != nil {
		return err
	}
	var miniStaker common.Address
	if edge.MiniStaker().IsSome() {
		miniStaker = edge.MiniStaker().Unwrap()
	}
	assertionHash, err := edge.AssertionHash(ctx)
	if err != nil {
		return err
	}
	var claimId common.Hash
	if edge.ClaimId().IsSome() {
		claimId = common.Hash(edge.ClaimId().Unwrap())
	}
	inheritedTimer, err := w.SafeHeadInheritedTimer(ctx, edge.Id())
	if err != nil {
		return err
	}
	lowerChild, err := edge.LowerChild(ctx)
	if err != nil {
		return err
	}
	upperChild, err := edge.UpperChild(ctx)
	if err != nil {
		return err
	}
	var lowerChildId, upperChildId common.Hash
	var hasChildren bool
	if lowerChild.IsSome() {
		hasChildren = true
		lowerChildId = lowerChild.Unwrap().Hash
	}
	if upperChild.IsSome() {
		hasChildren = true
		upperChildId = upperChild.Unwrap().Hash
	}
	status, err := edge.Status(ctx)
	if err != nil {
		return err
	}
	timeUnrivaled, err := edge.TimeUnrivaled(ctx)
	if err != nil {
		return err
	}
	hasRival, err := edge.HasRival(ctx)
	if err != nil {
		return err
	}
	hasLengthOneRival, err := edge.HasLengthOneRival(ctx)
	if err != nil {
		return err
	}
	inherited := inheritedTimer
	if inherited == math.MaxUint64 {
		inherited = (1 << 63) - 1
	}
	cumulative := inheritedTimer
	if cumulative == math.MaxUint64 {
		cumulative = (1 << 63) - 1
	}
	return w.apiDB.InsertEdge(&api.JsonEdge{
		Id:                  edge.Id().Hash,
		ChallengeLevel:      uint8(edge.GetChallengeLevel()),
		StartHistoryRoot:    startCommit,
		StartHeight:         uint64(start),
		EndHistoryRoot:      endCommit,
		EndHeight:           uint64(end),
		CreatedAtBlock:      creation,
		MutualId:            common.Hash(edge.MutualId()),
		OriginId:            common.Hash(edge.OriginId()),
		ClaimId:             claimId,
		MiniStaker:          miniStaker,
		AssertionHash:       assertionHash.Hash,
		Status:              status.String(),
		LowerChildId:        lowerChildId,
		UpperChildId:        upperChildId,
		HasChildren:         hasChildren,
		IsRoyal:             isRoyal,
		InheritedTimer:      uint64(inherited),
		CumulativePathTimer: uint64(cumulative),
		TimeUnrivaled:       timeUnrivaled,
		HasRival:            hasRival,
		HasLengthOneRival:   hasLengthOneRival,
	})
}<|MERGE_RESOLUTION|>--- conflicted
+++ resolved
@@ -77,22 +77,6 @@
 // Both are used during the confirmation process in edge tracker goroutines.
 type Watcher struct {
 	stopwaiter.StopWaiter
-<<<<<<< HEAD
-	histChecker                         l2stateprovider.HistoryChecker
-	chain                               protocol.AssertionChain
-	edgeManager                         EdgeManager
-	pollEventsInterval                  time.Duration
-	challenges                          *threadsafe.Map[protocol.AssertionHash, *trackedChallenge]
-	backend                             protocol.ChainBackend
-	validatorName                       string
-	numBigStepLevels                    uint8
-	initialSyncCompleted                atomic.Bool
-	apiDB                               db.Database
-	assertionConfirmingInterval         time.Duration
-	averageTimeForBlockCreation         time.Duration
-	evilEdgesByLevel                    *threadsafe.Map[protocol.ChallengeLevel, *threadsafe.Set[protocol.EdgeId]]
-	trackChallengeParentAssertionHashes []protocol.AssertionHash // Only track challenges for these parent assertion hashes. Track all if empty / nil.
-=======
 	histChecker                 l2stateprovider.HistoryChecker
 	chain                       protocol.AssertionChain
 	edgeManager                 EdgeManager
@@ -109,7 +93,6 @@
 	// Only track challenges for these parent assertion hashes.
 	// Track all if empty / nil.
 	trackChallengeParentAssertionHashes []protocol.AssertionHash
->>>>>>> 3fcf7270
 }
 
 // New initializes a watcher service for frequently scanning the chain
@@ -117,12 +100,6 @@
 func New(
 	chain protocol.AssertionChain,
 	histChecker l2stateprovider.HistoryChecker,
-<<<<<<< HEAD
-	backend protocol.ChainBackend,
-	interval time.Duration,
-	numBigStepLevels uint8,
-=======
->>>>>>> 3fcf7270
 	validatorName string,
 	apiDB db.Database,
 	assertionConfirmingInterval time.Duration,
@@ -679,12 +656,8 @@
 		"endHeight", end,
 		"startCommit", fmt.Sprintf("%#x", startRoot[:4]),
 		"endCommit", fmt.Sprintf("%#x", endRoot[:4]),
-<<<<<<< HEAD
 		"isHonestEdge", isRoyal,
-=======
 		"validatorName", w.validatorName,
-		"isHonestEdge", isRoyalEdge,
->>>>>>> 3fcf7270
 	}
 	if isRoyal {
 		log.Info("Observed honest edge", fields...)
@@ -966,12 +939,7 @@
 
 			if confirmed {
 				assertionConfirmedCounter.Inc(1)
-<<<<<<< HEAD
-				log.Info("Confirmed assertion by challenge win", "assertionHash", common.Hash(claimId))
-=======
-				w.challenges.Delete(challengeParentAssertionHash)
 				log.Info("Confirmed assertion by challenge win", "assertionHash", claimedAssertion)
->>>>>>> 3fcf7270
 				return
 			}
 		}
