--- conflicted
+++ resolved
@@ -886,13 +886,6 @@
 	if err != nil {
 		return err
 	}
-<<<<<<< HEAD
-	maxSqliteVal := uint64((1 << 64) - 1)
-	cumulative := inheritedTimer
-	if uint64(inheritedTimer) > maxSqliteVal {
-		inheritedTimer = protocol.InheritedTimer(maxSqliteVal)
-		cumulative = inheritedTimer
-=======
 	inherited := inheritedTimer
 	if inherited == math.MaxUint64 {
 		inherited = (1 << 63) - 1
@@ -900,7 +893,6 @@
 	cumulative := inheritedTimer
 	if cumulative == math.MaxUint64 {
 		cumulative = (1 << 63) - 1
->>>>>>> ae50b5ad
 	}
 	return w.apiDB.InsertEdge(&api.JsonEdge{
 		Id:                  edge.Id().Hash,
@@ -920,11 +912,7 @@
 		UpperChildId:        upperChildId,
 		HasChildren:         hasChildren,
 		IsRoyal:             isRoyal,
-<<<<<<< HEAD
-		InheritedTimer:      uint64(inheritedTimer),
-=======
 		InheritedTimer:      uint64(inherited),
->>>>>>> ae50b5ad
 		CumulativePathTimer: uint64(cumulative),
 		TimeUnrivaled:       timeUnrivaled,
 		HasRival:            hasRival,
