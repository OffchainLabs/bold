// Copyright 2023, Offchain Labs, Inc.
// For license information, see https://github.com/offchainlabs/bold/blob/main/LICENSE

// Package watcher implements the main monitoring logic for protocol validators.
// The challenge watcher is a singleton service available to all spawned edge trackers
// and it tracks common information such as the edges' ancestors and an edge's time unrivaled.
//
// See: [github.com/OffchainLabs/bold/challenge-manager/edge-tracker]
package watcher

import (
	"context"
	"fmt"
	"math"
	"os"
	"sync/atomic"
	"time"

	"github.com/OffchainLabs/bold/api"
	"github.com/OffchainLabs/bold/api/db"
	protocol "github.com/OffchainLabs/bold/chain-abstraction"
	solimpl "github.com/OffchainLabs/bold/chain-abstraction/sol-implementation"
	challengetree "github.com/OffchainLabs/bold/challenge-manager/challenge-tree"
	"github.com/OffchainLabs/bold/containers/option"
	"github.com/OffchainLabs/bold/containers/threadsafe"
	l2stateprovider "github.com/OffchainLabs/bold/layer2-state-provider"
	retry "github.com/OffchainLabs/bold/runtime"
	"github.com/OffchainLabs/bold/solgen/go/challengeV2gen"
	"github.com/OffchainLabs/bold/util"
	"github.com/OffchainLabs/bold/util/stopwaiter"

	"github.com/ethereum/go-ethereum/accounts/abi/bind"
	"github.com/ethereum/go-ethereum/common"
	"github.com/ethereum/go-ethereum/log"
	"github.com/ethereum/go-ethereum/metrics"
	"github.com/pkg/errors"
)

var (
	srvlog                                  = log.New("service", "chain-watcher")
	edgeAddedCounter                        = metrics.NewRegisteredCounter("arb/validator/watcher/edge_added", nil)
	edgeConfirmedByTimeCounter              = metrics.NewRegisteredCounter("arb/validator/watcher/confirmed_by_time", nil)
	edgeConfirmedByOSPCounter               = metrics.NewRegisteredCounter("arb/validator/watcher/confirmed_by_osp", nil)
	errorConfirmingAssertionByWinnerCounter = metrics.NewRegisteredCounter("arb/validator/watcher/error_confirming_assertion_by_winner", nil)
	assertionConfirmedCounter               = metrics.GetOrRegisterCounter("arb/validator/scanner/assertion_confirmed", nil)
)

func init() {
	srvlog.SetHandler(log.StreamHandler(os.Stdout, log.LogfmtFormat()))
}

// EdgeManager provides a method to track edges, via edge tracker goroutines.
type EdgeManager interface {
	TrackEdge(ctx context.Context, edge protocol.SpecEdge) error
}

// Represents a set of honest edges being tracked in a top-level challenge and all the
// associated subchallenge honest edges along with some more metadata used for
// computing information needed for confirmations. Each time an edge is created onchain,
// the challenge watcher service will add it to its respective "trackedChallenge"
// namespaced under the top-level assertion hash the edge belongs to.
type trackedChallenge struct {
	honestEdgeTree                 *challengetree.RoyalChallengeTree
	confirmedLevelZeroEdgeClaimIds *threadsafe.Map[protocol.ClaimId, protocol.EdgeId]
}

// The Watcher implements a service in the validator runtime
// that is in charge of scanning through all edge creation events via a polling
// mechanism. It will keep track of edges the validator's state provider agrees with
// within trackedChallenge instances. The challenge watcher provides two useful
// methods: (a) the ability to compute the honest path timer of an edge, and
// (b) the ability to check if an edge with a certain claim id has been confirmed. Both
// are used during the confirmation process in edge tracker goroutines.
type Watcher struct {
	stopwaiter.StopWaiter
	histChecker                 l2stateprovider.HistoryChecker
	chain                       protocol.AssertionChain
	edgeManager                 EdgeManager
	pollEventsInterval          time.Duration
	challenges                  *threadsafe.Map[protocol.AssertionHash, *trackedChallenge]
	backend                     bind.ContractBackend
	validatorName               string
	numBigStepLevels            uint8
	initialSyncCompleted        atomic.Bool
	apiDB                       db.Database
	assertionConfirmingInterval time.Duration
	averageTimeForBlockCreation time.Duration
	evilEdgesByLevel            *threadsafe.Map[protocol.ChallengeLevel, *threadsafe.Set[protocol.EdgeId]]
}

// New initializes a watcher service for frequently scanning the chain
// for edge creations and confirmations.
func New(
	chain protocol.AssertionChain,
	edgeManager EdgeManager,
	histChecker l2stateprovider.HistoryChecker,
	backend bind.ContractBackend,
	interval time.Duration,
	numBigStepLevels uint8,
	validatorName string,
	apiDB db.Database,
	assertionConfirmingInterval time.Duration,
	averageTimeForBlockCreation time.Duration,
) (*Watcher, error) {
	if interval == 0 {
		return nil, errors.New("chain watcher polling interval must be greater than 0")
	}
	return &Watcher{
		chain:                       chain,
		edgeManager:                 edgeManager,
		pollEventsInterval:          interval,
		challenges:                  threadsafe.NewMap[protocol.AssertionHash, *trackedChallenge](threadsafe.MapWithMetric[protocol.AssertionHash, *trackedChallenge]("challenges")),
		backend:                     backend,
		histChecker:                 histChecker,
		numBigStepLevels:            numBigStepLevels,
		validatorName:               validatorName,
		apiDB:                       apiDB,
		assertionConfirmingInterval: assertionConfirmingInterval,
		averageTimeForBlockCreation: averageTimeForBlockCreation,
		evilEdgesByLevel:            threadsafe.NewMap[protocol.ChallengeLevel, *threadsafe.Set[protocol.EdgeId]](threadsafe.MapWithMetric[protocol.ChallengeLevel, *threadsafe.Set[protocol.EdgeId]]("evilEdgesByLevel")),
	}, nil
}

// HonestBlockChallengeRootEdge gets the honest block challenge root edge for a given challenge
// by challenged assertion id if it exists.
func (w *Watcher) HonestBlockChallengeRootEdge(
	ctx context.Context,
	assertionHash protocol.AssertionHash,
) (protocol.ReadOnlyEdge, error) {
	chal, ok := w.challenges.TryGet(assertionHash)
	if !ok {
		return nil, fmt.Errorf("no challenge for assertion hash %#x", assertionHash)
	}
	return chal.honestEdgeTree.RoyalBlockChallengeRootEdge()
}

// ConfirmedEdgeWithClaimExists checks if a confirmed, level zero edge exists that claims a particular
// edge id for a tracked challenge. This is used during the confirmation process of edges
// within edge tracker goroutines. Returns the claiming edge id.
func (w *Watcher) ConfirmedEdgeWithClaimExists(
	topLevelAssertionHash protocol.AssertionHash,
	claimId protocol.ClaimId,
) (protocol.EdgeId, bool) {
	challenge, ok := w.challenges.TryGet(topLevelAssertionHash)
	if !ok {
		return protocol.EdgeId{}, false
	}
	return challenge.confirmedLevelZeroEdgeClaimIds.TryGet(claimId)
}

func (w *Watcher) IsRoyal(assertionHash protocol.AssertionHash, edgeId protocol.EdgeId) bool {
	chal, ok := w.challenges.TryGet(assertionHash)
	if !ok {
		return false
	}
	return chal.honestEdgeTree.HasRoyalEdge(edgeId)
}

func (w *Watcher) SafeHeadInheritedTimer(
	ctx context.Context,
	edgeId protocol.EdgeId,
) (protocol.InheritedTimer, error) {
	chalManager, err := w.chain.SpecChallengeManager(ctx)
	if err != nil {
		return 0, err
	}
	edgeOpt, err := chalManager.GetEdge(ctx, edgeId)
	if err != nil {
		return 0, err
	}
	if edgeOpt.IsNone() {
		return 0, fmt.Errorf("no edge found with id %#x", edgeId.Hash)

	}
	return edgeOpt.Unwrap().SafeHeadInheritedTimer(ctx)
}

func (w *Watcher) IsSynced() bool {
	return w.initialSyncCompleted.Load()
}

// Start watching the chain via a polling mechanism for all edge added and confirmation events
// in order to process some of this data into internal representations for confirmation purposes.
func (w *Watcher) Start(ctx context.Context) {
	w.StopWaiter.Start(ctx, w)
	scanRange, err := retry.UntilSucceeds(ctx, func() (filterRange, error) {
		return w.getStartEndBlockNum(ctx)
	})
	if err != nil {
		srvlog.Error("Could not get start and end block num", log.Ctx{"error": err})
		return
	}
	fromBlock := scanRange.startBlockNum
	toBlock := scanRange.endBlockNum

	// Get a challenge manager instance and filterer.
	challengeManager, err := retry.UntilSucceeds(ctx, func() (protocol.SpecChallengeManager, error) {
		return w.chain.SpecChallengeManager(ctx)
	})
	if err != nil {
		srvlog.Error("Could not get spec challenge manager", log.Ctx{"error": err})
		return
	}
	filterer, err := retry.UntilSucceeds(ctx, func() (*challengeV2gen.EdgeChallengeManagerFilterer, error) {
		return challengeV2gen.NewEdgeChallengeManagerFilterer(challengeManager.Address(), w.backend)
	})
	if err != nil {
		srvlog.Error("Could not initialize edge challenge manager filterer", log.Ctx{"error": err})
		return
	}
	filterOpts := &bind.FilterOpts{
		Start:   fromBlock,
		End:     &toBlock,
		Context: ctx,
	}

	// Checks for different events right away before we start polling.
	_, err = retry.UntilSucceeds(ctx, func() (bool, error) {
		return true, w.checkForEdgeAdded(ctx, filterer, filterOpts)
	})
	if err != nil {
		srvlog.Error("Could not check for edge added", log.Ctx{"err": err})
		return
	}
	_, err = retry.UntilSucceeds(ctx, func() (bool, error) {
		return true, w.checkForEdgeConfirmedByOneStepProof(ctx, filterer, filterOpts)
	})
	if err != nil {
		srvlog.Error("Could not check for edge confirmed by osp", log.Ctx{"err": err})
		return
	}
	_, err = retry.UntilSucceeds(ctx, func() (bool, error) {
		return true, w.checkForEdgeConfirmedByTime(ctx, filterer, filterOpts)
	})
	if err != nil {
		srvlog.Error("Could not check for edge confirmed by time", log.Ctx{"err": err})
		return
	}

	w.initialSyncCompleted.Store(true)

	fromBlock = toBlock
	ticker := time.NewTicker(w.pollEventsInterval)
	defer ticker.Stop()
	for {
		select {
		case <-ticker.C:
			latestBlock, err := w.backend.HeaderByNumber(ctx, util.GetSafeBlockNumber())
			if err != nil {
				srvlog.Error("Could not get latest header", log.Ctx{"err": err})
				continue
			}
			if !latestBlock.Number.IsUint64() {
				srvlog.Error("latest block header number is not a uint64")
				continue
			}
			toBlock := latestBlock.Number.Uint64()
			if fromBlock == toBlock {
				continue
			}
			// Get a challenge manager instance and filterer.
			challengeManager, err := retry.UntilSucceeds(ctx, func() (protocol.SpecChallengeManager, error) {
				return w.chain.SpecChallengeManager(ctx)
			})
			if err != nil {
				srvlog.Error("Could not get spec challenge manager", log.Ctx{"err": err})
				return
			}
			filterer, err = retry.UntilSucceeds(ctx, func() (*challengeV2gen.EdgeChallengeManagerFilterer, error) {
				return challengeV2gen.NewEdgeChallengeManagerFilterer(challengeManager.Address(), w.backend)
			})
			if err != nil {
				srvlog.Error("Could not get challenge manager filterer", log.Ctx{"err": err})
				return
			}
			filterOpts := &bind.FilterOpts{
				Start:   fromBlock,
				End:     &toBlock,
				Context: ctx,
			}
			if err = w.checkForEdgeAdded(ctx, filterer, filterOpts); err != nil {
				srvlog.Error("Could not check for edge added", log.Ctx{"err": err})
				continue
			}
			if err = w.checkForEdgeConfirmedByOneStepProof(ctx, filterer, filterOpts); err != nil {
				srvlog.Error("Could not check for edge confirmed by osp", log.Ctx{"err": err})
				continue
			}
			if err = w.checkForEdgeConfirmedByTime(ctx, filterer, filterOpts); err != nil {
				srvlog.Error("Could not check for edge confirmed by time", log.Ctx{"err": err})
				continue
			}
			fromBlock = toBlock
		case <-ctx.Done():
			return
		}
	}
}

// GetRoyalEdges returns all royal, tracked edges in the watcher by assertion hash.
func (w *Watcher) GetRoyalEdges(ctx context.Context) (map[protocol.AssertionHash][]*api.JsonTrackedRoyalEdge, error) {
	header, err := w.chain.Backend().HeaderByNumber(ctx, util.GetSafeBlockNumber())
	if err != nil {
		return nil, err
	}
	if !header.Number.IsUint64() {
		return nil, errors.New("block header is not a uint64")
	}
	blockNum := header.Number.Uint64()
	response := make(map[protocol.AssertionHash][]*api.JsonTrackedRoyalEdge)
	if err = w.challenges.ForEach(func(assertionHash protocol.AssertionHash, t *trackedChallenge) error {
		return t.honestEdgeTree.GetEdges().ForEach(func(edgeId protocol.EdgeId, edge protocol.SpecEdge) error {
			start, startRoot := edge.StartCommitment()
			end, endRoot := edge.EndCommitment()
			createdAt, err2 := edge.CreatedAtBlock()
			if err2 != nil {
				return err2
			}
			unrivaled, err2 := t.honestEdgeTree.IsUnrivaledAtBlockNum(edge, blockNum)
			if err2 != nil {
				return err2
			}
			hasRival := !unrivaled
			timeUnrivaled, err2 := t.honestEdgeTree.TimeUnrivaled(edge, blockNum)
			if err2 != nil {
				return err2
			}
			var miniStaker common.Address
			if edge.MiniStaker().IsSome() {
				miniStaker = edge.MiniStaker().Unwrap()
			}
			var claimId common.Hash
			if edge.ClaimId().IsSome() {
				claimId = common.Hash(edge.ClaimId().Unwrap())
			}
			response[assertionHash] = append(
				response[assertionHash],
				&api.JsonTrackedRoyalEdge{
					Id:               edgeId.Hash,
					ChallengeLevel:   uint8(edge.GetChallengeLevel()),
					StartHistoryRoot: startRoot,
					StartHeight:      uint64(start),
					EndHeight:        uint64(end),
					EndHistoryRoot:   endRoot,
					CreatedAtBlock:   createdAt,
					MutualId:         common.Hash(edge.MutualId()),
					OriginId:         common.Hash(edge.OriginId()),
					ClaimId:          claimId,
					HasRival:         hasRival,
					TimeUnrivaled:    timeUnrivaled,
					MiniStaker:       miniStaker,
				},
			)
			return nil
		})
	}); err != nil {
		return nil, err
	}
	return response, nil
}

func (w *Watcher) BlockChallengeRootEdge(
	ctx context.Context,
	challengedAssertionHash protocol.AssertionHash,
) (protocol.SpecEdge, error) {
	chal, ok := w.challenges.TryGet(challengedAssertionHash)
	if !ok {
		return nil, fmt.Errorf(
			"could not get challenge for top level assertion %#x",
			challengedAssertionHash,
		)
	}
	return chal.honestEdgeTree.BlockChallengeRootEdge(ctx)
}

func (w *Watcher) LowerMostRoyalEdges(
	ctx context.Context,
	challengedAssertionHash protocol.AssertionHash,
) ([]protocol.SpecEdge, error) {
	chal, ok := w.challenges.TryGet(challengedAssertionHash)
	if !ok {
		return nil, fmt.Errorf(
			"could not get challenge for top level assertion %#x",
			challengedAssertionHash,
		)
	}
	return chal.honestEdgeTree.GetAllRoyalLeaves(ctx)
}

func (w *Watcher) ComputeAncestors(
	ctx context.Context,
	challengedAssertionHash protocol.AssertionHash,
	edgeId protocol.EdgeId,
) ([]protocol.ReadOnlyEdge, error) {
	chal, ok := w.challenges.TryGet(challengedAssertionHash)
	if !ok {
		return nil, fmt.Errorf(
			"could not get challenge for top level assertion %#x",
			challengedAssertionHash,
		)
	}
	blockHeader, err := w.chain.Backend().HeaderByNumber(ctx, util.GetSafeBlockNumber())
	if err != nil {
		return nil, err
	}
	if !blockHeader.Number.IsUint64() {
		return nil, errors.New("block number is not uint64")
	}
	return chal.honestEdgeTree.ComputeAncestors(ctx, edgeId, blockHeader.Number.Uint64())
}

func (w *Watcher) ComputeRootInheritedTimer(
	ctx context.Context,
	challengedAssertionHash protocol.AssertionHash,
) (protocol.InheritedTimer, error) {
	chal, ok := w.challenges.TryGet(challengedAssertionHash)
	if !ok {
		return 0, fmt.Errorf(
			"could not get challenge for top level assertion %#x",
			challengedAssertionHash,
		)
	}
	blockHeader, err := w.chain.Backend().HeaderByNumber(ctx, util.GetSafeBlockNumber())
	if err != nil {
		return 0, err
	}
	if !blockHeader.Number.IsUint64() {
		return 0, errors.New("block number is not uint64")
	}
	return chal.honestEdgeTree.ComputeRootInheritedTimer(ctx, challengedAssertionHash, blockHeader.Number.Uint64())
}

// AddVerifiedHonestEdge adds an edge known to be honest to the chain watcher's internally
// tracked challenge trees and spawns an edge tracker for it. Should be called after the challenge
// manager creates a new edge, or bisects an edge and produces two children from that move.
func (w *Watcher) AddVerifiedHonestEdge(ctx context.Context, edge protocol.VerifiedRoyalEdge) error {
	assertionHash, err := edge.AssertionHash(ctx)
	if err != nil {
		return err
	}
	// If a challenge is not yet being tracked locally by the watcher
	// for the edge's assertion hash, it adds an entry to the map.
	chal, ok := w.challenges.TryGet(assertionHash)
	if !ok {
		tree := challengetree.New(
			assertionHash,
			w.chain,
			w.histChecker,
			w.numBigStepLevels,
			w.validatorName,
		)
		chal = &trackedChallenge{
			honestEdgeTree:                 tree,
			confirmedLevelZeroEdgeClaimIds: threadsafe.NewMap[protocol.ClaimId, protocol.EdgeId](threadsafe.MapWithMetric[protocol.ClaimId, protocol.EdgeId]("confirmedLevelZeroEdgeClaimIds")),
		}
		w.challenges.Put(assertionHash, chal)
	}
	// Add the edge to a local challenge tree of honest edges and, if needed,
	// we also spawn a tracker for the edge.
	start, startRoot := edge.StartCommitment()
	end, endRoot := edge.EndCommitment()
	fields := log.Ctx{
		"edgeId":                  fmt.Sprintf("%#x", edge.Id().Hash.Bytes()[:4]),
		"challengeLevel":          edge.GetChallengeLevel(),
		"challengedAssertionHash": fmt.Sprintf("%#x", assertionHash.Hash.Bytes()[:4]),
		"startHeight":             start,
		"endHeight":               end,
		"startCommit":             fmt.Sprintf("%#x", startRoot[:4]),
		"endCommit":               fmt.Sprintf("%#x", endRoot[:4]),
		"isHonestEdge":            true,
	}
	srvlog.Info("Observed an honest challenge edge created onchain, now tracking it locally", fields)
	if err = chal.honestEdgeTree.AddRoyalEdge(edge); err != nil {
		srvlog.Error("Could not add verified honest edge to local cache", log.Ctx{"error": err})
		return errors.Wrap(err, "could not add honest edge to challenge tree")
	}
	go func() {
		if _, err = retry.UntilSucceeds(ctx, func() (bool, error) {
			if innerErr := w.saveEdgeToDB(ctx, edge, true /* is royal */); innerErr != nil {
				srvlog.Error("Could not save edge to db", log.Ctx{"err": innerErr})
				return false, innerErr
			}
			return false, nil
		}); err != nil {
			srvlog.Error("Could not save edge to db", log.Ctx{"err": err})
		}
	}()
	return nil
}

// Filters for all edge added events within a range and processes them.
func (w *Watcher) checkForEdgeAdded(
	ctx context.Context,
	filterer *challengeV2gen.EdgeChallengeManagerFilterer,
	filterOpts *bind.FilterOpts,
) error {
	it, err := filterer.FilterEdgeAdded(filterOpts, nil, nil, nil)
	if err != nil {
		return err
	}
	defer func() {
		if err = it.Close(); err != nil {
			srvlog.Error("Could not close filter iterator", log.Ctx{"err": err})
		}
	}()
	for it.Next() {
		if it.Error() != nil {
			return errors.Wrapf(
				err,
				"got iterator error when scanning edge creations from block %d to %d",
				filterOpts.Start,
				*filterOpts.End,
			)
		}
		edgeAdded, processErr := retry.UntilSucceeds(ctx, func() (bool, error) {
			return w.processEdgeAddedEvent(ctx, it.Event)
		})
		if processErr != nil {
			return processErr
		}
		if edgeAdded {
			edgeAddedCounter.Inc(1)
		}
	}
	return nil
}

// AddEdge to watcher. If it is honest, it will be tracked.
func (w *Watcher) AddEdge(ctx context.Context, edge protocol.SpecEdge) (bool, error) {
	challengeParentAssertionHash, err := edge.AssertionHash(ctx)
	if err != nil {
		return false, err
	}
	challengeComplete, err := w.chain.IsChallengeComplete(ctx, challengeParentAssertionHash)
	if err != nil {
		return false, errors.Wrapf(
			err,
			"could not check if edge with parent assertion hash %#x is part of a completed challenge",
			challengeParentAssertionHash.Hash,
		)
	}
	start, startRoot := edge.StartCommitment()
	end, endRoot := edge.EndCommitment()
	if challengeComplete {
		return false, nil
	}
	chal, ok := w.challenges.TryGet(challengeParentAssertionHash)
	if !ok {
		tree := challengetree.New(
			challengeParentAssertionHash,
			w.chain,
			w.histChecker,
			w.numBigStepLevels,
			w.validatorName,
		)
		chal = &trackedChallenge{
			honestEdgeTree:                 tree,
			confirmedLevelZeroEdgeClaimIds: threadsafe.NewMap[protocol.ClaimId, protocol.EdgeId](threadsafe.MapWithMetric[protocol.ClaimId, protocol.EdgeId]("confirmedLevelZeroEdgeClaimIds")),
		}
		w.challenges.Put(challengeParentAssertionHash, chal)
	}
	// Add the edge to a local challenge tree of tracked edges. If it is honest,
	// we also spawn a tracker for the edge.
	isRoyalEdge, err := chal.honestEdgeTree.AddEdge(ctx, edge)
	if err != nil {
		if !errors.Is(err, challengetree.ErrAlreadyBeingTracked) {
			return false, errors.Wrap(err, "could not add edge to challenge tree")
		}
		// If the error is that we are already tracking the edge, we exit early.
		return false, nil
	}
	if isRoyalEdge {
		err = w.edgeManager.TrackEdge(ctx, edge)
		if err != nil {
			return false, err
		}
	}
	fields := log.Ctx{
		"edgeId":                  fmt.Sprintf("%#x", edge.Id().Hash.Bytes()[:4]),
		"challengeLevel":          edge.GetChallengeLevel(),
		"challengedAssertionHash": fmt.Sprintf("%#x", challengeParentAssertionHash.Hash.Bytes()[:4]),
		"startHeight":             start,
		"endHeight":               end,
		"startCommit":             fmt.Sprintf("%#x", startRoot[:4]),
		"endCommit":               fmt.Sprintf("%#x", endRoot[:4]),
		"isHonestEdge":            isRoyalEdge,
	}
	if isRoyalEdge {
		srvlog.Info("Observed an honest challenge edge created onchain, now tracking it locally", fields)
	} else {
		if edge.ClaimId().IsSome() {
			evilEdges, ok := w.evilEdgesByLevel.TryGet(edge.GetChallengeLevel())
			if !ok {
				evilEdges = threadsafe.NewSet[protocol.EdgeId](threadsafe.SetWithMetric[protocol.EdgeId]("evilEdges"))
				w.evilEdgesByLevel.Put(edge.GetChallengeLevel(), evilEdges)
			}
			if evilEdges.NumItems() < 5 {
				evilEdges.Insert(edge.Id())
			}
			if evilEdges.NumItems() >= 5 {
				srvlog.Warn("High number of evil edges observed", log.Ctx{"numEvilEdges": evilEdges.NumItems(), "challengeLevel": edge.GetChallengeLevel()})
				metrics.GetOrRegisterCounter("arb/validator/watcher/high_num_evil_edges_at_level_"+fmt.Sprint(edge.GetChallengeLevel()), nil).Inc(1)
			}
		}
		srvlog.Info("Observed an evil edge created onchain from an adversary, will make necessary moves on it", fields)
	}
	go func() {
		if _, err = retry.UntilSucceeds(ctx, func() (bool, error) {
			if innerErr := w.saveEdgeToDB(ctx, edge, isRoyalEdge); innerErr != nil {
				srvlog.Error("Could not save edge to db", log.Ctx{"err": innerErr})
				return false, innerErr
			}
			return false, nil
		}); err != nil {
			srvlog.Error("Could not save edge to db", log.Ctx{"err": err})
		}
	}()
	return true, nil
}

// Processes an edge added event by adding it to the honest challenge tree if it is honest.
func (w *Watcher) processEdgeAddedEvent(
	ctx context.Context,
	event *challengeV2gen.EdgeChallengeManagerEdgeAdded,
) (bool, error) {
	challengeManager, err := w.chain.SpecChallengeManager(ctx)
	if err != nil {
		return false, err
	}
	edgeOpt, err := challengeManager.GetEdge(ctx, protocol.EdgeId{Hash: event.EdgeId})
	if err != nil {
		return false, err
	}
	if edgeOpt.IsNone() {
		return false, fmt.Errorf("no edge found with id %#x", event.EdgeId)
	}
	return w.AddEdge(ctx, edgeOpt.Unwrap())
}

// Filters for edge confirmed by one step proof events within a range.
// and processes any events found.
func (w *Watcher) checkForEdgeConfirmedByOneStepProof(
	ctx context.Context,
	filterer *challengeV2gen.EdgeChallengeManagerFilterer,
	filterOpts *bind.FilterOpts,
) error {
	it, err := filterer.FilterEdgeConfirmedByOneStepProof(filterOpts, nil, nil)
	if err != nil {
		return err
	}
	defer func() {
		if err = it.Close(); err != nil {
			srvlog.Error("Could not close filter iterator", log.Ctx{"err": err})
		}
	}()
	for it.Next() {
		if it.Error() != nil {
			return errors.Wrapf(
				err,
				"got iterator error when scanning edge creations from block %d to %d",
				filterOpts.Start,
				*filterOpts.End,
			)
		}
		_, processErr := retry.UntilSucceeds(ctx, func() (bool, error) {
			return true, w.processEdgeConfirmation(ctx, protocol.EdgeId{
				Hash: it.Event.EdgeId,
			})
		})
		if processErr != nil {
			return processErr
		}
		edgeConfirmedByOSPCounter.Inc(1)
	}
	return nil
}

// Filters for edge confirmed by time within a range.
// and processes any events found.
func (w *Watcher) checkForEdgeConfirmedByTime(
	ctx context.Context,
	filterer *challengeV2gen.EdgeChallengeManagerFilterer,
	filterOpts *bind.FilterOpts,
) error {
	it, err := filterer.FilterEdgeConfirmedByTime(filterOpts, nil, nil)
	if err != nil {
		return err
	}
	defer func() {
		if err = it.Close(); err != nil {
			srvlog.Error("Could not close filter iterator", log.Ctx{"err": err})
		}
	}()
	for it.Next() {
		if it.Error() != nil {
			return errors.Wrapf(
				err,
				"got iterator error when scanning edge creations from block %d to %d",
				filterOpts.Start,
				*filterOpts.End,
			)
		}
		_, processErr := retry.UntilSucceeds(ctx, func() (bool, error) {
			return true, w.processEdgeConfirmation(ctx, protocol.EdgeId{
				Hash: it.Event.EdgeId,
			})
		})
		if processErr != nil {
			return processErr
		}
		edgeConfirmedByTimeCounter.Inc(1)
	}
	return nil
}

// Processes an edge confirmation event by checking if it claims an edge. If so, we add
// the claim id to the confirmed, level zero edge claim ids map for the associated
// assertion-level challenge the edge is a part of.
func (w *Watcher) processEdgeConfirmation(
	ctx context.Context,
	edgeId protocol.EdgeId,
) error {
	challengeManager, err := w.chain.SpecChallengeManager(ctx)
	if err != nil {
		return err
	}
	edgeOpt, err := challengeManager.GetEdge(ctx, edgeId)
	if err != nil {
		return err
	}
	if edgeOpt.IsNone() {
		return errors.New("no edge found")
	}
	edge := edgeOpt.Unwrap()
	challengeParentAssertionHash, err := edge.AssertionHash(ctx)
	if err != nil {
		return err
	}

	// If an edge does not have a claim ID, it is not a level zero edge, and thus we can return early,
	// as the following operations only operate on level zero edges.
	if edge.ClaimId().IsNone() {
		return nil
	}

	claimId := edge.ClaimId().Unwrap()
	chal, ok := w.challenges.TryGet(challengeParentAssertionHash)
	if !ok {
		return nil
	}

	challengeComplete, err := w.chain.IsChallengeComplete(ctx, challengeParentAssertionHash)
	if err != nil {
		return errors.Wrapf(
			err,
			"could not check if edge with parent assertion hash %#x is part of a completed challenge",
			challengeParentAssertionHash.Hash,
		)
	}
	if challengeComplete {
		return nil
	}

	// Check if we should confirm the assertion by challenge winner.
	challengeLevel := edge.GetChallengeLevel()
	if challengeLevel == protocol.NewBlockChallengeLevel() {
		w.LaunchThread(func(ctx context.Context) {
			w.confirmAssertionByChallengeWinner(ctx, edge, claimId, challengeParentAssertionHash)
		})
	}

	chal.confirmedLevelZeroEdgeClaimIds.Put(claimId, edge.Id())
	w.challenges.Put(challengeParentAssertionHash, chal)
	return nil
}

func (w *Watcher) confirmAssertionByChallengeWinner(ctx context.Context, edge protocol.SpecEdge, claimId protocol.ClaimId, challengeParentAssertionHash protocol.AssertionHash) {
	edgeConfirmedAtBlock, err := retry.UntilSucceeds(ctx, func() (uint64, error) {
		return edge.ConfirmedAtBlock(ctx)
	})
	if err != nil {
		log.Error("Could not get edge confirmed at block", log.Ctx{"err": err})
		return
	}
	challengeGracePeriodBlocks, err := retry.UntilSucceeds(ctx, func() (uint64, error) {
		return w.chain.RollupUserLogic().RollupUserLogicCaller.ChallengeGracePeriodBlocks(util.GetSafeCallOpts(&bind.CallOpts{Context: ctx}))
	})
	if err != nil {
		log.Error("Could not get challenge grace period blocks", log.Ctx{"error": err})
<<<<<<< HEAD
		return
	}
	assertionCreationInfo, err := retry.UntilSucceeds(ctx, func() (*protocol.AssertionCreatedInfo, error) {
		return w.chain.ReadAssertionCreationInfo(
			ctx, protocol.AssertionHash{Hash: common.Hash(claimId)},
		)
	})
	if err != nil {
		log.Error("Could not get assertion creation info", log.Ctx{"error": err})
		return
	}
=======
		return
	}
	assertionCreationInfo, err := retry.UntilSucceeds(ctx, func() (*protocol.AssertionCreatedInfo, error) {
		return w.chain.ReadAssertionCreationInfo(
			ctx, protocol.AssertionHash{Hash: common.Hash(claimId)},
		)
	})
	if err != nil {
		log.Error("Could not get assertion creation info", log.Ctx{"error": err})
		return
	}
>>>>>>> 5bf006aa
	parentCreationInfo, err := retry.UntilSucceeds(ctx, func() (*protocol.AssertionCreatedInfo, error) {
		return w.chain.ReadAssertionCreationInfo(
			ctx, protocol.AssertionHash{Hash: assertionCreationInfo.ParentAssertionHash},
		)
	})
	if err != nil {
		log.Error("Could not get parent assertion creation info", log.Ctx{"error": err})
		return
	}
<<<<<<< HEAD
	confirmableAtBlock := challengedAssertionConfirmableBlock(
		parentCreationInfo,
		edgeConfirmedAtBlock,
		assertionCreationInfo,
		challengeGracePeriodBlocks,
	)
=======
	confirmableAtBlock := assertionCreationInfo.CreationBlock + parentCreationInfo.ConfirmPeriodBlocks
	if edgeConfirmedAtBlock > confirmableAtBlock {
		confirmableAtBlock = edgeConfirmedAtBlock
	}
	confirmableAtBlock += challengeGracePeriodBlocks
>>>>>>> 5bf006aa

	// Compute the number of blocks until we reach the assertion's
	// deadline for confirmation.
	ticker := time.NewTicker(w.assertionConfirmingInterval)
	defer ticker.Stop()
	for {
		select {
		case <-ctx.Done():
			return
		case <-ticker.C:
			confirmed, err := solimpl.TryConfirmingAssertion(
				ctx,
				common.Hash(claimId),
				confirmableAtBlock,
				w.chain,
				w.averageTimeForBlockCreation,
				option.Some(edge.Id()),
			)
			if err != nil {
				srvlog.Error("Could not confirm assertion", log.Ctx{"error": err, "assertionHash": common.Hash(claimId)})
				errorConfirmingAssertionByWinnerCounter.Inc(1)
				continue
			}
			if confirmed {
				assertionConfirmedCounter.Inc(1)
				w.challenges.Delete(challengeParentAssertionHash)
				srvlog.Info("Confirmed assertion by challenge win", log.Ctx{"assertionHash": common.Hash(claimId)})
				return
			}
		}
	}
}

func challengedAssertionConfirmableBlock(
	parentInfo *protocol.AssertionCreatedInfo,
	winningEdgeConfirmationBlock uint64,
	info *protocol.AssertionCreatedInfo,
	challengeGracePeriodBlocks uint64,
) uint64 {
	confirmableAtBlock := info.CreationBlock + parentInfo.ConfirmPeriodBlocks
	if winningEdgeConfirmationBlock+challengeGracePeriodBlocks > confirmableAtBlock {
		confirmableAtBlock = winningEdgeConfirmationBlock + challengeGracePeriodBlocks
	}
	return confirmableAtBlock
}

type filterRange struct {
	startBlockNum uint64
	endBlockNum   uint64
}

// Gets the start and end block numbers for our filter queries, starting from the
// latest confirmed assertion's block number up to the latest block number.
func (w *Watcher) getStartEndBlockNum(ctx context.Context) (filterRange, error) {
	latestConfirmed, err := w.chain.LatestConfirmed(ctx)
	if err != nil {
		return filterRange{}, err
	}
	firstBlock := latestConfirmed.CreatedAtBlock()
	startBlock := firstBlock
	header, err := w.backend.HeaderByNumber(ctx, util.GetSafeBlockNumber())
	if err != nil {
		return filterRange{}, err
	}
	if !header.Number.IsUint64() {
		return filterRange{}, errors.New("header number is not a uint64")
	}
	return filterRange{
		startBlockNum: startBlock,
		endBlockNum:   header.Number.Uint64(),
	}, nil
}

func (w *Watcher) saveEdgeToDB(
	ctx context.Context,
	edge protocol.SpecEdge,
	isRoyal bool,
) error {
	if api.IsNil(w.apiDB) {
		return nil
	}
	start, startCommit := edge.StartCommitment()
	end, endCommit := edge.EndCommitment()
	creation, err := edge.CreatedAtBlock()
	if err != nil {
		return err
	}
	var miniStaker common.Address
	if edge.MiniStaker().IsSome() {
		miniStaker = edge.MiniStaker().Unwrap()
	}
	assertionHash, err := edge.AssertionHash(ctx)
	if err != nil {
		return err
	}
	var claimId common.Hash
	if edge.ClaimId().IsSome() {
		claimId = common.Hash(edge.ClaimId().Unwrap())
	}
	inheritedTimer, err := w.SafeHeadInheritedTimer(ctx, edge.Id())
	if err != nil {
		return err
	}
	lowerChild, err := edge.LowerChild(ctx)
	if err != nil {
		return err
	}
	upperChild, err := edge.UpperChild(ctx)
	if err != nil {
		return err
	}
	var lowerChildId, upperChildId common.Hash
	var hasChildren bool
	if lowerChild.IsSome() {
		hasChildren = true
		lowerChildId = lowerChild.Unwrap().Hash
	}
	if upperChild.IsSome() {
		hasChildren = true
		upperChildId = upperChild.Unwrap().Hash
	}
	status, err := edge.Status(ctx)
	if err != nil {
		return err
	}
	timeUnrivaled, err := edge.TimeUnrivaled(ctx)
	if err != nil {
		return err
	}
	hasRival, err := edge.HasRival(ctx)
	if err != nil {
		return err
	}
	hasLengthOneRival, err := edge.HasLengthOneRival(ctx)
	if err != nil {
		return err
	}
	inherited := inheritedTimer
	if inherited == math.MaxUint64 {
		inherited = (1 << 63) - 1
	}
	cumulative := inheritedTimer
	if cumulative == math.MaxUint64 {
		cumulative = (1 << 63) - 1
	}
	return w.apiDB.InsertEdge(&api.JsonEdge{
		Id:                  edge.Id().Hash,
		ChallengeLevel:      uint8(edge.GetChallengeLevel()),
		StartHistoryRoot:    startCommit,
		StartHeight:         uint64(start),
		EndHistoryRoot:      endCommit,
		EndHeight:           uint64(end),
		CreatedAtBlock:      creation,
		MutualId:            common.Hash(edge.MutualId()),
		OriginId:            common.Hash(edge.OriginId()),
		ClaimId:             claimId,
		MiniStaker:          miniStaker,
		AssertionHash:       assertionHash.Hash,
		Status:              status.String(),
		LowerChildId:        lowerChildId,
		UpperChildId:        upperChildId,
		HasChildren:         hasChildren,
		IsRoyal:             isRoyal,
		InheritedTimer:      uint64(inherited),
		CumulativePathTimer: uint64(cumulative),
		TimeUnrivaled:       timeUnrivaled,
		HasRival:            hasRival,
		HasLengthOneRival:   hasLengthOneRival,
	})
}<|MERGE_RESOLUTION|>--- conflicted
+++ resolved
@@ -787,7 +787,6 @@
 	})
 	if err != nil {
 		log.Error("Could not get challenge grace period blocks", log.Ctx{"error": err})
-<<<<<<< HEAD
 		return
 	}
 	assertionCreationInfo, err := retry.UntilSucceeds(ctx, func() (*protocol.AssertionCreatedInfo, error) {
@@ -799,19 +798,6 @@
 		log.Error("Could not get assertion creation info", log.Ctx{"error": err})
 		return
 	}
-=======
-		return
-	}
-	assertionCreationInfo, err := retry.UntilSucceeds(ctx, func() (*protocol.AssertionCreatedInfo, error) {
-		return w.chain.ReadAssertionCreationInfo(
-			ctx, protocol.AssertionHash{Hash: common.Hash(claimId)},
-		)
-	})
-	if err != nil {
-		log.Error("Could not get assertion creation info", log.Ctx{"error": err})
-		return
-	}
->>>>>>> 5bf006aa
 	parentCreationInfo, err := retry.UntilSucceeds(ctx, func() (*protocol.AssertionCreatedInfo, error) {
 		return w.chain.ReadAssertionCreationInfo(
 			ctx, protocol.AssertionHash{Hash: assertionCreationInfo.ParentAssertionHash},
@@ -821,20 +807,12 @@
 		log.Error("Could not get parent assertion creation info", log.Ctx{"error": err})
 		return
 	}
-<<<<<<< HEAD
 	confirmableAtBlock := challengedAssertionConfirmableBlock(
 		parentCreationInfo,
 		edgeConfirmedAtBlock,
 		assertionCreationInfo,
 		challengeGracePeriodBlocks,
 	)
-=======
-	confirmableAtBlock := assertionCreationInfo.CreationBlock + parentCreationInfo.ConfirmPeriodBlocks
-	if edgeConfirmedAtBlock > confirmableAtBlock {
-		confirmableAtBlock = edgeConfirmedAtBlock
-	}
-	confirmableAtBlock += challengeGracePeriodBlocks
->>>>>>> 5bf006aa
 
 	// Compute the number of blocks until we reach the assertion's
 	// deadline for confirmation.
