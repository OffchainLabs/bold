// Copyright 2023-2024, Offchain Labs, Inc.
// For license information, see:
// https://github.com/offchainlabs/bold/blob/main/LICENSE.md

package edgetracker

import (
	"context"
	"fmt"
	"strings"
	"time"

<<<<<<< HEAD
=======
	"github.com/ccoveille/go-safecast"
	"github.com/pkg/errors"

>>>>>>> 3fcf7270
	"github.com/ethereum/go-ethereum/accounts/abi/bind"
	"github.com/ethereum/go-ethereum/core/types"
	"github.com/ethereum/go-ethereum/log"
	"github.com/ethereum/go-ethereum/metrics"
<<<<<<< HEAD
=======

>>>>>>> 3fcf7270
	protocol "github.com/offchainlabs/bold/chain-abstraction"
	retry "github.com/offchainlabs/bold/runtime"
)

var onchainTimerDifferAfterConfirmationJobCounter = metrics.NewRegisteredCounter("arb/validator/tracker/onchain_timer_differed_after_confirmation_job", nil)

// Defines a struct which can handle confirming of an entire challenge tree
// in the BOLD protocol. It does so by updating the inherited timers of royal edges
// onchain until the root of the tree has a timer >= a challenge period. At that point,
// it ensures to confirm that edge. If this is not the case, it will return an error
// and write data to disk to help with debugging the issue.
type challengeConfirmer struct {
	reader                      HonestChallengeTreeReader
	writer                      ChainWriter
	backend                     protocol.ChainBackend
	validatorName               string
	averageTimeForBlockCreation time.Duration
	chain                       protocol.Protocol
}

// Defines a chain writer interface that is
// used to update the cached inherited timers of edges
// onchain.
type ChainWriter interface {
	MultiUpdateInheritedTimers(
		ctx context.Context,
		challengeBranch []protocol.ReadOnlyEdge,
		desiredNewTimerForLastEdge uint64,
	) (*types.Transaction, error)
}

<<<<<<< HEAD
=======
type RoyalChallengeReader interface {
	BlockChallengeRootEdge(
		ctx context.Context,
		challengedAssertionHash protocol.AssertionHash,
	) (protocol.SpecEdge, error)
	LowerMostRoyalEdges(
		ctx context.Context,
		challengedAssertionHash protocol.AssertionHash,
	) ([]protocol.SpecEdge, error)
	ComputeAncestors(
		ctx context.Context,
		challengedAssertionHash protocol.AssertionHash,
		edgeId protocol.EdgeId,
	) ([]protocol.ReadOnlyEdge, error)
	AvgBlockTime() time.Duration
}

>>>>>>> 3fcf7270
func newChallengeConfirmer(
	challengeReader HonestChallengeTreeReader,
	chainWriter ChainWriter,
	backend protocol.ChainBackend,
	validatorName string,
	chain protocol.Protocol,
) *challengeConfirmer {
	return &challengeConfirmer{
		reader:        challengeReader,
		writer:        chainWriter,
		validatorName: validatorName,
		backend:       backend,
		chain:         chain,
	}
}

// A challenge confirmation job will attempt to confirm a challenge all the way up to the top,
// block challenge root edge by updating all the inherited timers of royal edges along the way,
// across all open subchallenges, until the onchain timer of the block challenge root edge
// is greater than or equal to a challenge period.
//
// It works by updating royal branches of the challenge tree, starting from the bottom-most,
// deepest level royal edges. For each branch, update the onchain inherited timers
// of the ancestors along the way.
//
// This function must only be called once the locally computed value of the block challenge, royal root
// edge has an inherited timer that is confirmable. This function MUST complete, and it will retry
// any external call if it errors during its execution.
func (cc *challengeConfirmer) beginConfirmationJob(
	ctx context.Context,
	challengedAssertionHash protocol.AssertionHash,
	computedTimer uint64,
	royalRootEdge protocol.VerifiedRoyalEdge,
	claimedAssertionHash protocol.AssertionHash,
	challengePeriodBlocks uint64,
) error {
	fields := []any{
		"validatorName", cc.validatorName,
		"challengedAssertion", fmt.Sprintf("%#x", challengedAssertionHash.Hash[:4]),
		"essentialEdgeId", fmt.Sprintf("%#x", royalRootEdge.Id().Bytes()[:4]),
		"challengeLevel", royalRootEdge.GetChallengeLevel(),
	}
	log.Info("Starting challenge confirmation job", fields...)
	// Find the bottom-most royal edges that exist in our local challenge tree, each one
	// will be the base of a branch we will update.
	royalTreeLeaves, err := retry.UntilSucceeds(ctx, func() ([]protocol.SpecEdge, error) {
		edges, innerErr := cc.reader.LowerMostRoyalEdges(ctx, challengedAssertionHash)
		if innerErr != nil {
			fields = append(fields, "err", innerErr)
			log.Error("Could not fetch lower-most royal edges", fields)
			return nil, innerErr
		}
		return edges, nil
	})
	if err != nil {
		return err
	}

	log.Info(fmt.Sprintf("Obtained all %d royal tree leaves for confirmation job", len(royalTreeLeaves)), fields...)
	// For each branch, compute the royal ancestor branch up to the root of the tree.
	// The branch should contain royal ancestors ordered from a bottom-most leaf edge to the root edge
	// of the block level challenge, meaning it should also include claim id links.
	royalBranches := make([][]protocol.ReadOnlyEdge, 0)
	for _, edge := range royalTreeLeaves {
		branch := []protocol.ReadOnlyEdge{edge}
		ancestors, err2 := retry.UntilSucceeds(ctx, func() ([]protocol.ReadOnlyEdge, error) {
			resp, innerErr := cc.reader.ComputeAncestors(
				ctx, challengedAssertionHash, edge.Id(),
			)
			if innerErr != nil {
				fields = append(fields, "err", innerErr)
				log.Error("Could not compute ancestors for edge", fields)
				return nil, innerErr
			}
			return resp, nil
		})
		if err2 != nil {
			return err2
		}
		branch = append(branch, ancestors...)
		royalBranches = append(royalBranches, branch)
	}
	log.Info("Computed all the royal branches to update onchain", fields...)

	// For each branch, update the inherited timers onchain via transactions and don't
	// wait for them to reach safe head.
	var lastPropagationTx *types.Transaction
	for i, branch := range royalBranches {
		tx, innerErr := cc.propageTimerUpdateToBranch(
			ctx,
			royalRootEdge,
			computedTimer,
			challengedAssertionHash,
			i,
			len(royalBranches),
			branch,
			challengePeriodBlocks,
			claimedAssertionHash,
		)
		if innerErr != nil {
			return innerErr
		}
		lastPropagationTx = tx
	}

	// Instead, we wait for the last transaction we made to reach `safe` head if it is not nil
	// so that we can avoid unnecessary delays per tx.
	if lastPropagationTx != nil {
		receipt, innerErr := cc.backend.TransactionReceipt(ctx, lastPropagationTx.Hash())
		if innerErr != nil {
			return innerErr
		}
		if err = cc.waitForTxToBeSafe(ctx, cc.backend, lastPropagationTx, receipt); err != nil {
			return err
		}
	}

	onchainInheritedTimer, err := retry.UntilSucceeds(ctx, func() (protocol.InheritedTimer, error) {
		timer, innerErr := royalRootEdge.SafeHeadInheritedTimer(ctx)
		if innerErr != nil {
			fields = append(fields, "err", innerErr)
			log.Error("Could not get inherited timer for edge", fields)
			return 0, innerErr
		}
		return timer, nil
	})
	if err != nil {
		return err
	}

	// If the onchain timer is not >= a challenge period by the end of this job,
	// it means the challenge has yet to complete and our local computation was incorrect.
	// In this scenario, we can dump the confirmation job of royal edges for manual
	// inspection and debugging
	if onchainInheritedTimer < protocol.InheritedTimer(challengePeriodBlocks) {
		onchainTimerDifferAfterConfirmationJobCounter.Inc(1)
		log.Error(
			fmt.Sprintf("Onchain timer %d was not >= %d after confirmation job", onchainInheritedTimer, challengePeriodBlocks),
			fields...,
		)
		return fmt.Errorf(
			"onchain timer %d after confirmation job was executed < challenge period %d",
			onchainInheritedTimer,
			challengePeriodBlocks,
		)
	}
	log.Info("Confirming essential root edge by timer", fields...)
	if _, err = retry.UntilSucceeds(ctx, func() (bool, error) {
		if _, innerErr := royalRootEdge.ConfirmByTimer(ctx, claimedAssertionHash); innerErr != nil {
			fields = append(fields, "err", innerErr)
			log.Error("Could not confirm edge by timer", fields)
			return false, innerErr
		}
		return false, nil
	}); err != nil {
		return err
	}
	log.Info("Essential root edge confirmed by timer", fields...)
	return nil
}

func (cc *challengeConfirmer) propageTimerUpdateToBranch(
	ctx context.Context,
	royalRootEdge protocol.VerifiedRoyalEdge,
	computedLocalTimer uint64,
	challengedAssertionHash protocol.AssertionHash,
	branchIdx,
	totalBranches int,
	branch []protocol.ReadOnlyEdge,
	challengePeriodBlocks uint64,
	claimedAssertionHash protocol.AssertionHash,
) (*types.Transaction, error) {
	if len(branch) == 0 {
		return nil, nil
	}
	fields := []any{
		"validatorName", cc.validatorName,
		"challengedAssertionHash", fmt.Sprintf("%#x", challengedAssertionHash.Hash[:4]),
		"claimedAssertionHash", fmt.Sprintf("%#x", claimedAssertionHash.Hash[:4]),
		"royalRootBlockChallengeEdge", fmt.Sprintf("%#x", royalRootEdge.Id().Bytes()[:4]),
		"branch", fmt.Sprintf("%d/%d", branchIdx, totalBranches-1),
		"challengeLevel", fmt.Sprintf("%d", royalRootEdge.GetChallengeLevel()),
	}
	tx, err := retry.UntilSucceeds(ctx, func() (*types.Transaction, error) {
		tx, innerErr := cc.writer.MultiUpdateInheritedTimers(ctx, branch, computedLocalTimer)
		if innerErr != nil {
			// If are trying to update the inherited timers of a branch to a value that
			// is less than what already exists onchain, we will receive the below error.
			// This means we can finish early as the onchain timer is already sufficient,
			// and our transaction reverted. We can gracefully continue if so.
			if strings.Contains(innerErr.Error(), protocol.ErrCachedTimeSufficient) {
				log.Info("Onchain, cached timer for branch is already sufficient, so no need to transact", fields...)
				return nil, nil
			}
			fields = append(fields, "err", innerErr)
			log.Error("Could not transact multi-update inherited timers", fields...)
			return nil, innerErr
		}
		return tx, nil
	})
	if err != nil {
		return nil, err
	}

	// In each iteration, check if the root edge has a timer >= a challenge period
	rootTimer, err := retry.UntilSucceeds(ctx, func() (protocol.InheritedTimer, error) {
		timer, innerErr := royalRootEdge.LatestInheritedTimer(ctx)
		if innerErr != nil {
			fields = append(fields, "err", innerErr)
			log.Error("Could not get inherited timer for edge", fields...)
			return 0, innerErr
		}
		return timer, nil
	})
	if err != nil {
		return nil, err
	}

	fields = append(fields, "onchainTimer", rootTimer)
	log.Info("Updated the onchain inherited timer for royal branch", fields...)

	if uint64(rootTimer) < challengePeriodBlocks {
		return tx, nil
	}

	// If yes, we confirm the root edge and finish early, we do so.
	log.Info("Branch was confirmable by timer", fields...)
	tx, err = retry.UntilSucceeds(ctx, func() (*types.Transaction, error) {
		innerTx, innerErr := royalRootEdge.ConfirmByTimer(ctx, claimedAssertionHash)
		if innerErr != nil {
			fields = append(fields, "err", innerErr)
			log.Error("Could not confirm edge by timer early with confirmable branch", fields...)
			return nil, innerErr
		}
		return innerTx, nil
	})
	if err != nil {
		return nil, err
	}
	log.Info("Essential root edge confirmed by timer", fields...)
	return tx, nil
}

// waitForTxToBeSafe waits for the transaction to be mined in a block that is safe.
func (cc *challengeConfirmer) waitForTxToBeSafe(
	ctx context.Context,
	backend protocol.ChainBackend,
	tx *types.Transaction,
	receipt *types.Receipt,
) error {
	for {
		if ctx.Err() != nil {
			return ctx.Err()
		}
		latestSafeHeaderNumber, err := backend.HeaderU64(ctx)
		if err != nil {
			return err
		}
		txSafe := latestSafeHeaderNumber >= receipt.BlockNumber.Uint64()

		// If the tx is not yet safe, we can simply wait.
		if !txSafe {
<<<<<<< HEAD
			blocksLeftForTxToBeSafe := receipt.BlockNumber.Uint64() - latestSafeHeaderNumber
=======
			var blocksLeftForTxToBeSafe int64
			if receipt.BlockNumber.Uint64() > latestSafeHeader.Number.Uint64() {
				blocksLeftForTxToBeSafe = 0
			} else {
				blocksLeftForTxToBeSafe, err = safecast.ToInt64(latestSafeHeader.Number.Uint64() - receipt.BlockNumber.Uint64())
				if err != nil {
					return errors.Wrap(err, "could not convert blocks left for tx to be safe to int64")
				}
			}
>>>>>>> 3fcf7270
			timeToWait := cc.averageTimeForBlockCreation * time.Duration(blocksLeftForTxToBeSafe)
			<-time.After(timeToWait)
		} else {
			break
		}
	}

	// This is to handle the case where the transaction is mined in a block, but then the block is reorged.
	// In this case, we want to wait for the transaction to be mined again.
	receiptLatest, err := bind.WaitMined(ctx, backend, tx)
	if err != nil {
		return err
	}
	// If the receipt block number is different from the latest receipt block number, we wait for the transaction
	// to be in the safe block again.
	if receiptLatest.BlockNumber.Cmp(receipt.BlockNumber) != 0 {
		return cc.waitForTxToBeSafe(ctx, backend, tx, receiptLatest)
	}
	return nil
}<|MERGE_RESOLUTION|>--- conflicted
+++ resolved
@@ -10,20 +10,13 @@
 	"strings"
 	"time"
 
-<<<<<<< HEAD
-=======
 	"github.com/ccoveille/go-safecast"
 	"github.com/pkg/errors"
 
->>>>>>> 3fcf7270
 	"github.com/ethereum/go-ethereum/accounts/abi/bind"
 	"github.com/ethereum/go-ethereum/core/types"
 	"github.com/ethereum/go-ethereum/log"
 	"github.com/ethereum/go-ethereum/metrics"
-<<<<<<< HEAD
-=======
-
->>>>>>> 3fcf7270
 	protocol "github.com/offchainlabs/bold/chain-abstraction"
 	retry "github.com/offchainlabs/bold/runtime"
 )
@@ -55,26 +48,6 @@
 	) (*types.Transaction, error)
 }
 
-<<<<<<< HEAD
-=======
-type RoyalChallengeReader interface {
-	BlockChallengeRootEdge(
-		ctx context.Context,
-		challengedAssertionHash protocol.AssertionHash,
-	) (protocol.SpecEdge, error)
-	LowerMostRoyalEdges(
-		ctx context.Context,
-		challengedAssertionHash protocol.AssertionHash,
-	) ([]protocol.SpecEdge, error)
-	ComputeAncestors(
-		ctx context.Context,
-		challengedAssertionHash protocol.AssertionHash,
-		edgeId protocol.EdgeId,
-	) ([]protocol.ReadOnlyEdge, error)
-	AvgBlockTime() time.Duration
-}
-
->>>>>>> 3fcf7270
 func newChallengeConfirmer(
 	challengeReader HonestChallengeTreeReader,
 	chainWriter ChainWriter,
@@ -337,19 +310,15 @@
 
 		// If the tx is not yet safe, we can simply wait.
 		if !txSafe {
-<<<<<<< HEAD
-			blocksLeftForTxToBeSafe := receipt.BlockNumber.Uint64() - latestSafeHeaderNumber
-=======
 			var blocksLeftForTxToBeSafe int64
-			if receipt.BlockNumber.Uint64() > latestSafeHeader.Number.Uint64() {
+			if receipt.BlockNumber.Uint64() > latestSafeHeaderNumber {
 				blocksLeftForTxToBeSafe = 0
 			} else {
-				blocksLeftForTxToBeSafe, err = safecast.ToInt64(latestSafeHeader.Number.Uint64() - receipt.BlockNumber.Uint64())
+				blocksLeftForTxToBeSafe, err = safecast.ToInt64(latestSafeHeaderNumber - receipt.BlockNumber.Uint64())
 				if err != nil {
 					return errors.Wrap(err, "could not convert blocks left for tx to be safe to int64")
 				}
 			}
->>>>>>> 3fcf7270
 			timeToWait := cc.averageTimeForBlockCreation * time.Duration(blocksLeftForTxToBeSafe)
 			<-time.After(timeToWait)
 		} else {
