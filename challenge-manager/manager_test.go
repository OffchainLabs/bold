--- conflicted
+++ resolved
@@ -18,108 +18,6 @@
 	"github.com/stretchr/testify/require"
 )
 
-<<<<<<< HEAD
-// func Test_onLeafCreation(t *testing.T) {
-// 	ctx := context.Background()
-// 	t.Run("no fork detected", func(t *testing.T) {
-// 		logsHook := test.NewGlobal()
-// 		v, _, _ := setupValidator(t)
-
-// 		parentSeqNum := protocol.AssertionSequenceNumber(1)
-// 		seqNum := parentSeqNum + 1
-// 		prev := &mocks.MockAssertion{
-// 			MockPrevSeqNum:   1,
-// 			MockSeqNum:       parentSeqNum,
-// 			MockStateHash:    common.Hash{},
-// 			MockIsFirstChild: true,
-// 		}
-// 		ev := &mocks.MockAssertion{
-// 			MockPrevSeqNum:   parentSeqNum,
-// 			MockSeqNum:       seqNum,
-// 			MockStateHash:    common.BytesToHash([]byte("bar")),
-// 			MockIsFirstChild: true,
-// 		}
-
-// 		p := &mocks.MockProtocol{}
-// 		p.On("SpecChallengeManager", ctx).Return(&mocks.MockSpecChallengeManager{}, nil)
-// 		p.On("AssertionBySequenceNum", ctx, prev.SeqNum()).Return(prev, nil)
-// 		v.chain = p
-
-// 		err := v.onLeafCreated(ctx, ev)
-// 		require.NoError(t, err)
-// 		AssertLogsContain(t, logsHook, "New assertion appended")
-// 		AssertLogsContain(t, logsHook, "No fork detected in assertion tree")
-// 	})
-// 	t.Run("fork leads validator to challenge leaf", func(t *testing.T) {
-// 		logsHook := test.NewGlobal()
-// 		ctx := context.Background()
-// 		createdData, err := setup.CreateTwoValidatorFork(ctx, &setup.CreateForkConfig{
-// 			DivergeBlockHeight: 5,
-// 		})
-// 		require.NoError(t, err)
-
-// 		validator, err := New(
-// 			ctx,
-// 			createdData.Chains[1],
-// 			createdData.Backend,
-// 			createdData.HonestStateManager,
-// 			createdData.Addrs.Rollup,
-// 		)
-// 		require.NoError(t, err)
-
-// 		err = validator.onLeafCreated(ctx, createdData.Leaf1)
-// 		require.NoError(t, err)
-
-// 		anotherValidator, err := New(
-// 			ctx,
-// 			createdData.Chains[0],
-// 			createdData.Backend,
-// 			createdData.EvilStateManager,
-// 			createdData.Addrs.Rollup,
-// 		)
-// 		require.NoError(t, err)
-
-// 		err = anotherValidator.onLeafCreated(ctx, createdData.Leaf2)
-// 		require.NoError(t, err)
-
-// 		AssertLogsContain(t, logsHook, "New assertion appended")
-// 		AssertLogsContain(t, logsHook, "Successfully created level zero edge")
-
-// 		err = anotherValidator.onLeafCreated(ctx, createdData.Leaf2)
-// 		require.ErrorContains(t, err, "Edge already exists")
-// 	})
-// }
-
-// func Test_findLatestValidAssertion(t *testing.T) {
-// 	ctx := context.Background()
-// 	t.Run("only valid latest assertion is genesis", func(t *testing.T) {
-// 		v, p, s := setupValidator(t)
-// 		setupAssertions(ctx, p, s, 10, func(int) bool { return false })
-// 		p.On("LatestConfirmed", ctx).Return(0, nil)
-// 		latestValid, err := v.findLatestValidAssertion(ctx)
-// 		require.NoError(t, err)
-// 		require.Equal(t, protocol.AssertionSequenceNumber(0), latestValid)
-// 	})
-// 	t.Run("all are valid, latest one is picked", func(t *testing.T) {
-// 		v, p, s := setupValidator(t)
-// 		numAssertions := 10
-// 		setupAssertions(ctx, p, s, numAssertions, func(int) bool { return true })
-
-// 		latestValid, err := v.findLatestValidAssertion(ctx)
-// 		require.NoError(t, err)
-// 		require.Equal(t, protocol.AssertionSequenceNumber(numAssertions), latestValid)
-// 	})
-// 	t.Run("latest valid is behind", func(t *testing.T) {
-// 		v, p, s := setupValidator(t)
-// 		setupAssertions(ctx, p, s, 10, func(i int) bool { return i <= 5 })
-// 		p.On("LatestConfirmed", ctx).Return(1, nil)
-
-// 		latestValid, err := v.findLatestValidAssertion(ctx)
-// 		require.NoError(t, err)
-// 		require.Equal(t, protocol.AssertionSequenceNumber(5), latestValid)
-// 	})
-// }
-=======
 func Test_onLeafCreation(t *testing.T) {
 	ctx := context.Background()
 	t.Run("no fork detected", func(t *testing.T) {
@@ -218,7 +116,6 @@
 		require.Equal(t, mockId(5), latestValid)
 	})
 }
->>>>>>> 567eeb6d
 
 func mockId(x uint64) protocol.AssertionId {
 	return protocol.AssertionId(common.BytesToHash([]byte(fmt.Sprintf("%d", x))))
@@ -229,11 +126,8 @@
 		return make([]protocol.Assertion, 0)
 	}
 	genesis := &mocks.MockAssertion{
-<<<<<<< HEAD
-=======
 		MockId:        mockId(0),
 		MockPrevId:    mockId(0),
->>>>>>> 567eeb6d
 		MockHeight:    0,
 		MockStateHash: common.Hash{},
 		Prev:          option.None[*mocks.MockAssertion](),
@@ -247,11 +141,8 @@
 	for i := 1; i <= num; i++ {
 		mockHash := common.BytesToHash([]byte(fmt.Sprintf("%d", i)))
 		assertion := protocol.Assertion(&mocks.MockAssertion{
-<<<<<<< HEAD
-=======
 			MockId:        mockId(uint64(i)),
 			MockPrevId:    mockId(uint64(i - 1)),
->>>>>>> 567eeb6d
 			MockHeight:    uint64(i),
 			MockStateHash: mockHash,
 			Prev:          option.Some(assertions[i-1].(*mocks.MockAssertion)),
@@ -260,11 +151,7 @@
 		p.On(
 			"GetAssertion",
 			ctx,
-<<<<<<< HEAD
-			protocol.AssertionId{},
-=======
 			mockId(uint64(i)),
->>>>>>> 567eeb6d
 		).Return(assertion, nil)
 		mockState := rollupgen.ExecutionState{
 			MachineStatus: uint8(protocol.MachineStatusFinished),
@@ -278,11 +165,7 @@
 		p.On(
 			"ReadAssertionCreationInfo",
 			ctx,
-<<<<<<< HEAD
-			protocol.AssertionId{},
-=======
 			mockId(uint64(i)),
->>>>>>> 567eeb6d
 		).Return(mockAssertionCreationInfo, nil)
 		valid := validity(i)
 		s.On("ExecutionStateBlockHeight", ctx, protocol.GoExecutionStateFromSolidity(mockState)).Return(uint64(i), valid)
@@ -304,14 +187,6 @@
 	t.Helper()
 	p := &mocks.MockProtocol{}
 	ctx := context.Background()
-<<<<<<< HEAD
-	p.On(
-		"GetAssertion",
-		ctx,
-		protocol.AssertionId{},
-	).Return(&mocks.MockAssertion{}, nil)
-=======
->>>>>>> 567eeb6d
 	p.On("CurrentChallengeManager", ctx).Return(&mocks.MockChallengeManager{}, nil)
 	p.On("SpecChallengeManager", ctx).Return(&mocks.MockSpecChallengeManager{}, nil)
 	s := &mocks.MockStateManager{}
