// Package challengemanager includes the main entrypoint for setting up a BOLD
// challenge manager instance and challenging assertions onchain.
//
// Copyright 2023, Offchain Labs, Inc.
// For license information, see https://github.com/offchainlabs/bold/blob/main/LICENSE
package challengemanager

import (
	"context"
	"crypto/rand"
	"errors"
	"fmt"
	"math/big"
	"os"
	"time"

	"github.com/OffchainLabs/bold/api"
	"github.com/OffchainLabs/bold/assertions"
	protocol "github.com/OffchainLabs/bold/chain-abstraction"
	watcher "github.com/OffchainLabs/bold/challenge-manager/chain-watcher"
	edgetracker "github.com/OffchainLabs/bold/challenge-manager/edge-tracker"
	"github.com/OffchainLabs/bold/challenge-manager/types"
	"github.com/OffchainLabs/bold/containers/threadsafe"
	l2stateprovider "github.com/OffchainLabs/bold/layer2-state-provider"
	retry "github.com/OffchainLabs/bold/runtime"
	"github.com/OffchainLabs/bold/solgen/go/challengeV2gen"
	"github.com/OffchainLabs/bold/solgen/go/rollupgen"
	utilTime "github.com/OffchainLabs/bold/time"
	"github.com/ethereum/go-ethereum/accounts/abi/bind"
	"github.com/ethereum/go-ethereum/common"
	"github.com/ethereum/go-ethereum/log"
	"github.com/ethereum/go-ethereum/rpc"
)

var (
	srvlog = log.New("service", "challenge-manager")
)

func init() {
	srvlog.SetHandler(log.StreamHandler(os.Stdout, log.LogfmtFormat()))
}

type Opt = func(val *Manager)

// Manager defines an offchain, challenge manager, which will be
// an active participant in interacting with the on-chain contracts.
type Manager struct {
	chain                       protocol.Protocol
	chalManagerAddr             common.Address
	rollupAddr                  common.Address
	rollup                      *rollupgen.RollupCore
	rollupFilterer              *rollupgen.RollupCoreFilterer
	chalManager                 *challengeV2gen.EdgeChallengeManagerFilterer
	backend                     bind.ContractBackend
	client                      *rpc.Client
	stateManager                l2stateprovider.Provider
	address                     common.Address
	name                        string
	timeRef                     utilTime.Reference
	edgeTrackerWakeInterval     time.Duration
	chainWatcherInterval        time.Duration
	watcher                     *watcher.Watcher
	trackedEdgeIds              *threadsafe.Set[protocol.EdgeId]
	batchIndexForAssertionCache *threadsafe.Map[protocol.AssertionHash, edgetracker.AssociatedAssertionMetadata]
	assertionManager            *assertions.Manager
	assertionPostingInterval    time.Duration
	assertionScanningInterval   time.Duration
	assertionConfirmingInterval time.Duration
	averageTimeForBlockCreation time.Duration
	mode                        types.Mode
	maxDelaySeconds             int

	challengedAssertions *threadsafe.Set[protocol.AssertionHash]
	// API
	apiAddr     string
	api         *api.Server
	apiDBConfig *api.DBConfig
}

// WithName is a human-readable identifier for this challenge manager for logging purposes.
func WithName(name string) Opt {
	return func(val *Manager) {
		val.name = name
	}
}

// WithAddress gives a staker address to the validator.
func WithAddress(addr common.Address) Opt {
	return func(val *Manager) {
		val.address = addr
	}
}

// WithEdgeTrackerWakeInterval specifies how often each edge tracker goroutine will
// act on its responsibilities.
func WithEdgeTrackerWakeInterval(d time.Duration) Opt {
	return func(val *Manager) {
		val.edgeTrackerWakeInterval = d
	}
}

func WithAssertionPostingInterval(d time.Duration) Opt {
	return func(val *Manager) {
		val.assertionPostingInterval = d
	}
}

func WithAssertionScanningInterval(d time.Duration) Opt {
	return func(val *Manager) {
		val.assertionScanningInterval = d
	}
}

func WithAssertionConfirmingInterval(d time.Duration) Opt {
	return func(val *Manager) {
		val.assertionConfirmingInterval = d
	}
}

// WithMode specifies the mode of the challenge manager.
func WithMode(m types.Mode) Opt {
	return func(val *Manager) {
		val.mode = m
	}
}

// WithAPIEnabled specifies whether or not to enable the API and the address to listen on.
func WithAPIEnabled(addr string) Opt {
	return func(val *Manager) {
		val.apiAddr = addr
	}
}

// WithAPIDB specifies whether to enable the APIDB and adds DB-specific parameters.
func WithAPIDB(config *api.DBConfig) Opt {
	return func(val *Manager) {
		val.apiDBConfig = config
	}
}

func WithRPCClient(client *rpc.Client) Opt {
	return func(val *Manager) {
		val.client = client
	}
}

// New sets up a challenge manager instance provided a protocol, state manager, and additional options.
func New(
	ctx context.Context,
	chain protocol.Protocol,
	backend bind.ContractBackend,
	stateManager l2stateprovider.Provider,
	rollupAddr common.Address,
	opts ...Opt,
) (*Manager, error) {

	m := &Manager{
		backend:                     backend,
		chain:                       chain,
		stateManager:                stateManager,
		address:                     common.Address{},
		timeRef:                     utilTime.NewRealTimeReference(),
		rollupAddr:                  rollupAddr,
		chainWatcherInterval:        time.Millisecond * 500,
		trackedEdgeIds:              threadsafe.NewSet[protocol.EdgeId](),
		batchIndexForAssertionCache: threadsafe.NewMap[protocol.AssertionHash, edgetracker.AssociatedAssertionMetadata](),
		assertionPostingInterval:    time.Hour,
		assertionScanningInterval:   time.Minute,
		assertionConfirmingInterval: time.Second * 10,
		averageTimeForBlockCreation: time.Second * 12,
		challengedAssertions:        threadsafe.NewSet[protocol.AssertionHash](),
	}
	for _, o := range opts {
		o(m)
	}

	if m.edgeTrackerWakeInterval == 0 {
		// Generating a random integer between 0 and 60 second to wake up the edge tracker.
		// This is to avoid all edge trackers waking up at the same time across participants.
		n, err := rand.Int(rand.Reader, new(big.Int).SetUint64(60))
		if err != nil {
			return nil, err
		}
		m.edgeTrackerWakeInterval = time.Second * time.Duration(n.Uint64())
	}

	chalManager, err := m.chain.SpecChallengeManager(ctx)
	if err != nil {
		return nil, err
	}
	chalManagerAddr := chalManager.Address()

	rollup, err := rollupgen.NewRollupCore(rollupAddr, backend)
	if err != nil {
		return nil, err
	}
	rollupFilterer, err := rollupgen.NewRollupCoreFilterer(rollupAddr, backend)
	if err != nil {
		return nil, err
	}
	chalManagerFilterer, err := challengeV2gen.NewEdgeChallengeManagerFilterer(chalManagerAddr, backend)
	if err != nil {
		return nil, err
	}
	numBigStepLevels, err := chalManager.NumBigSteps(ctx)
	if err != nil {
		return nil, err
	}
	m.rollup = rollup
	m.rollupFilterer = rollupFilterer
	m.chalManagerAddr = chalManagerAddr
	m.chalManager = chalManagerFilterer
	watcher, err := watcher.New(m.chain, m, m.stateManager, backend, m.chainWatcherInterval, numBigStepLevels, m.name)
	if err != nil {
		return nil, err
	}
	m.watcher = watcher
	assertionManager, err := assertions.NewManager(
		m.chain,
		m.stateManager,
		m.backend,
		m,
		m.rollupAddr,
		m.name,
		m.assertionScanningInterval,
		m.assertionConfirmingInterval,
		m.stateManager,
		m.assertionPostingInterval,
		m.averageTimeForBlockCreation,
	)
	if err != nil {
		return nil, err
	}
	m.assertionManager = assertionManager

	if m.apiAddr != "" && m.client == nil {
		return nil, errors.New("go-ethereum RPC client required to enable API service")
	}

	if m.apiAddr != "" {
		a, err := api.NewServer(&api.Config{
			Address:            m.apiAddr,
			EdgesProvider:      m.watcher,
			AssertionsProvider: m.chain,
			DBConfig:           m.apiDBConfig,
		})
		if err != nil {
			return nil, err
		}
		m.api = a
	}

	return m, nil
}

// IsTrackingEdge returns true if we are currently tracking a specified edge id as an edge tracker goroutine.
func (m *Manager) IsTrackingEdge(edgeId protocol.EdgeId) bool {
	return m.trackedEdgeIds.Has(edgeId)
}

// MarkTrackedEdge marks an edge id as being tracked by our challenge manager.
func (m *Manager) MarkTrackedEdge(edgeId protocol.EdgeId) {
	m.trackedEdgeIds.Insert(edgeId)
}

// Mode returns the mode of the challenge manager.
func (m *Manager) Mode() types.Mode {
	return m.mode
}

// MaxDelaySeconds returns the maximum number of seconds that the challenge manager will wait open a challenge.
func (m *Manager) MaxDelaySeconds() int {
	return m.maxDelaySeconds
}

// TrackEdge spawns an edge tracker for an edge if it is not currently being tracked.
func (m *Manager) TrackEdge(ctx context.Context, edge protocol.SpecEdge) error {
	if m.trackedEdgeIds.Has(edge.Id()) {
		return nil
	}
	trk, err := m.getTrackerForEdge(ctx, edge)
	if err != nil {
		return err
	}
	go trk.Spawn(ctx)
	return nil
}

// Gets an edge tracker for an edge by retrieving its associated assertion creation info.
func (m *Manager) getTrackerForEdge(ctx context.Context, edge protocol.SpecEdge) (*edgetracker.Tracker, error) {
	// Retry until you get the previous assertion Hash.
	assertionHash, err := retry.UntilSucceeds(ctx, func() (protocol.AssertionHash, error) {
		return edge.AssertionHash(ctx)
	})
	if err != nil {
		return nil, err
	}
	blockChallengeRootEdge, err := m.watcher.HonestBlockChallengeRootEdge(ctx, assertionHash)
	if err != nil {
		return nil, err
	}
	if blockChallengeRootEdge.ClaimId().IsNone() {
		return nil, fmt.Errorf(
			"block challenge root edge %#x did not have a claim id for challenged assertion %#x",
			blockChallengeRootEdge.Id(),
			assertionHash,
		)
	}
	claimedAssertionId := blockChallengeRootEdge.ClaimId().Unwrap()

	// Smart caching to avoid querying the same assertion number and creation info multiple times.
	// Edges in the same challenge should have the same creation info.
	cachedHeightAndInboxMsgCount, ok := m.batchIndexForAssertionCache.TryGet(protocol.AssertionHash{Hash: common.Hash(claimedAssertionId)})
	var edgeTrackerAssertionInfo edgetracker.AssociatedAssertionMetadata
	if !ok {
		assertionCreationInfo, creationErr := retry.UntilSucceeds(ctx, func() (*protocol.AssertionCreatedInfo, error) {
			return m.chain.ReadAssertionCreationInfo(ctx, protocol.AssertionHash{Hash: common.Hash(claimedAssertionId)})
		})
		if creationErr != nil {
			return nil, creationErr
		}
		prevCreationInfo, prevCreationErr := retry.UntilSucceeds(ctx, func() (*protocol.AssertionCreatedInfo, error) {
			return m.chain.ReadAssertionCreationInfo(ctx, protocol.AssertionHash{Hash: assertionCreationInfo.ParentAssertionHash})
		})
		if prevCreationErr != nil {
			return nil, prevCreationErr
		}
		fromBatch := protocol.GoGlobalStateFromSolidity(assertionCreationInfo.BeforeState.GlobalState).Batch
		toBatch := protocol.GoGlobalStateFromSolidity(assertionCreationInfo.AfterState.GlobalState).Batch
		edgeTrackerAssertionInfo = edgetracker.AssociatedAssertionMetadata{
			FromBatch:      l2stateprovider.Batch(fromBatch),
			ToBatch:        l2stateprovider.Batch(toBatch),
			WasmModuleRoot: prevCreationInfo.WasmModuleRoot,
		}
		m.batchIndexForAssertionCache.Put(protocol.AssertionHash{Hash: common.Hash(claimedAssertionId)}, edgeTrackerAssertionInfo)
	} else {
		edgeTrackerAssertionInfo = cachedHeightAndInboxMsgCount
	}
	return retry.UntilSucceeds(ctx, func() (*edgetracker.Tracker, error) {
		return edgetracker.New(
			ctx,
			edge,
			m.chain,
			m.stateManager,
			m.watcher,
			m,
			&edgeTrackerAssertionInfo,
			edgetracker.WithActInterval(m.edgeTrackerWakeInterval),
			edgetracker.WithTimeReference(m.timeRef),
			edgetracker.WithValidatorName(m.name),
		)
	})
}
func (m *Manager) Watcher() *watcher.Watcher {
	return m.watcher
}

func (m *Manager) ChallengeManager() *challengeV2gen.EdgeChallengeManagerFilterer {
	return m.chalManager
}

func (m *Manager) Start(ctx context.Context) {
	srvlog.Info("Started challenge manager", log.Ctx{
		"validatorAddress": m.address.Hex(),
	})

	// Start the assertion manager.
	go m.assertionManager.Start(ctx)

	// Watcher tower and resolve modes don't monitor challenges.
	if m.mode == types.WatchTowerMode || m.mode == types.ResolveMode {
		return
	}

	// Start watching for ongoing chain events in the background.
	go m.watcher.Start(ctx)

	if m.api != nil {
		go func() {
<<<<<<< HEAD
			if err := m.api.Start(ctx); err != nil {
				srvlog.Error("Failed to start API server", log.Ctx{
=======
			if err := m.api.Start(); err != nil {
				srvlog.Error("Could not start API server", log.Ctx{
>>>>>>> 3c37752b
					"address": m.apiAddr,
					"err":     err,
				})
			}
		}()
	}
}<|MERGE_RESOLUTION|>--- conflicted
+++ resolved
@@ -377,13 +377,8 @@
 
 	if m.api != nil {
 		go func() {
-<<<<<<< HEAD
 			if err := m.api.Start(ctx); err != nil {
-				srvlog.Error("Failed to start API server", log.Ctx{
-=======
-			if err := m.api.Start(); err != nil {
 				srvlog.Error("Could not start API server", log.Ctx{
->>>>>>> 3c37752b
 					"address": m.apiAddr,
 					"err":     err,
 				})
