// Package challengemanager includes the main entrypoint for setting up a BOLD
// challenge manager instance and challenging assertions onchain.
//
// Copyright 2023, Offchain Labs, Inc.
// For license information, see https://github.com/offchainlabs/bold/blob/main/LICENSE
package challengemanager

import (
	"context"
	"crypto/rand"
	"fmt"
	"math/big"
	"os"
	"time"

	apibackend "github.com/OffchainLabs/bold/api/backend"
	"github.com/OffchainLabs/bold/api/db"
	"github.com/OffchainLabs/bold/api/server"
	"github.com/OffchainLabs/bold/assertions"
	protocol "github.com/OffchainLabs/bold/chain-abstraction"
	watcher "github.com/OffchainLabs/bold/challenge-manager/chain-watcher"
	edgetracker "github.com/OffchainLabs/bold/challenge-manager/edge-tracker"
	"github.com/OffchainLabs/bold/challenge-manager/types"
	"github.com/OffchainLabs/bold/containers/option"
	"github.com/OffchainLabs/bold/containers/threadsafe"
	l2stateprovider "github.com/OffchainLabs/bold/layer2-state-provider"
	retry "github.com/OffchainLabs/bold/runtime"
	"github.com/OffchainLabs/bold/solgen/go/challengeV2gen"
	"github.com/OffchainLabs/bold/solgen/go/rollupgen"
	utilTime "github.com/OffchainLabs/bold/time"
	"github.com/OffchainLabs/bold/util/stopwaiter"
	"github.com/ethereum/go-ethereum/accounts/abi/bind"
	"github.com/ethereum/go-ethereum/common"
	"github.com/ethereum/go-ethereum/log"
	"github.com/ethereum/go-ethereum/rpc"
)

var (
	srvlog = log.New("service", "challenge-manager")
)

func init() {
	srvlog.SetHandler(log.StreamHandler(os.Stdout, log.LogfmtFormat()))
}

type Opt = func(val *Manager)

// Manager defines an offchain, challenge manager, which will be
// an active participant in interacting with the on-chain contracts.
type Manager struct {
	stopwaiter.StopWaiter
<<<<<<< HEAD
	chain                       protocol.Protocol
	chalManagerAddr             common.Address
	rollupAddr                  common.Address
	rollup                      *rollupgen.RollupCore
	rollupFilterer              *rollupgen.RollupCoreFilterer
	chalManager                 *challengeV2gen.EdgeChallengeManagerFilterer
	backend                     bind.ContractBackend
	client                      *rpc.Client
	stateManager                l2stateprovider.Provider
	address                     common.Address
	name                        string
	timeRef                     utilTime.Reference
	edgeTrackerWakeInterval     time.Duration
	chainWatcherInterval        time.Duration
	watcher                     *watcher.Watcher
	trackedEdgeIds              *threadsafe.Map[protocol.EdgeId, *edgetracker.Tracker]
	batchIndexForAssertionCache *threadsafe.LruMap[protocol.AssertionHash, edgetracker.AssociatedAssertionMetadata]
	// Optional list of challenges to track, keyed by challenged parent assertion hash. If nil,
	// all challenges will be tracked.
	challengesToTrack            []protocol.AssertionHash
	assertionManager             *assertions.Manager
	assertionPostingInterval     time.Duration
	assertionScanningInterval    time.Duration
	assertionConfirmingInterval  time.Duration
	averageTimeForBlockCreation  time.Duration
	mode                         types.Mode
	maxDelaySeconds              int
=======
	chain                               protocol.Protocol
	chalManagerAddr                     common.Address
	rollupAddr                          common.Address
	rollup                              *rollupgen.RollupCore
	rollupFilterer                      *rollupgen.RollupCoreFilterer
	chalManager                         *challengeV2gen.EdgeChallengeManagerFilterer
	backend                             bind.ContractBackend
	client                              *rpc.Client
	stateManager                        l2stateprovider.Provider
	address                             common.Address
	name                                string
	timeRef                             utilTime.Reference
	edgeTrackerWakeInterval             time.Duration
	chainWatcherInterval                time.Duration
	watcher                             *watcher.Watcher
	trackedEdgeIds                      *threadsafe.Map[protocol.EdgeId, *edgetracker.Tracker]
	batchIndexForAssertionCache         *threadsafe.LruMap[protocol.AssertionHash, edgetracker.AssociatedAssertionMetadata]
	trackChallengeParentAssertionHashes []protocol.AssertionHash // Only track challenges for these parent assertion hashes. Track all if empty / nil.
	assertionManager                    *assertions.Manager
	assertionPostingInterval            time.Duration
	assertionScanningInterval           time.Duration
	assertionConfirmingInterval         time.Duration
	averageTimeForBlockCreation         time.Duration
	mode                                types.Mode
	maxDelaySeconds                     int

>>>>>>> 31c2ae49
	claimedAssertionsInChallenge *threadsafe.LruSet[protocol.AssertionHash]
	// API
	apiAddr   string
	apiDBPath string
	api       *server.Server
	apiDB     db.Database
}

// WithName is a human-readable identifier for this challenge manager for logging purposes.
func WithName(name string) Opt {
	return func(val *Manager) {
		val.name = name
	}
}

// WithAddress gives a staker address to the validator.
func WithAddress(addr common.Address) Opt {
	return func(val *Manager) {
		val.address = addr
	}
}

// WithEdgeTrackerWakeInterval specifies how often each edge tracker goroutine will
// act on its responsibilities.
func WithEdgeTrackerWakeInterval(d time.Duration) Opt {
	return func(val *Manager) {
		val.edgeTrackerWakeInterval = d
	}
}

func WithAssertionPostingInterval(d time.Duration) Opt {
	return func(val *Manager) {
		val.assertionPostingInterval = d
	}
}

func WithAssertionScanningInterval(d time.Duration) Opt {
	return func(val *Manager) {
		val.assertionScanningInterval = d
	}
}

func WithAssertionConfirmingInterval(d time.Duration) Opt {
	return func(val *Manager) {
		val.assertionConfirmingInterval = d
	}
}

func WithAvgBlockCreationTime(d time.Duration) Opt {
	return func(val *Manager) {
		val.averageTimeForBlockCreation = d
	}
}

// WithMode specifies the mode of the challenge manager.
func WithMode(m types.Mode) Opt {
	return func(val *Manager) {
		val.mode = m
	}
}

// WithAPIEnabled specifies whether or not to enable the API and the address to listen on.
func WithAPIEnabled(addr string, dbPath string) Opt {
	return func(val *Manager) {
		val.apiAddr = addr
		val.apiDBPath = dbPath
	}
}

func WithRPCClient(client *rpc.Client) Opt {
	return func(val *Manager) {
		val.client = client
	}
}

<<<<<<< HEAD
func WithChallengesToTrack(parentAssertionHashes []string) Opt {
	return func(val *Manager) {
		val.challengesToTrack = make([]protocol.AssertionHash, len(parentAssertionHashes))
		for i, hash := range parentAssertionHashes {
			val.challengesToTrack[i] = protocol.AssertionHash{Hash: common.HexToHash(hash)}
=======
func WithTrackChallengeParentAssertionHashes(trackChallengeParentAssertionHashes []string) Opt {
	return func(val *Manager) {
		val.trackChallengeParentAssertionHashes = make([]protocol.AssertionHash, len(trackChallengeParentAssertionHashes))
		for i, hash := range trackChallengeParentAssertionHashes {
			val.trackChallengeParentAssertionHashes[i] = protocol.AssertionHash{Hash: common.HexToHash(hash)}
>>>>>>> 31c2ae49
		}
	}
}

// New sets up a challenge manager instance provided a protocol, state manager, and additional options.
func New(
	ctx context.Context,
	chain protocol.Protocol,
	stateManager l2stateprovider.Provider,
	rollupAddr common.Address,
	opts ...Opt,
) (*Manager, error) {

	m := &Manager{
		backend:                      chain.Backend(),
		chain:                        chain,
		stateManager:                 stateManager,
		address:                      common.Address{},
		timeRef:                      utilTime.NewRealTimeReference(),
		rollupAddr:                   rollupAddr,
		chainWatcherInterval:         time.Millisecond * 500,
		trackedEdgeIds:               threadsafe.NewMap[protocol.EdgeId, *edgetracker.Tracker](threadsafe.MapWithMetric[protocol.EdgeId, *edgetracker.Tracker]("trackedEdgeIds")),
		batchIndexForAssertionCache:  threadsafe.NewLruMap[protocol.AssertionHash, edgetracker.AssociatedAssertionMetadata](1000, threadsafe.LruMapWithMetric[protocol.AssertionHash, edgetracker.AssociatedAssertionMetadata]("batchIndexForAssertionCache")),
		assertionPostingInterval:     time.Hour,
		assertionScanningInterval:    time.Minute,
		assertionConfirmingInterval:  time.Second * 10,
		averageTimeForBlockCreation:  time.Second * 12,
		claimedAssertionsInChallenge: threadsafe.NewLruSet[protocol.AssertionHash](1000, threadsafe.LruSetWithMetric[protocol.AssertionHash]("claimedAssertionsInChallenge")),
	}
	for _, o := range opts {
		o(m)
	}

	if m.edgeTrackerWakeInterval == 0 {
		// Generating a random integer between 0 and 60 second to wake up the edge tracker.
		// This is to avoid all edge trackers waking up at the same time across participants.
		n, err := rand.Int(rand.Reader, new(big.Int).SetUint64(60))
		if err != nil {
			return nil, err
		}
		m.edgeTrackerWakeInterval = time.Second * time.Duration(n.Uint64())
	}

	chalManager, err := m.chain.SpecChallengeManager(ctx)
	if err != nil {
		return nil, err
	}
	chalManagerAddr := chalManager.Address()

	rollup, err := rollupgen.NewRollupCore(rollupAddr, m.backend)
	if err != nil {
		return nil, err
	}
	rollupFilterer, err := rollupgen.NewRollupCoreFilterer(rollupAddr, m.backend)
	if err != nil {
		return nil, err
	}
	chalManagerFilterer, err := challengeV2gen.NewEdgeChallengeManagerFilterer(chalManagerAddr, m.backend)
	if err != nil {
		return nil, err
	}
	numBigStepLevels, err := chalManager.NumBigSteps(ctx)
	if err != nil {
		return nil, err
	}
	m.rollup = rollup
	m.rollupFilterer = rollupFilterer
	m.chalManagerAddr = chalManagerAddr
	m.chalManager = chalManagerFilterer

	if m.apiDBPath != "" {
		apiDB, err2 := db.NewDatabase(m.apiDBPath)
		if err2 != nil {
			return nil, err2
		}
		m.apiDB = apiDB
	}

<<<<<<< HEAD
	watcher, err := watcher.New(m.chain, m, m.stateManager, m.backend, m.chainWatcherInterval, numBigStepLevels, m.name, m.apiDB, m.assertionConfirmingInterval, m.averageTimeForBlockCreation, m.challengesToTrack)
=======
	watcher, err := watcher.New(m.chain, m, m.stateManager, m.backend, m.chainWatcherInterval, numBigStepLevels, m.name, m.apiDB, m.assertionConfirmingInterval, m.averageTimeForBlockCreation, m.trackChallengeParentAssertionHashes)
>>>>>>> 31c2ae49
	if err != nil {
		return nil, err
	}
	m.watcher = watcher

	if m.apiAddr != "" {
		bknd := apibackend.NewBackend(m.apiDB, m.chain, m.watcher, m)
		srv, err2 := server.New(m.apiAddr, bknd)
		if err2 != nil {
			return nil, err2
		}
		m.api = srv
	}

	assertionManager, err := assertions.NewManager(
		m.chain,
		m.stateManager,
		m.backend,
		m,
		m.rollupAddr,
		m.chalManagerAddr,
		m.name,
		m.assertionScanningInterval,
		m.assertionConfirmingInterval,
		m.stateManager,
		m.assertionPostingInterval,
		m.averageTimeForBlockCreation,
		m.apiDB,
	)
	if err != nil {
		return nil, err
	}
	m.assertionManager = assertionManager
	return m, nil
}

func (m *Manager) GetEdgeTracker(edgeId protocol.EdgeId) option.Option[*edgetracker.Tracker] {
	if m.IsTrackingEdge(edgeId) {
		return option.Some(m.trackedEdgeIds.Get(edgeId))
	}
	return option.None[*edgetracker.Tracker]()
}

// IsTrackingEdge returns true if we are currently tracking a specified edge id as an edge tracker goroutine.
func (m *Manager) IsTrackingEdge(edgeId protocol.EdgeId) bool {
	return m.trackedEdgeIds.Has(edgeId)
}

func (m *Manager) Database() db.Database {
	return m.apiDB
}

func (m *Manager) ChallengeManagerAddress() common.Address {
	return m.chalManagerAddr
}

func (m *Manager) BlockTimes() time.Duration {
	return m.averageTimeForBlockCreation
}

// MarkTrackedEdge marks an edge id as being tracked by our challenge manager.
func (m *Manager) MarkTrackedEdge(edgeId protocol.EdgeId, tracker *edgetracker.Tracker) {
	m.trackedEdgeIds.Put(edgeId, tracker)
}

func (m *Manager) RemovedTrackedEdge(edgeId protocol.EdgeId) {
	m.trackedEdgeIds.Delete(edgeId)
}

// Mode returns the mode of the challenge manager.
func (m *Manager) Mode() types.Mode {
	return m.mode
}

// IsChallengedAssertion checks if an assertion with a given hash has a challenge.
func (m *Manager) IsClaimedByChallenge(assertionHash protocol.AssertionHash) bool {
	return m.claimedAssertionsInChallenge.Has(assertionHash)
}

// MaxDelaySeconds returns the maximum number of seconds that the challenge manager will wait open a challenge.
func (m *Manager) MaxDelaySeconds() int {
	return m.maxDelaySeconds
}

// TrackEdge spawns an edge tracker for an edge if it is not currently being tracked.
func (m *Manager) TrackEdge(ctx context.Context, edge protocol.SpecEdge) error {
	if m.trackedEdgeIds.Has(edge.Id()) {
		return nil
	}
	trk, err := m.getTrackerForEdge(ctx, edge)
	if err != nil {
		return err
	}
	m.LaunchThread(trk.Spawn)
	return nil
}

// Gets an edge tracker for an edge by retrieving its associated assertion creation info.
func (m *Manager) getTrackerForEdge(ctx context.Context, edge protocol.SpecEdge) (*edgetracker.Tracker, error) {
	// Retry until you get the previous assertion Hash.
	assertionHash, err := retry.UntilSucceeds(ctx, func() (protocol.AssertionHash, error) {
		return edge.AssertionHash(ctx)
	})
	if err != nil {
		return nil, err
	}
	blockChallengeRootEdge, err := m.watcher.HonestBlockChallengeRootEdge(ctx, assertionHash)
	if err != nil {
		return nil, err
	}
	if blockChallengeRootEdge.ClaimId().IsNone() {
		return nil, fmt.Errorf(
			"block challenge root edge %#x did not have a claim id for challenged assertion %#x",
			blockChallengeRootEdge.Id(),
			assertionHash,
		)
	}
	claimedAssertionId := blockChallengeRootEdge.ClaimId().Unwrap()

	// Smart caching to avoid querying the same assertion number and creation info multiple times.
	// Edges in the same challenge should have the same creation info.
	cachedHeightAndInboxMsgCount, ok := m.batchIndexForAssertionCache.TryGet(protocol.AssertionHash{Hash: common.Hash(claimedAssertionId)})
	var edgeTrackerAssertionInfo edgetracker.AssociatedAssertionMetadata
	if !ok {
		assertionCreationInfo, creationErr := retry.UntilSucceeds(ctx, func() (*protocol.AssertionCreatedInfo, error) {
			return m.chain.ReadAssertionCreationInfo(ctx, protocol.AssertionHash{Hash: common.Hash(claimedAssertionId)})
		})
		if creationErr != nil {
			return nil, creationErr
		}
		prevCreationInfo, prevCreationErr := retry.UntilSucceeds(ctx, func() (*protocol.AssertionCreatedInfo, error) {
			return m.chain.ReadAssertionCreationInfo(ctx, protocol.AssertionHash{Hash: assertionCreationInfo.ParentAssertionHash})
		})
		if prevCreationErr != nil {
			return nil, prevCreationErr
		}
		fromBatch := protocol.GoGlobalStateFromSolidity(assertionCreationInfo.BeforeState.GlobalState).Batch
		toBatch := protocol.GoGlobalStateFromSolidity(assertionCreationInfo.AfterState.GlobalState).Batch
		edgeTrackerAssertionInfo = edgetracker.AssociatedAssertionMetadata{
			FromBatch:            l2stateprovider.Batch(fromBatch),
			ToBatch:              l2stateprovider.Batch(toBatch),
			WasmModuleRoot:       prevCreationInfo.WasmModuleRoot,
			ClaimedAssertionHash: common.Hash(claimedAssertionId),
		}
		m.batchIndexForAssertionCache.Put(protocol.AssertionHash{Hash: common.Hash(claimedAssertionId)}, edgeTrackerAssertionInfo)
	} else {
		edgeTrackerAssertionInfo = cachedHeightAndInboxMsgCount
	}
	return retry.UntilSucceeds(ctx, func() (*edgetracker.Tracker, error) {
		return edgetracker.New(
			ctx,
			edge,
			m.chain,
			m.stateManager,
			m.watcher,
			m,
			&edgeTrackerAssertionInfo,
			edgetracker.WithActInterval(m.edgeTrackerWakeInterval),
			edgetracker.WithTimeReference(m.timeRef),
			edgetracker.WithValidatorName(m.name),
		)
	})
}
func (m *Manager) Watcher() *watcher.Watcher {
	return m.watcher
}

func (m *Manager) ChallengeManager() *challengeV2gen.EdgeChallengeManagerFilterer {
	return m.chalManager
}

func (m *Manager) Start(ctx context.Context) {
	m.StopWaiter.Start(ctx, m)
	srvlog.Info("Started challenge manager", log.Ctx{
		"validatorAddress": m.address.Hex(),
	})

	// Start the assertion manager.
	m.LaunchThread(m.assertionManager.Start)

	// Watcher tower and resolve modes don't monitor challenges.
	if m.mode == types.WatchTowerMode || m.mode == types.ResolveMode {
		return
	}

	// Start watching for ongoing chain events in the background.
	m.LaunchThread(m.watcher.Start)

	if m.api != nil {
		m.LaunchThread(func(ctx context.Context) {
			if err := m.api.Start(ctx); err != nil {
				srvlog.Error("Could not start API server", log.Ctx{
					"address": m.apiAddr,
					"err":     err,
				})
			}
		})
	}
}

func (m *Manager) StopAndWait() {
	m.StopWaiter.StopAndWait()
	m.assertionManager.StopAndWait()
	m.watcher.StopAndWait()
	m.api.StopAndWait()
}<|MERGE_RESOLUTION|>--- conflicted
+++ resolved
@@ -49,35 +49,6 @@
 // an active participant in interacting with the on-chain contracts.
 type Manager struct {
 	stopwaiter.StopWaiter
-<<<<<<< HEAD
-	chain                       protocol.Protocol
-	chalManagerAddr             common.Address
-	rollupAddr                  common.Address
-	rollup                      *rollupgen.RollupCore
-	rollupFilterer              *rollupgen.RollupCoreFilterer
-	chalManager                 *challengeV2gen.EdgeChallengeManagerFilterer
-	backend                     bind.ContractBackend
-	client                      *rpc.Client
-	stateManager                l2stateprovider.Provider
-	address                     common.Address
-	name                        string
-	timeRef                     utilTime.Reference
-	edgeTrackerWakeInterval     time.Duration
-	chainWatcherInterval        time.Duration
-	watcher                     *watcher.Watcher
-	trackedEdgeIds              *threadsafe.Map[protocol.EdgeId, *edgetracker.Tracker]
-	batchIndexForAssertionCache *threadsafe.LruMap[protocol.AssertionHash, edgetracker.AssociatedAssertionMetadata]
-	// Optional list of challenges to track, keyed by challenged parent assertion hash. If nil,
-	// all challenges will be tracked.
-	challengesToTrack            []protocol.AssertionHash
-	assertionManager             *assertions.Manager
-	assertionPostingInterval     time.Duration
-	assertionScanningInterval    time.Duration
-	assertionConfirmingInterval  time.Duration
-	averageTimeForBlockCreation  time.Duration
-	mode                         types.Mode
-	maxDelaySeconds              int
-=======
 	chain                               protocol.Protocol
 	chalManagerAddr                     common.Address
 	rollupAddr                          common.Address
@@ -104,7 +75,6 @@
 	mode                                types.Mode
 	maxDelaySeconds                     int
 
->>>>>>> 31c2ae49
 	claimedAssertionsInChallenge *threadsafe.LruSet[protocol.AssertionHash]
 	// API
 	apiAddr   string
@@ -180,19 +150,11 @@
 	}
 }
 
-<<<<<<< HEAD
-func WithChallengesToTrack(parentAssertionHashes []string) Opt {
-	return func(val *Manager) {
-		val.challengesToTrack = make([]protocol.AssertionHash, len(parentAssertionHashes))
-		for i, hash := range parentAssertionHashes {
-			val.challengesToTrack[i] = protocol.AssertionHash{Hash: common.HexToHash(hash)}
-=======
 func WithTrackChallengeParentAssertionHashes(trackChallengeParentAssertionHashes []string) Opt {
 	return func(val *Manager) {
 		val.trackChallengeParentAssertionHashes = make([]protocol.AssertionHash, len(trackChallengeParentAssertionHashes))
 		for i, hash := range trackChallengeParentAssertionHashes {
 			val.trackChallengeParentAssertionHashes[i] = protocol.AssertionHash{Hash: common.HexToHash(hash)}
->>>>>>> 31c2ae49
 		}
 	}
 }
@@ -271,11 +233,7 @@
 		m.apiDB = apiDB
 	}
 
-<<<<<<< HEAD
-	watcher, err := watcher.New(m.chain, m, m.stateManager, m.backend, m.chainWatcherInterval, numBigStepLevels, m.name, m.apiDB, m.assertionConfirmingInterval, m.averageTimeForBlockCreation, m.challengesToTrack)
-=======
 	watcher, err := watcher.New(m.chain, m, m.stateManager, m.backend, m.chainWatcherInterval, numBigStepLevels, m.name, m.apiDB, m.assertionConfirmingInterval, m.averageTimeForBlockCreation, m.trackChallengeParentAssertionHashes)
->>>>>>> 31c2ae49
 	if err != nil {
 		return nil, err
 	}
