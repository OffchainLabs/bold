// Package challengemanager includes the main entrypoint for setting up a BOLD
// challenge manager instance and challenging assertions onchain.
//
// Copyright 2023, Offchain Labs, Inc.
// For license information, see https://github.com/offchainlabs/bold/blob/main/LICENSE
package challengemanager

import (
	"context"
	"fmt"
	"time"

	apibackend "github.com/OffchainLabs/bold/api/backend"
	"github.com/OffchainLabs/bold/api/db"
	"github.com/OffchainLabs/bold/api/server"
	"github.com/OffchainLabs/bold/assertions"
	protocol "github.com/OffchainLabs/bold/chain-abstraction"
	watcher "github.com/OffchainLabs/bold/challenge-manager/chain-watcher"
	edgetracker "github.com/OffchainLabs/bold/challenge-manager/edge-tracker"
	"github.com/OffchainLabs/bold/challenge-manager/types"
	"github.com/OffchainLabs/bold/containers/events"
	"github.com/OffchainLabs/bold/containers/option"
	"github.com/OffchainLabs/bold/containers/threadsafe"
	l2stateprovider "github.com/OffchainLabs/bold/layer2-state-provider"
	retry "github.com/OffchainLabs/bold/runtime"
	"github.com/OffchainLabs/bold/solgen/go/challengeV2gen"
	"github.com/OffchainLabs/bold/solgen/go/rollupgen"
	utilTime "github.com/OffchainLabs/bold/time"
	"github.com/OffchainLabs/bold/util/stopwaiter"
	"github.com/ethereum/go-ethereum/accounts/abi/bind"
	"github.com/ethereum/go-ethereum/common"
	gethtypes "github.com/ethereum/go-ethereum/core/types"
	"github.com/ethereum/go-ethereum/log"
	"github.com/ethereum/go-ethereum/rpc"
)

type Opt = func(val *Manager)

// Manager defines an offchain, challenge manager, which will be
// an active participant in interacting with the on-chain contracts.
type Manager struct {
	stopwaiter.StopWaiter
	chain                       protocol.Protocol
	chalManagerAddr             common.Address
	rollupAddr                  common.Address
	rollup                      *rollupgen.RollupCore
	rollupFilterer              *rollupgen.RollupCoreFilterer
	chalManager                 *challengeV2gen.EdgeChallengeManagerFilterer
	backend                     bind.ContractBackend
	client                      *rpc.Client
	stateManager                l2stateprovider.Provider
	address                     common.Address
	name                        string
	timeRef                     utilTime.Reference
	chainWatcherInterval        time.Duration
	watcher                     *watcher.Watcher
	trackedEdgeIds              *threadsafe.Map[protocol.EdgeId, *edgetracker.Tracker]
	batchIndexForAssertionCache *threadsafe.LruMap[protocol.AssertionHash, edgetracker.AssociatedAssertionMetadata]
	newBlockNotifier            *events.Producer[*gethtypes.Header]
	notifyOnNumberOfBlocks      uint64
	// Optional list of challenges to track, keyed by challenged parent assertion hash. If nil,
	// all challenges will be tracked.
	trackChallengeParentAssertionHashes []protocol.AssertionHash
	assertionManager                    *assertions.Manager
	assertionPostingInterval            time.Duration
	assertionScanningInterval           time.Duration
	assertionConfirmingInterval         time.Duration
	averageTimeForBlockCreation         time.Duration
	mode                                types.Mode
	maxDelaySeconds                     int
	claimedAssertionsInChallenge        *threadsafe.LruSet[protocol.AssertionHash]
<<<<<<< HEAD
	enableFastConfirmation              bool
=======
	headBlockSubscriptions              bool
>>>>>>> 10dda271
	// API
	apiAddr   string
	apiDBPath string
	api       *server.Server
	apiDB     db.Database
}

// WithName is a human-readable identifier for this challenge manager for logging purposes.
func WithName(name string) Opt {
	return func(val *Manager) {
		val.name = name
	}
}

// WithEnableFastConfirmation enables fast confirmation of challenges.
func WithEnableFastConfirmation(enableFastConfirmation bool) Opt {
	return func(val *Manager) {
		val.enableFastConfirmation = enableFastConfirmation
	}
}

// WithAddress gives a staker address to the validator.
func WithAddress(addr common.Address) Opt {
	return func(val *Manager) {
		val.address = addr
	}
}

func WithAssertionPostingInterval(d time.Duration) Opt {
	return func(val *Manager) {
		val.assertionPostingInterval = d
	}
}

func WithAssertionScanningInterval(d time.Duration) Opt {
	return func(val *Manager) {
		val.assertionScanningInterval = d
	}
}

func WithAssertionConfirmingInterval(d time.Duration) Opt {
	return func(val *Manager) {
		val.assertionConfirmingInterval = d
	}
}

func WithAvgBlockCreationTime(d time.Duration) Opt {
	return func(val *Manager) {
		val.averageTimeForBlockCreation = d
	}
}

// Edges tick on every block received from the parent chain of the rollup, by default. Alternatively,
// they can be configured to tick every N blocks.
func WithTickEdgesOnNumberOfBlocks(n uint64) Opt {
	return func(val *Manager) {
		val.notifyOnNumberOfBlocks = n
	}
}

// WithMode specifies the mode of the challenge manager.
func WithMode(m types.Mode) Opt {
	return func(val *Manager) {
		val.mode = m
	}
}

// WithAPIEnabled specifies whether or not to enable the API and the address to listen on.
func WithAPIEnabled(addr string, dbPath string) Opt {
	return func(val *Manager) {
		val.apiAddr = addr
		val.apiDBPath = dbPath
	}
}

func WithRPCClient(client *rpc.Client) Opt {
	return func(val *Manager) {
		val.client = client
	}
}

func WithTrackChallengeParentAssertionHashes(trackChallengeParentAssertionHashes []string) Opt {
	return func(val *Manager) {
		val.trackChallengeParentAssertionHashes = make([]protocol.AssertionHash, len(trackChallengeParentAssertionHashes))
		for i, hash := range trackChallengeParentAssertionHashes {
			val.trackChallengeParentAssertionHashes[i] = protocol.AssertionHash{Hash: common.HexToHash(hash)}
		}
	}
}

func WithHeadBlockSubscriptions() Opt {
	return func(val *Manager) {
		val.headBlockSubscriptions = true
	}
}

// New sets up a challenge manager instance provided a protocol, state manager, and additional options.
func New(
	ctx context.Context,
	chain protocol.Protocol,
	stateManager l2stateprovider.Provider,
	rollupAddr common.Address,
	opts ...Opt,
) (*Manager, error) {

	m := &Manager{
		backend:                      chain.Backend(),
		chain:                        chain,
		stateManager:                 stateManager,
		address:                      common.Address{},
		timeRef:                      utilTime.NewRealTimeReference(),
		rollupAddr:                   rollupAddr,
		chainWatcherInterval:         time.Millisecond * 500,
		trackedEdgeIds:               threadsafe.NewMap[protocol.EdgeId, *edgetracker.Tracker](threadsafe.MapWithMetric[protocol.EdgeId, *edgetracker.Tracker]("trackedEdgeIds")),
		batchIndexForAssertionCache:  threadsafe.NewLruMap[protocol.AssertionHash, edgetracker.AssociatedAssertionMetadata](1000, threadsafe.LruMapWithMetric[protocol.AssertionHash, edgetracker.AssociatedAssertionMetadata]("batchIndexForAssertionCache")),
		notifyOnNumberOfBlocks:       1,
		newBlockNotifier:             events.NewProducer[*gethtypes.Header](),
		assertionPostingInterval:     time.Hour,
		assertionScanningInterval:    time.Minute,
		assertionConfirmingInterval:  time.Second * 10,
		averageTimeForBlockCreation:  time.Second * 12,
		headBlockSubscriptions:       false,
		claimedAssertionsInChallenge: threadsafe.NewLruSet[protocol.AssertionHash](1000, threadsafe.LruSetWithMetric[protocol.AssertionHash]("claimedAssertionsInChallenge")),
	}
	for _, o := range opts {
		o(m)
	}
	chalManager, err := m.chain.SpecChallengeManager(ctx)
	if err != nil {
		return nil, err
	}
	chalManagerAddr := chalManager.Address()

	rollup, err := rollupgen.NewRollupCore(rollupAddr, m.backend)
	if err != nil {
		return nil, err
	}
	rollupFilterer, err := rollupgen.NewRollupCoreFilterer(rollupAddr, m.backend)
	if err != nil {
		return nil, err
	}
	chalManagerFilterer, err := challengeV2gen.NewEdgeChallengeManagerFilterer(chalManagerAddr, m.backend)
	if err != nil {
		return nil, err
	}
	numBigStepLevels, err := chalManager.NumBigSteps(ctx)
	if err != nil {
		return nil, err
	}
	m.rollup = rollup
	m.rollupFilterer = rollupFilterer
	m.chalManagerAddr = chalManagerAddr
	m.chalManager = chalManagerFilterer

	if m.apiDBPath != "" {
		apiDB, err2 := db.NewDatabase(m.apiDBPath)
		if err2 != nil {
			return nil, err2
		}
		m.apiDB = apiDB
	}

	watcher, err := watcher.New(m.chain, m, m.stateManager, m.backend, m.chainWatcherInterval, numBigStepLevels, m.name, m.apiDB, m.assertionConfirmingInterval, m.averageTimeForBlockCreation, m.trackChallengeParentAssertionHashes)
	if err != nil {
		return nil, err
	}
	m.watcher = watcher

	if m.apiAddr != "" {
		bknd := apibackend.NewBackend(m.apiDB, m.chain, m.watcher, m)
		srv, err2 := server.New(m.apiAddr, bknd)
		if err2 != nil {
			return nil, err2
		}
		m.api = srv
	}

	assertionManager, err := assertions.NewManager(
		m.chain,
		m.stateManager,
		m.backend,
		m,
		m.rollupAddr,
		m.chalManagerAddr,
		m.name,
		m.assertionScanningInterval,
		m.assertionConfirmingInterval,
		m.stateManager,
		m.assertionPostingInterval,
		m.averageTimeForBlockCreation,
		m.apiDB,
		m.enableFastConfirmation,
	)
	if err != nil {
		return nil, err
	}
	m.assertionManager = assertionManager
	return m, nil
}

func (m *Manager) GetEdgeTracker(edgeId protocol.EdgeId) option.Option[*edgetracker.Tracker] {
	if m.IsTrackingEdge(edgeId) {
		return option.Some(m.trackedEdgeIds.Get(edgeId))
	}
	return option.None[*edgetracker.Tracker]()
}

// IsTrackingEdge returns true if we are currently tracking a specified edge id as an edge tracker goroutine.
func (m *Manager) IsTrackingEdge(edgeId protocol.EdgeId) bool {
	return m.trackedEdgeIds.Has(edgeId)
}

func (m *Manager) Database() db.Database {
	return m.apiDB
}

func (m *Manager) ChallengeManagerAddress() common.Address {
	return m.chalManagerAddr
}

func (m *Manager) BlockTimes() time.Duration {
	return m.averageTimeForBlockCreation
}

// MarkTrackedEdge marks an edge id as being tracked by our challenge manager.
func (m *Manager) MarkTrackedEdge(edgeId protocol.EdgeId, tracker *edgetracker.Tracker) {
	m.trackedEdgeIds.Put(edgeId, tracker)
}

func (m *Manager) RemovedTrackedEdge(edgeId protocol.EdgeId) {
	m.trackedEdgeIds.Delete(edgeId)
}

// Mode returns the mode of the challenge manager.
func (m *Manager) Mode() types.Mode {
	return m.mode
}

// IsChallengedAssertion checks if an assertion with a given hash has a challenge.
func (m *Manager) IsClaimedByChallenge(assertionHash protocol.AssertionHash) bool {
	return m.claimedAssertionsInChallenge.Has(assertionHash)
}

// MaxDelaySeconds returns the maximum number of seconds that the challenge manager will wait open a challenge.
func (m *Manager) MaxDelaySeconds() int {
	return m.maxDelaySeconds
}

// TrackEdge spawns an edge tracker for an edge if it is not currently being tracked.
func (m *Manager) TrackEdge(ctx context.Context, edge protocol.SpecEdge) error {
	if m.trackedEdgeIds.Has(edge.Id()) {
		return nil
	}
	trk, err := m.getTrackerForEdge(ctx, edge)
	if err != nil {
		return err
	}
	m.LaunchThread(trk.Spawn)
	return nil
}

// Gets an edge tracker for an edge by retrieving its associated assertion creation info.
func (m *Manager) getTrackerForEdge(ctx context.Context, edge protocol.SpecEdge) (*edgetracker.Tracker, error) {
	// Retry until you get the previous assertion Hash.
	assertionHash, err := retry.UntilSucceeds(ctx, func() (protocol.AssertionHash, error) {
		return edge.AssertionHash(ctx)
	})
	if err != nil {
		return nil, err
	}
	blockChallengeRootEdge, err := m.watcher.HonestBlockChallengeRootEdge(ctx, assertionHash)
	if err != nil {
		return nil, err
	}
	if blockChallengeRootEdge.ClaimId().IsNone() {
		return nil, fmt.Errorf(
			"block challenge root edge %#x did not have a claim id for challenged assertion %#x",
			blockChallengeRootEdge.Id(),
			assertionHash,
		)
	}
	claimedAssertionId := blockChallengeRootEdge.ClaimId().Unwrap()

	// Smart caching to avoid querying the same assertion number and creation info multiple times.
	// Edges in the same challenge should have the same creation info.
	cachedHeightAndInboxMsgCount, ok := m.batchIndexForAssertionCache.TryGet(protocol.AssertionHash{Hash: common.Hash(claimedAssertionId)})
	var edgeTrackerAssertionInfo edgetracker.AssociatedAssertionMetadata
	if !ok {
		assertionCreationInfo, creationErr := retry.UntilSucceeds(ctx, func() (*protocol.AssertionCreatedInfo, error) {
			return m.chain.ReadAssertionCreationInfo(ctx, protocol.AssertionHash{Hash: common.Hash(claimedAssertionId)})
		})
		if creationErr != nil {
			return nil, creationErr
		}
		prevCreationInfo, prevCreationErr := retry.UntilSucceeds(ctx, func() (*protocol.AssertionCreatedInfo, error) {
			return m.chain.ReadAssertionCreationInfo(ctx, protocol.AssertionHash{Hash: assertionCreationInfo.ParentAssertionHash})
		})
		if prevCreationErr != nil {
			return nil, prevCreationErr
		}
		fromBatch := protocol.GoGlobalStateFromSolidity(assertionCreationInfo.BeforeState.GlobalState).Batch
		toBatch := protocol.GoGlobalStateFromSolidity(assertionCreationInfo.AfterState.GlobalState).Batch
		edgeTrackerAssertionInfo = edgetracker.AssociatedAssertionMetadata{
			FromBatch:            l2stateprovider.Batch(fromBatch),
			ToBatch:              l2stateprovider.Batch(toBatch),
			WasmModuleRoot:       prevCreationInfo.WasmModuleRoot,
			ClaimedAssertionHash: common.Hash(claimedAssertionId),
		}
		m.batchIndexForAssertionCache.Put(protocol.AssertionHash{Hash: common.Hash(claimedAssertionId)}, edgeTrackerAssertionInfo)
	} else {
		edgeTrackerAssertionInfo = cachedHeightAndInboxMsgCount
	}
	return retry.UntilSucceeds(ctx, func() (*edgetracker.Tracker, error) {
		return edgetracker.New(
			ctx,
			edge,
			m.chain,
			m.stateManager,
			m.watcher,
			m,
			&edgeTrackerAssertionInfo,
			edgetracker.WithTimeReference(m.timeRef),
			edgetracker.WithValidatorName(m.name),
		)
	})
}
func (m *Manager) Watcher() *watcher.Watcher {
	return m.watcher
}

func (m *Manager) ChallengeManager() *challengeV2gen.EdgeChallengeManagerFilterer {
	return m.chalManager
}

func (m *Manager) NewBlockSubscriber() *events.Producer[*gethtypes.Header] {
	return m.newBlockNotifier
}

func (m *Manager) Start(ctx context.Context) {
	m.StopWaiter.Start(ctx, m)
	log.Info("Started challenge manager",
		"validatorAddress", m.address.Hex(),
	)

	// Start the assertion manager.
	m.LaunchThread(m.assertionManager.Start)

	// Watcher tower and resolve modes don't monitor challenges.
	if m.mode == types.WatchTowerMode || m.mode == types.ResolveMode {
		return
	}

	// Start watching for parent chain block events in the background.
	m.LaunchThread(m.listenForBlockEvents)

	// Start watching for ongoing chain events in the background.
	m.LaunchThread(m.watcher.Start)

	if m.api != nil {
		m.LaunchThread(func(ctx context.Context) {
			if err := m.api.Start(ctx); err != nil {
				log.Error("Could not start API server",
					"address", m.apiAddr,
					"err", err,
				)
			}
		})
	}
}

func (m *Manager) StopAndWait() {
	m.StopWaiter.StopAndWait()
	m.assertionManager.StopAndWait()
	m.watcher.StopAndWait()
	m.api.StopAndWait()
}

func (m *Manager) listenForBlockEvents(ctx context.Context) {
	// If the chain watcher has not yet scraped and caught up all BOLD
	// events up to the latest head, then we fire "block notification" events
	// every second. This will help the tracked edges act fast if we are
	// just starting up the validator or catching up to a challenge.
	m.fastTickWhileCatchingUp(ctx)

	// Then, once the watcher has reached the latest head, we
	// fire off a block notifications events normally.
	if m.headBlockSubscriptions {
		m.tickOnHeadBlockSubscriptions(ctx)
	} else {
		m.tickAtInterval(ctx)
	}
}

func (m *Manager) tickOnHeadBlockSubscriptions(ctx context.Context) {
	ch := make(chan *gethtypes.Header, 100)
	sub, err := m.chain.Backend().SubscribeNewHead(ctx, ch)
	if err != nil {
		panic(err)
	}
	defer sub.Unsubscribe()
	numBlocksReceived := uint64(0)
	for {
		select {
		case header := <-ch:
			numBlocksReceived += 1
			// Only broadcast every N blocks received. This is important for Orbit chains
			// that have parent chains with very fast block times, such as Arbitrum One, as broadcasting
			// every 250ms would otherwise be too frequent.
			if numBlocksReceived%m.notifyOnNumberOfBlocks == 0 {
				m.newBlockNotifier.Broadcast(ctx, header)
			}
		case <-sub.Err():
		case <-ctx.Done():
			return
		}
	}
}

func (m *Manager) tickAtInterval(ctx context.Context) {
	ticker := time.NewTicker(time.Second * 12)
	defer ticker.Stop()
	for {
		select {
		case <-ctx.Done():
			return
		case <-time.After(time.Second):
			m.newBlockNotifier.Broadcast(ctx, nil)
		}
	}
}

func (m *Manager) fastTickWhileCatchingUp(ctx context.Context) {
	ticker := time.NewTicker(time.Second)
	defer ticker.Stop()
	for {
		select {
		case <-ctx.Done():
			return
		case <-time.After(time.Second):
			m.newBlockNotifier.Broadcast(ctx, nil)
			if m.watcher.IsSynced() {
				return
			}
		}
	}
}<|MERGE_RESOLUTION|>--- conflicted
+++ resolved
@@ -69,11 +69,8 @@
 	mode                                types.Mode
 	maxDelaySeconds                     int
 	claimedAssertionsInChallenge        *threadsafe.LruSet[protocol.AssertionHash]
-<<<<<<< HEAD
 	enableFastConfirmation              bool
-=======
 	headBlockSubscriptions              bool
->>>>>>> 10dda271
 	// API
 	apiAddr   string
 	apiDBPath string
