// Package challengemanager includes the main entrypoint for setting up a BOLD
// challenge manager instance and challenging assertions onchain.
//
// Copyright 2023, Offchain Labs, Inc.
// For license information, see https://github.com/offchainlabs/bold/blob/main/LICENSE
package challengemanager

import (
	"context"
	"crypto/rand"
	"fmt"
	"math/big"
	"os"
	"time"

	apibackend "github.com/OffchainLabs/bold/api/backend"
	"github.com/OffchainLabs/bold/api/db"
	"github.com/OffchainLabs/bold/api/server"
	"github.com/OffchainLabs/bold/assertions"
	protocol "github.com/OffchainLabs/bold/chain-abstraction"
	watcher "github.com/OffchainLabs/bold/challenge-manager/chain-watcher"
	edgetracker "github.com/OffchainLabs/bold/challenge-manager/edge-tracker"
	"github.com/OffchainLabs/bold/challenge-manager/types"
	"github.com/OffchainLabs/bold/containers/option"
	"github.com/OffchainLabs/bold/containers/threadsafe"
	l2stateprovider "github.com/OffchainLabs/bold/layer2-state-provider"
	retry "github.com/OffchainLabs/bold/runtime"
	"github.com/OffchainLabs/bold/solgen/go/challengeV2gen"
	"github.com/OffchainLabs/bold/solgen/go/rollupgen"
	utilTime "github.com/OffchainLabs/bold/time"
	"github.com/ethereum/go-ethereum/accounts/abi/bind"
	"github.com/ethereum/go-ethereum/common"
	"github.com/ethereum/go-ethereum/log"
	"github.com/ethereum/go-ethereum/rpc"
)

var (
	srvlog = log.New("service", "challenge-manager")
)

func init() {
	srvlog.SetHandler(log.StreamHandler(os.Stdout, log.LogfmtFormat()))
}

type Opt = func(val *Manager)

// Manager defines an offchain, challenge manager, which will be
// an active participant in interacting with the on-chain contracts.
type Manager struct {
	chain                       protocol.Protocol
	chalManagerAddr             common.Address
	rollupAddr                  common.Address
	rollup                      *rollupgen.RollupCore
	rollupFilterer              *rollupgen.RollupCoreFilterer
	chalManager                 *challengeV2gen.EdgeChallengeManagerFilterer
	backend                     bind.ContractBackend
	client                      *rpc.Client
	stateManager                l2stateprovider.Provider
	address                     common.Address
	name                        string
	timeRef                     utilTime.Reference
	edgeTrackerWakeInterval     time.Duration
	chainWatcherInterval        time.Duration
	watcher                     *watcher.Watcher
	trackedEdgeIds              *threadsafe.Map[protocol.EdgeId, *edgetracker.Tracker]
	batchIndexForAssertionCache *threadsafe.Map[protocol.AssertionHash, edgetracker.AssociatedAssertionMetadata]
	assertionManager            *assertions.Manager
	assertionPostingInterval    time.Duration
	assertionScanningInterval   time.Duration
	assertionConfirmingInterval time.Duration
	averageTimeForBlockCreation time.Duration
	mode                        types.Mode
	maxDelaySeconds             int

	claimedAssertionsInChallenge *threadsafe.Set[protocol.AssertionHash]
	// API
	apiAddr   string
	apiDBPath string
	api       *server.Server
	apiDB     db.Database
}

// WithName is a human-readable identifier for this challenge manager for logging purposes.
func WithName(name string) Opt {
	return func(val *Manager) {
		val.name = name
	}
}

// WithAddress gives a staker address to the validator.
func WithAddress(addr common.Address) Opt {
	return func(val *Manager) {
		val.address = addr
	}
}

// WithEdgeTrackerWakeInterval specifies how often each edge tracker goroutine will
// act on its responsibilities.
func WithEdgeTrackerWakeInterval(d time.Duration) Opt {
	return func(val *Manager) {
		val.edgeTrackerWakeInterval = d
	}
}

func WithAssertionPostingInterval(d time.Duration) Opt {
	return func(val *Manager) {
		val.assertionPostingInterval = d
	}
}

func WithAssertionScanningInterval(d time.Duration) Opt {
	return func(val *Manager) {
		val.assertionScanningInterval = d
	}
}

func WithAssertionConfirmingInterval(d time.Duration) Opt {
	return func(val *Manager) {
		val.assertionConfirmingInterval = d
	}
}

// WithMode specifies the mode of the challenge manager.
func WithMode(m types.Mode) Opt {
	return func(val *Manager) {
		val.mode = m
	}
}

// WithAPIEnabled specifies whether or not to enable the API and the address to listen on.
func WithAPIEnabled(addr string, dbPath string) Opt {
	return func(val *Manager) {
		val.apiAddr = addr
		val.apiDBPath = dbPath
	}
}

func WithRPCClient(client *rpc.Client) Opt {
	return func(val *Manager) {
		val.client = client
	}
}

// New sets up a challenge manager instance provided a protocol, state manager, and additional options.
func New(
	ctx context.Context,
	chain protocol.Protocol,
	backend bind.ContractBackend,
	stateManager l2stateprovider.Provider,
	rollupAddr common.Address,
	opts ...Opt,
) (*Manager, error) {

	m := &Manager{
<<<<<<< HEAD
		backend:                      backend,
		chain:                        chain,
		stateManager:                 stateManager,
		address:                      common.Address{},
		timeRef:                      utilTime.NewRealTimeReference(),
		rollupAddr:                   rollupAddr,
		chainWatcherInterval:         time.Millisecond * 500,
		trackedEdgeIds:               threadsafe.NewSet[protocol.EdgeId](threadsafe.SetWithMetric[protocol.EdgeId]("trackedEdgeIds")),
		batchIndexForAssertionCache:  threadsafe.NewMap[protocol.AssertionHash, edgetracker.AssociatedAssertionMetadata](threadsafe.MapWithMetric[protocol.AssertionHash, edgetracker.AssociatedAssertionMetadata]("batchIndexForAssertionCache")),
		assertionPostingInterval:     time.Hour,
		assertionScanningInterval:    time.Minute,
		assertionConfirmingInterval:  time.Second * 10,
		averageTimeForBlockCreation:  time.Second * 12,
		claimedAssertionsInChallenge: threadsafe.NewSet[protocol.AssertionHash](threadsafe.SetWithMetric[protocol.AssertionHash]("claimedAssertionsInChallenge")),
=======
		backend:                     backend,
		chain:                       chain,
		stateManager:                stateManager,
		address:                     common.Address{},
		timeRef:                     utilTime.NewRealTimeReference(),
		rollupAddr:                  rollupAddr,
		chainWatcherInterval:        time.Millisecond * 500,
		trackedEdgeIds:              threadsafe.NewMap[protocol.EdgeId, *edgetracker.Tracker](threadsafe.MapWithMetric[protocol.EdgeId, *edgetracker.Tracker]("trackedEdgeIds")),
		batchIndexForAssertionCache: threadsafe.NewMap[protocol.AssertionHash, edgetracker.AssociatedAssertionMetadata](threadsafe.MapWithMetric[protocol.AssertionHash, edgetracker.AssociatedAssertionMetadata]("batchIndexForAssertionCache")),
		assertionPostingInterval:    time.Hour,
		assertionScanningInterval:   time.Minute,
		assertionConfirmingInterval: time.Second * 10,
		averageTimeForBlockCreation: time.Second * 12,
		challengedAssertions:        threadsafe.NewSet[protocol.AssertionHash](threadsafe.SetWithMetric[protocol.AssertionHash]("challengedAssertions")),
>>>>>>> 652eaca7
	}
	for _, o := range opts {
		o(m)
	}

	if m.edgeTrackerWakeInterval == 0 {
		// Generating a random integer between 0 and 60 second to wake up the edge tracker.
		// This is to avoid all edge trackers waking up at the same time across participants.
		n, err := rand.Int(rand.Reader, new(big.Int).SetUint64(60))
		if err != nil {
			return nil, err
		}
		m.edgeTrackerWakeInterval = time.Second * time.Duration(n.Uint64())
	}

	chalManager, err := m.chain.SpecChallengeManager(ctx)
	if err != nil {
		return nil, err
	}
	chalManagerAddr := chalManager.Address()

	rollup, err := rollupgen.NewRollupCore(rollupAddr, backend)
	if err != nil {
		return nil, err
	}
	rollupFilterer, err := rollupgen.NewRollupCoreFilterer(rollupAddr, backend)
	if err != nil {
		return nil, err
	}
	chalManagerFilterer, err := challengeV2gen.NewEdgeChallengeManagerFilterer(chalManagerAddr, backend)
	if err != nil {
		return nil, err
	}
	numBigStepLevels, err := chalManager.NumBigSteps(ctx)
	if err != nil {
		return nil, err
	}
	m.rollup = rollup
	m.rollupFilterer = rollupFilterer
	m.chalManagerAddr = chalManagerAddr
	m.chalManager = chalManagerFilterer

	if m.apiDBPath != "" {
		apiDB, err2 := db.NewDatabase(m.apiDBPath)
		if err2 != nil {
			return nil, err2
		}
		m.apiDB = apiDB
	}

	watcher, err := watcher.New(m.chain, m, m.stateManager, backend, m.chainWatcherInterval, numBigStepLevels, m.name, m.apiDB)
	if err != nil {
		return nil, err
	}
	m.watcher = watcher

	if m.apiAddr != "" {
		bknd := apibackend.NewBackend(m.apiDB, m.chain, m.watcher, m)
		srv, err2 := server.New(m.apiAddr, bknd)
		if err2 != nil {
			return nil, err2
		}
		m.api = srv
	}

	assertionManager, err := assertions.NewManager(
		m.chain,
		m.stateManager,
		m.backend,
		m,
		m.rollupAddr,
		m.name,
		m.assertionScanningInterval,
		m.assertionConfirmingInterval,
		m.stateManager,
		m.assertionPostingInterval,
		m.averageTimeForBlockCreation,
		m.apiDB,
	)
	if err != nil {
		return nil, err
	}
	m.assertionManager = assertionManager
	return m, nil
}

func (m *Manager) GetEdgeTracker(edgeId protocol.EdgeId) option.Option[*edgetracker.Tracker] {
	if m.IsTrackingEdge(edgeId) {
		return option.Some(m.trackedEdgeIds.Get(edgeId))
	}
	return option.None[*edgetracker.Tracker]()
}

// IsTrackingEdge returns true if we are currently tracking a specified edge id as an edge tracker goroutine.
func (m *Manager) IsTrackingEdge(edgeId protocol.EdgeId) bool {
	return m.trackedEdgeIds.Has(edgeId)
}

func (m *Manager) Database() db.Database {
	return m.apiDB
}

// MarkTrackedEdge marks an edge id as being tracked by our challenge manager.
func (m *Manager) MarkTrackedEdge(edgeId protocol.EdgeId, tracker *edgetracker.Tracker) {
	m.trackedEdgeIds.Put(edgeId, tracker)
}

// Mode returns the mode of the challenge manager.
func (m *Manager) Mode() types.Mode {
	return m.mode
}

// IsChallengedAssertion checks if an assertion with a given hash has a challenge.
func (m *Manager) IsClaimedByChallenge(assertionHash protocol.AssertionHash) bool {
	return m.claimedAssertionsInChallenge.Has(assertionHash)
}

// MaxDelaySeconds returns the maximum number of seconds that the challenge manager will wait open a challenge.
func (m *Manager) MaxDelaySeconds() int {
	return m.maxDelaySeconds
}

// TrackEdge spawns an edge tracker for an edge if it is not currently being tracked.
func (m *Manager) TrackEdge(ctx context.Context, edge protocol.SpecEdge) error {
	if m.trackedEdgeIds.Has(edge.Id()) {
		return nil
	}
	trk, err := m.getTrackerForEdge(ctx, edge)
	if err != nil {
		return err
	}
	go trk.Spawn(ctx)
	return nil
}

// Gets an edge tracker for an edge by retrieving its associated assertion creation info.
func (m *Manager) getTrackerForEdge(ctx context.Context, edge protocol.SpecEdge) (*edgetracker.Tracker, error) {
	// Retry until you get the previous assertion Hash.
	assertionHash, err := retry.UntilSucceeds(ctx, func() (protocol.AssertionHash, error) {
		return edge.AssertionHash(ctx)
	})
	if err != nil {
		return nil, err
	}
	blockChallengeRootEdge, err := m.watcher.HonestBlockChallengeRootEdge(ctx, assertionHash)
	if err != nil {
		return nil, err
	}
	if blockChallengeRootEdge.ClaimId().IsNone() {
		return nil, fmt.Errorf(
			"block challenge root edge %#x did not have a claim id for challenged assertion %#x",
			blockChallengeRootEdge.Id(),
			assertionHash,
		)
	}
	claimedAssertionId := blockChallengeRootEdge.ClaimId().Unwrap()

	// Smart caching to avoid querying the same assertion number and creation info multiple times.
	// Edges in the same challenge should have the same creation info.
	cachedHeightAndInboxMsgCount, ok := m.batchIndexForAssertionCache.TryGet(protocol.AssertionHash{Hash: common.Hash(claimedAssertionId)})
	var edgeTrackerAssertionInfo edgetracker.AssociatedAssertionMetadata
	if !ok {
		assertionCreationInfo, creationErr := retry.UntilSucceeds(ctx, func() (*protocol.AssertionCreatedInfo, error) {
			return m.chain.ReadAssertionCreationInfo(ctx, protocol.AssertionHash{Hash: common.Hash(claimedAssertionId)})
		})
		if creationErr != nil {
			return nil, creationErr
		}
		prevCreationInfo, prevCreationErr := retry.UntilSucceeds(ctx, func() (*protocol.AssertionCreatedInfo, error) {
			return m.chain.ReadAssertionCreationInfo(ctx, protocol.AssertionHash{Hash: assertionCreationInfo.ParentAssertionHash})
		})
		if prevCreationErr != nil {
			return nil, prevCreationErr
		}
		fromBatch := protocol.GoGlobalStateFromSolidity(assertionCreationInfo.BeforeState.GlobalState).Batch
		toBatch := protocol.GoGlobalStateFromSolidity(assertionCreationInfo.AfterState.GlobalState).Batch
		edgeTrackerAssertionInfo = edgetracker.AssociatedAssertionMetadata{
			FromBatch:      l2stateprovider.Batch(fromBatch),
			ToBatch:        l2stateprovider.Batch(toBatch),
			WasmModuleRoot: prevCreationInfo.WasmModuleRoot,
		}
		m.batchIndexForAssertionCache.Put(protocol.AssertionHash{Hash: common.Hash(claimedAssertionId)}, edgeTrackerAssertionInfo)
	} else {
		edgeTrackerAssertionInfo = cachedHeightAndInboxMsgCount
	}
	return retry.UntilSucceeds(ctx, func() (*edgetracker.Tracker, error) {
		return edgetracker.New(
			ctx,
			edge,
			m.chain,
			m.stateManager,
			m.watcher,
			m,
			&edgeTrackerAssertionInfo,
			edgetracker.WithActInterval(m.edgeTrackerWakeInterval),
			edgetracker.WithTimeReference(m.timeRef),
			edgetracker.WithValidatorName(m.name),
		)
	})
}
func (m *Manager) Watcher() *watcher.Watcher {
	return m.watcher
}

func (m *Manager) ChallengeManager() *challengeV2gen.EdgeChallengeManagerFilterer {
	return m.chalManager
}

func (m *Manager) Start(ctx context.Context) {
	srvlog.Info("Started challenge manager", log.Ctx{
		"validatorAddress": m.address.Hex(),
	})

	// Start the assertion manager.
	go m.assertionManager.Start(ctx)

	// Watcher tower and resolve modes don't monitor challenges.
	if m.mode == types.WatchTowerMode || m.mode == types.ResolveMode {
		return
	}

	// Start watching for ongoing chain events in the background.
	go m.watcher.Start(ctx)

	if m.api != nil {
		go func() {
			if err := m.api.Start(ctx); err != nil {
				srvlog.Error("Could not start API server", log.Ctx{
					"address": m.apiAddr,
					"err":     err,
				})
			}
		}()
	}
}<|MERGE_RESOLUTION|>--- conflicted
+++ resolved
@@ -152,7 +152,6 @@
 ) (*Manager, error) {
 
 	m := &Manager{
-<<<<<<< HEAD
 		backend:                      backend,
 		chain:                        chain,
 		stateManager:                 stateManager,
@@ -160,29 +159,13 @@
 		timeRef:                      utilTime.NewRealTimeReference(),
 		rollupAddr:                   rollupAddr,
 		chainWatcherInterval:         time.Millisecond * 500,
-		trackedEdgeIds:               threadsafe.NewSet[protocol.EdgeId](threadsafe.SetWithMetric[protocol.EdgeId]("trackedEdgeIds")),
+		trackedEdgeIds:              threadsafe.NewMap[protocol.EdgeId, *edgetracker.Tracker](threadsafe.MapWithMetric[protocol.EdgeId, *edgetracker.Tracker]("trackedEdgeIds")),
 		batchIndexForAssertionCache:  threadsafe.NewMap[protocol.AssertionHash, edgetracker.AssociatedAssertionMetadata](threadsafe.MapWithMetric[protocol.AssertionHash, edgetracker.AssociatedAssertionMetadata]("batchIndexForAssertionCache")),
 		assertionPostingInterval:     time.Hour,
 		assertionScanningInterval:    time.Minute,
 		assertionConfirmingInterval:  time.Second * 10,
 		averageTimeForBlockCreation:  time.Second * 12,
 		claimedAssertionsInChallenge: threadsafe.NewSet[protocol.AssertionHash](threadsafe.SetWithMetric[protocol.AssertionHash]("claimedAssertionsInChallenge")),
-=======
-		backend:                     backend,
-		chain:                       chain,
-		stateManager:                stateManager,
-		address:                     common.Address{},
-		timeRef:                     utilTime.NewRealTimeReference(),
-		rollupAddr:                  rollupAddr,
-		chainWatcherInterval:        time.Millisecond * 500,
-		trackedEdgeIds:              threadsafe.NewMap[protocol.EdgeId, *edgetracker.Tracker](threadsafe.MapWithMetric[protocol.EdgeId, *edgetracker.Tracker]("trackedEdgeIds")),
-		batchIndexForAssertionCache: threadsafe.NewMap[protocol.AssertionHash, edgetracker.AssociatedAssertionMetadata](threadsafe.MapWithMetric[protocol.AssertionHash, edgetracker.AssociatedAssertionMetadata]("batchIndexForAssertionCache")),
-		assertionPostingInterval:    time.Hour,
-		assertionScanningInterval:   time.Minute,
-		assertionConfirmingInterval: time.Second * 10,
-		averageTimeForBlockCreation: time.Second * 12,
-		challengedAssertions:        threadsafe.NewSet[protocol.AssertionHash](threadsafe.SetWithMetric[protocol.AssertionHash]("challengedAssertions")),
->>>>>>> 652eaca7
 	}
 	for _, o := range opts {
 		o(m)
