// Copyright 2023, Offchain Labs, Inc.
// For license information, see https://github.com/offchainlabs/bold/blob/main/LICENSE

package assertions_test

import (
<<<<<<< HEAD
=======
	"context"
>>>>>>> ae40b134
	"math/big"
	"testing"
	"time"

<<<<<<< HEAD
	"github.com/OffchainLabs/bold/solgen/go/mocksgen"
	"github.com/OffchainLabs/bold/solgen/go/rollupgen"
	"github.com/ethereum/go-ethereum/accounts/abi/bind"
	"github.com/ethereum/go-ethereum/common"
	"github.com/stretchr/testify/require"
)

// import (
// 	"context"
// 	"fmt"
// 	"math/big"
// 	"testing"

// 	protocol "github.com/OffchainLabs/bold/chain-abstraction"
// 	"github.com/OffchainLabs/bold/containers/option"
// 	"github.com/OffchainLabs/bold/containers/threadsafe"
// 	"github.com/OffchainLabs/bold/solgen/go/rollupgen"
// 	"github.com/OffchainLabs/bold/testing/mocks"
// 	"github.com/OffchainLabs/bold/testing/setup"
// 	"github.com/ethereum/go-ethereum/common"
// 	"github.com/pkg/errors"
// 	"github.com/stretchr/testify/require"
// )

func TestDoSomething(t *testing.T) {
	rollupAdminBindings, err := rollupgen.NewRollupAdminLogic(common.Address{}, nil)
	require.NoError(t, err)
	bridgeAddr, err := rollupAdminBindings.Bridge(&bind.CallOpts{})
	require.NoError(t, err)
	bridgeBindings, err := mocksgen.NewBridgeStub(bridgeAddr, nil)
	require.NoError(t, err)
	dataHash := [32]byte{1}
	_, err = bridgeBindings.EnqueueSequencerMessage(nil, dataHash, big.NewInt(1), big.NewInt(1), big.NewInt(2))
	require.NoError(t, err)
}

// func TestPostAssertion(t *testing.T) {
// 	t.Run("new stake", func(t *testing.T) {
// 		ctx := context.Background()
// 		poster, chain, stateManager := setupPoster(t)
// 		_, creationInfo := setupAssertions(ctx, chain, stateManager, 10, func(int) bool { return false })
// 		info := creationInfo[len(creationInfo)-1]

// 		execState := protocol.GoExecutionStateFromSolidity(info.AfterState)
// 		stateManager.On("AgreesWithExecutionState", ctx, execState).Return(nil)
// 		assertion := &mocks.MockAssertion{}

// 		latestValid, err := poster.findLatestValidAssertion(ctx)
// 		require.NoError(t, err)

// 		chain.On(
// 			"ReadAssertionCreationInfo",
// 			ctx,
// 			latestValid,
// 		).Return(info, nil)
// 		chain.On("IsStaked", ctx).Return(false, nil)
// 		stateManager.On("ExecutionStateAfterBatchCount", ctx, info.InboxMaxCount.Uint64()).Return(execState, nil)

// 		chain.On("NewStakeOnNewAssertion", ctx, info, execState).Return(assertion, nil)
// 		posted, err := poster.PostAssertion(ctx)
// 		require.NoError(t, err)
// 		require.Equal(t, assertion, posted.Unwrap())
// 	})
// 	t.Run("existing stake", func(t *testing.T) {
// 		ctx := context.Background()
// 		poster, chain, stateManager := setupPoster(t)
// 		_, creationInfo := setupAssertions(ctx, chain, stateManager, 10, func(int) bool { return false })
// 		info := creationInfo[len(creationInfo)-1]

// 		execState := protocol.GoExecutionStateFromSolidity(info.AfterState)
// 		stateManager.On("AgreesWithExecutionState", ctx, execState).Return(nil)
// 		assertion := &mocks.MockAssertion{}

// 		latestValid, err := poster.findLatestValidAssertion(ctx)
// 		require.NoError(t, err)

// 		chain.On(
// 			"ReadAssertionCreationInfo",
// 			ctx,
// 			latestValid,
// 		).Return(info, nil)
// 		chain.On("IsStaked", ctx).Return(true, nil)

// 		stateManager.On("ExecutionStateAfterBatchCount", ctx, info.InboxMaxCount.Uint64()).Return(execState, nil)

// 		chain.On("StakeOnNewAssertion", ctx, info, execState).Return(assertion, nil)
// 		posted, err := poster.PostAssertion(ctx)
// 		require.NoError(t, err)
// 		require.Equal(t, assertion, posted.Unwrap())
// 	})
// }

// func Test_findLatestValidAssertion(t *testing.T) {
// 	ctx := context.Background()
// 	numAssertions := 10
// 	t.Run("only valid latest assertion is genesis", func(t *testing.T) {
// 		poster, chain, stateManager := setupPoster(t)
// 		setupAssertions(ctx, chain, stateManager, numAssertions, func(int) bool { return false })
// 		latestValid, err := poster.findLatestValidAssertion(ctx)
// 		require.NoError(t, err)
// 		require.Equal(t, mockId(0), latestValid)
// 	})
// 	t.Run("all are valid, latest one is picked", func(t *testing.T) {
// 		poster, chain, stateManager := setupPoster(t)
// 		setupAssertions(ctx, chain, stateManager, numAssertions, func(int) bool { return true })

// 		latestValid, err := poster.findLatestValidAssertion(ctx)
// 		require.NoError(t, err)
// 		require.Equal(t, mockId(10), latestValid)
// 	})
// 	t.Run("latest valid is behind", func(t *testing.T) {
// 		poster, chain, stateManager := setupPoster(t)
// 		setupAssertions(ctx, chain, stateManager, numAssertions, func(i int) bool { return i <= 5 })

// 		latestValid, err := poster.findLatestValidAssertion(ctx)
// 		require.NoError(t, err)
// 		require.Equal(t, mockId(5), latestValid)
// 	})
// }

// func Test_findLatestValidAssertionWithFork(t *testing.T) {
// 	ctx := context.Background()
// 	poster, chain, stateManager := setupPoster(t)
// 	setupAssertionsWithFork(ctx, chain, stateManager)
// 	latestValid, err := poster.findLatestValidAssertion(ctx)
// 	require.NoError(t, err)
// 	require.Equal(t, mockId(1), latestValid)
// }

// // Set-ups a chain with a fork at the 1st assertion
// //
// //	/-- 1 = Honest
// //
// // 0--
// //
// //	\-- 2 = Evil
// //
// // First honest assertion is posted with id 1 and prevId 0
// // Then evil assertion is posted with id 2 and prevId 0
// func setupAssertionsWithFork(ctx context.Context, chain *mocks.MockProtocol, stateManager *mocks.MockStateManager) {
// 	// Setup genesis
// 	genesisId := uint64(0)
// 	genesis := &mocks.MockAssertion{
// 		MockId:        mockId(genesisId),
// 		MockPrevId:    mockId(0),
// 		MockHeight:    0,
// 		MockStateHash: common.Hash{},
// 		Prev:          option.None[*mocks.MockAssertion](),
// 	}

// 	// Setup Valid Assertions
// 	validAssertionId := uint64(1)
// 	validHash := common.BytesToHash([]byte(fmt.Sprintf("%d", validAssertionId)))
// 	validAssertion := &mocks.MockAssertion{
// 		MockId:        mockId(validAssertionId),
// 		MockPrevId:    mockId(genesisId),
// 		MockHeight:    1,
// 		MockStateHash: validHash,
// 		Prev:          option.Some(genesis),
// 	}
// 	validState := rollupgen.ExecutionState{
// 		MachineStatus: uint8(protocol.MachineStatusFinished),
// 		GlobalState: rollupgen.GlobalState(protocol.GoGlobalState{
// 			BlockHash: validHash,
// 		}.AsSolidityStruct()),
// 	}
// 	validAssertionCreationInfo := &protocol.AssertionCreatedInfo{
// 		AfterState:    validState,
// 		InboxMaxCount: new(big.Int).SetUint64(uint64(1)),
// 	}
// 	chain.On(
// 		"ReadAssertionCreationInfo",
// 		ctx,
// 		mockId(validAssertionId),
// 	).Return(validAssertionCreationInfo, nil)
// 	stateManager.On("AgreesWithExecutionState", ctx, protocol.GoExecutionStateFromSolidity(validState)).Return(nil)

// 	// Setup Forked Invalid Assertions
// 	invalidAssertionId := uint64(2)
// 	invalidHash := common.BytesToHash([]byte(fmt.Sprintf("%d", invalidAssertionId)))
// 	invalidAssertion := &mocks.MockAssertion{
// 		MockId:        mockId(invalidAssertionId),
// 		MockPrevId:    mockId(genesisId),
// 		MockHeight:    1,
// 		MockStateHash: invalidHash,
// 		Prev:          option.Some(genesis),
// 	}
// 	invalidState := rollupgen.ExecutionState{
// 		MachineStatus: uint8(protocol.MachineStatusFinished),
// 		GlobalState: rollupgen.GlobalState(protocol.GoGlobalState{
// 			BlockHash: invalidHash,
// 		}.AsSolidityStruct()),
// 	}
// 	invalidAssertionCreationInfo := &protocol.AssertionCreatedInfo{
// 		AfterState:    invalidState,
// 		InboxMaxCount: new(big.Int).SetUint64(uint64(1)),
// 	}
// 	chain.On(
// 		"ReadAssertionCreationInfo",
// 		ctx,
// 		mockId(invalidAssertionId),
// 	).Return(invalidAssertionCreationInfo, nil)

// 	stateManager.On("AgreesWithExecutionState", ctx, protocol.GoExecutionStateFromSolidity(invalidState)).Return(errors.New("invalid"))

// 	chain.On("LatestConfirmed", ctx).Return(genesis, nil)
// 	chain.On("LatestCreatedAssertionHashes", ctx).Return([]protocol.AssertionHash{validAssertion.Id(), invalidAssertion.Id()}, nil)
// }

// func mockId(x uint64) protocol.AssertionHash {
// 	return protocol.AssertionHash{Hash: common.BytesToHash([]byte(fmt.Sprintf("%d", x)))}
// }

// func setupAssertions(
// 	ctx context.Context,
// 	p *mocks.MockProtocol,
// 	s *mocks.MockStateManager,
// 	num int,
// 	validity func(int) bool,
// ) ([]protocol.Assertion, []*protocol.AssertionCreatedInfo) {
// 	if num == 0 {
// 		return make([]protocol.Assertion, 0), make([]*protocol.AssertionCreatedInfo, 0)
// 	}
// 	genesis := &mocks.MockAssertion{
// 		MockId:        mockId(0),
// 		MockPrevId:    mockId(0),
// 		MockHeight:    0,
// 		MockStateHash: common.Hash{},
// 		Prev:          option.None[*mocks.MockAssertion](),
// 	}
// 	p.On(
// 		"GetAssertion",
// 		ctx,
// 		mockId(uint64(0)),
// 	).Return(genesis, nil)
// 	assertions := []protocol.Assertion{genesis}
// 	creationInfo := make([]*protocol.AssertionCreatedInfo, 0)
// 	for i := 1; i <= num; i++ {
// 		mockHash := common.BytesToHash([]byte(fmt.Sprintf("%d", i)))
// 		mockAssertion := &mocks.MockAssertion{
// 			MockId:        mockId(uint64(i)),
// 			MockPrevId:    mockId(uint64(i - 1)),
// 			MockHeight:    uint64(i),
// 			MockStateHash: mockHash,
// 			Prev:          option.Some(assertions[i-1].(*mocks.MockAssertion)),
// 		}
// 		assertions = append(assertions, protocol.Assertion(mockAssertion))
// 		p.On(
// 			"GetAssertion",
// 			ctx,
// 			mockId(uint64(i)),
// 		).Return(protocol.Assertion(mockAssertion), nil)
// 		mockState := rollupgen.ExecutionState{
// 			MachineStatus: uint8(protocol.MachineStatusFinished),
// 			GlobalState: rollupgen.GlobalState(protocol.GoGlobalState{
// 				BlockHash: mockHash,
// 			}.AsSolidityStruct()),
// 		}
// 		mockAssertionCreationInfo := &protocol.AssertionCreatedInfo{
// 			AfterState:    mockState,
// 			InboxMaxCount: new(big.Int).SetUint64(uint64(i)),
// 		}
// 		creationInfo = append(creationInfo, mockAssertionCreationInfo)
// 		p.On(
// 			"ReadAssertionCreationInfo",
// 			ctx,
// 			mockId(uint64(i)),
// 		).Return(mockAssertionCreationInfo, nil)
// 		valid := validity(i)
// 		if !valid {
// 			s.On("AgreesWithExecutionState", ctx, protocol.GoExecutionStateFromSolidity(mockState)).Return(errors.New("invalid"))
// 		} else {
// 			s.On("AgreesWithExecutionState", ctx, protocol.GoExecutionStateFromSolidity(mockState)).Return(nil)
// 		}

// 	}
// 	var assertionHashes []protocol.AssertionHash
// 	for _, assertion := range assertions {
// 		assertionHashes = append(assertionHashes, assertion.Id())
// 	}
// 	p.On("LatestConfirmed", ctx).Return(genesis, nil)
// 	p.On("LatestCreatedAssertionHashes", ctx).Return(assertionHashes[1:], nil)
// 	return assertions, creationInfo
// }

// func setupPoster(t *testing.T) (*Manager, *mocks.MockProtocol, *mocks.MockStateManager) {
// 	t.Helper()
// 	chain := &mocks.MockProtocol{}
// 	ctx := context.Background()
// 	chain.On("CurrentChallengeManager", ctx).Return(&mocks.MockChallengeManager{}, nil)
// 	chain.On("SpecChallengeManager", ctx).Return(&mocks.MockSpecChallengeManager{}, nil)
// 	stateProvider := &mocks.MockStateManager{}
// 	_, err := setup.ChainsWithEdgeChallengeManager()
// 	require.NoError(t, err)
// 	p := &Manager{
// 		chain:               chain,
// 		stateManager:        stateProvider,
// 		submittedAssertions: threadsafe.NewLruSet[common.Hash](1000),
// 	}
// 	return p, chain, stateProvider
// }
=======
	"github.com/OffchainLabs/bold/assertions"
	protocol "github.com/OffchainLabs/bold/chain-abstraction"
	challengemanager "github.com/OffchainLabs/bold/challenge-manager"
	"github.com/OffchainLabs/bold/challenge-manager/types"
	"github.com/OffchainLabs/bold/solgen/go/mocksgen"
	"github.com/OffchainLabs/bold/solgen/go/rollupgen"
	challenge_testing "github.com/OffchainLabs/bold/testing"
	statemanager "github.com/OffchainLabs/bold/testing/mocks/state-provider"
	"github.com/OffchainLabs/bold/testing/setup"
	"github.com/OffchainLabs/bold/util"
	"github.com/ethereum/go-ethereum/accounts/abi/bind"
	"github.com/stretchr/testify/require"
)

func TestPostAssertion(t *testing.T) {
	setup, err := setup.ChainsWithEdgeChallengeManager(
		setup.WithMockBridge(),
		setup.WithMockOneStepProver(),
		setup.WithChallengeTestingOpts(
			challenge_testing.WithLayerZeroHeights(&protocol.LayerZeroHeights{
				BlockChallengeHeight:     64,
				BigStepChallengeHeight:   32,
				SmallStepChallengeHeight: 32,
			}),
		),
	)
	require.NoError(t, err)

	bridgeBindings, err := mocksgen.NewBridgeStub(setup.Addrs.Bridge, setup.Backend)
	require.NoError(t, err)

	rollupAdminBindings, err := rollupgen.NewRollupAdminLogic(setup.Addrs.Rollup, setup.Backend)
	require.NoError(t, err)
	_, err = rollupAdminBindings.SetMinimumAssertionPeriod(setup.Accounts[0].TxOpts, big.NewInt(1))
	require.NoError(t, err)
	setup.Backend.Commit()

	msgCount, err := bridgeBindings.SequencerMessageCount(util.GetSafeCallOpts(&bind.CallOpts{}))
	require.NoError(t, err)
	require.Equal(t, uint64(1), msgCount.Uint64())

	aliceChain := setup.Chains[0]

	ctx := context.Background()

	stateManagerOpts := setup.StateManagerOpts
	stateManagerOpts = append(
		stateManagerOpts,
		statemanager.WithNumBatchesRead(5),
	)
	stateManager, err := statemanager.NewForSimpleMachine(stateManagerOpts...)
	require.NoError(t, err)

	chalManager, err := challengemanager.New(
		ctx,
		aliceChain,
		stateManager,
		setup.Addrs.Rollup,
		challengemanager.WithMode(types.DefensiveMode),
		challengemanager.WithEdgeTrackerWakeInterval(time.Hour),
	)
	require.NoError(t, err)

	postState, err := stateManager.ExecutionStateAfterBatchCount(ctx, 1)
	require.NoError(t, err)

	assertionManager, err := assertions.NewManager(
		aliceChain,
		stateManager,
		setup.Backend,
		chalManager,
		aliceChain.RollupAddress(),
		chalManager.ChallengeManagerAddress(),
		"alice",
		time.Millisecond*200, // poll interval for assertions
		time.Hour,            // confirmation attempt interval
		stateManager,
		time.Millisecond*100, // poll interval
		time.Second*1,
		nil,
		assertions.WithDangerousReadyToPost(),
		assertions.WithPostingDisabled(),
	)
	require.NoError(t, err)

	go assertionManager.Start(ctx)

	time.Sleep(time.Second)

	posted, err := assertionManager.PostAssertion(ctx)
	require.NoError(t, err)
	require.Equal(t, true, posted.IsSome())
	require.Equal(t, postState, protocol.GoExecutionStateFromSolidity(posted.Unwrap().AfterState))
}
>>>>>>> ae40b134
<|MERGE_RESOLUTION|>--- conflicted
+++ resolved
@@ -3,410 +3,103 @@
 
 package assertions_test
 
-import (
-<<<<<<< HEAD
-=======
-	"context"
->>>>>>> ae40b134
-	"math/big"
-	"testing"
-	"time"
-
-<<<<<<< HEAD
-	"github.com/OffchainLabs/bold/solgen/go/mocksgen"
-	"github.com/OffchainLabs/bold/solgen/go/rollupgen"
-	"github.com/ethereum/go-ethereum/accounts/abi/bind"
-	"github.com/ethereum/go-ethereum/common"
-	"github.com/stretchr/testify/require"
-)
-
 // import (
 // 	"context"
-// 	"fmt"
 // 	"math/big"
 // 	"testing"
+// 	"time"
 
+// 	"github.com/OffchainLabs/bold/assertions"
 // 	protocol "github.com/OffchainLabs/bold/chain-abstraction"
-// 	"github.com/OffchainLabs/bold/containers/option"
-// 	"github.com/OffchainLabs/bold/containers/threadsafe"
+// 	challengemanager "github.com/OffchainLabs/bold/challenge-manager"
+// 	"github.com/OffchainLabs/bold/challenge-manager/types"
+// 	"github.com/OffchainLabs/bold/solgen/go/mocksgen"
 // 	"github.com/OffchainLabs/bold/solgen/go/rollupgen"
-// 	"github.com/OffchainLabs/bold/testing/mocks"
+// 	challenge_testing "github.com/OffchainLabs/bold/testing"
+// 	statemanager "github.com/OffchainLabs/bold/testing/mocks/state-provider"
 // 	"github.com/OffchainLabs/bold/testing/setup"
-// 	"github.com/ethereum/go-ethereum/common"
-// 	"github.com/pkg/errors"
+// 	"github.com/OffchainLabs/bold/util"
+// 	"github.com/ethereum/go-ethereum/accounts/abi/bind"
 // 	"github.com/stretchr/testify/require"
 // )
 
-func TestDoSomething(t *testing.T) {
-	rollupAdminBindings, err := rollupgen.NewRollupAdminLogic(common.Address{}, nil)
-	require.NoError(t, err)
-	bridgeAddr, err := rollupAdminBindings.Bridge(&bind.CallOpts{})
-	require.NoError(t, err)
-	bridgeBindings, err := mocksgen.NewBridgeStub(bridgeAddr, nil)
-	require.NoError(t, err)
-	dataHash := [32]byte{1}
-	_, err = bridgeBindings.EnqueueSequencerMessage(nil, dataHash, big.NewInt(1), big.NewInt(1), big.NewInt(2))
-	require.NoError(t, err)
-}
+// func TestPostAssertion(t *testing.T) {
+// 	setup, err := setup.ChainsWithEdgeChallengeManager(
+// 		setup.WithMockBridge(),
+// 		setup.WithMockOneStepProver(),
+// 		setup.WithChallengeTestingOpts(
+// 			challenge_testing.WithLayerZeroHeights(&protocol.LayerZeroHeights{
+// 				BlockChallengeHeight:     64,
+// 				BigStepChallengeHeight:   32,
+// 				SmallStepChallengeHeight: 32,
+// 			}),
+// 		),
+// 	)
+// 	require.NoError(t, err)
 
-// func TestPostAssertion(t *testing.T) {
-// 	t.Run("new stake", func(t *testing.T) {
-// 		ctx := context.Background()
-// 		poster, chain, stateManager := setupPoster(t)
-// 		_, creationInfo := setupAssertions(ctx, chain, stateManager, 10, func(int) bool { return false })
-// 		info := creationInfo[len(creationInfo)-1]
+// 	bridgeBindings, err := mocksgen.NewBridgeStub(setup.Addrs.Bridge, setup.Backend)
+// 	require.NoError(t, err)
 
-// 		execState := protocol.GoExecutionStateFromSolidity(info.AfterState)
-// 		stateManager.On("AgreesWithExecutionState", ctx, execState).Return(nil)
-// 		assertion := &mocks.MockAssertion{}
+// 	rollupAdminBindings, err := rollupgen.NewRollupAdminLogic(setup.Addrs.Rollup, setup.Backend)
+// 	require.NoError(t, err)
+// 	_, err = rollupAdminBindings.SetMinimumAssertionPeriod(setup.Accounts[0].TxOpts, big.NewInt(1))
+// 	require.NoError(t, err)
+// 	setup.Backend.Commit()
 
-// 		latestValid, err := poster.findLatestValidAssertion(ctx)
-// 		require.NoError(t, err)
+// 	msgCount, err := bridgeBindings.SequencerMessageCount(util.GetSafeCallOpts(&bind.CallOpts{}))
+// 	require.NoError(t, err)
+// 	require.Equal(t, uint64(1), msgCount.Uint64())
 
-// 		chain.On(
-// 			"ReadAssertionCreationInfo",
-// 			ctx,
-// 			latestValid,
-// 		).Return(info, nil)
-// 		chain.On("IsStaked", ctx).Return(false, nil)
-// 		stateManager.On("ExecutionStateAfterBatchCount", ctx, info.InboxMaxCount.Uint64()).Return(execState, nil)
+// 	aliceChain := setup.Chains[0]
 
-// 		chain.On("NewStakeOnNewAssertion", ctx, info, execState).Return(assertion, nil)
-// 		posted, err := poster.PostAssertion(ctx)
-// 		require.NoError(t, err)
-// 		require.Equal(t, assertion, posted.Unwrap())
-// 	})
-// 	t.Run("existing stake", func(t *testing.T) {
-// 		ctx := context.Background()
-// 		poster, chain, stateManager := setupPoster(t)
-// 		_, creationInfo := setupAssertions(ctx, chain, stateManager, 10, func(int) bool { return false })
-// 		info := creationInfo[len(creationInfo)-1]
+// 	ctx := context.Background()
 
-// 		execState := protocol.GoExecutionStateFromSolidity(info.AfterState)
-// 		stateManager.On("AgreesWithExecutionState", ctx, execState).Return(nil)
-// 		assertion := &mocks.MockAssertion{}
+// 	stateManagerOpts := setup.StateManagerOpts
+// 	stateManagerOpts = append(
+// 		stateManagerOpts,
+// 		statemanager.WithNumBatchesRead(5),
+// 	)
+// 	stateManager, err := statemanager.NewForSimpleMachine(stateManagerOpts...)
+// 	require.NoError(t, err)
 
-// 		latestValid, err := poster.findLatestValidAssertion(ctx)
-// 		require.NoError(t, err)
+// 	chalManager, err := challengemanager.New(
+// 		ctx,
+// 		aliceChain,
+// 		stateManager,
+// 		setup.Addrs.Rollup,
+// 		challengemanager.WithMode(types.DefensiveMode),
+// 		challengemanager.WithEdgeTrackerWakeInterval(time.Hour),
+// 	)
+// 	require.NoError(t, err)
 
-// 		chain.On(
-// 			"ReadAssertionCreationInfo",
-// 			ctx,
-// 			latestValid,
-// 		).Return(info, nil)
-// 		chain.On("IsStaked", ctx).Return(true, nil)
+// 	postState, err := stateManager.ExecutionStateAfterBatchCount(ctx, 1)
+// 	require.NoError(t, err)
 
-// 		stateManager.On("ExecutionStateAfterBatchCount", ctx, info.InboxMaxCount.Uint64()).Return(execState, nil)
+// 	assertionManager, err := assertions.NewManager(
+// 		aliceChain,
+// 		stateManager,
+// 		setup.Backend,
+// 		chalManager,
+// 		aliceChain.RollupAddress(),
+// 		chalManager.ChallengeManagerAddress(),
+// 		"alice",
+// 		time.Millisecond*200, // poll interval for assertions
+// 		time.Hour,            // confirmation attempt interval
+// 		stateManager,
+// 		time.Millisecond*100, // poll interval
+// 		time.Second*1,
+// 		nil,
+// 		assertions.WithDangerousReadyToPost(),
+// 		assertions.WithPostingDisabled(),
+// 	)
+// 	require.NoError(t, err)
 
-// 		chain.On("StakeOnNewAssertion", ctx, info, execState).Return(assertion, nil)
-// 		posted, err := poster.PostAssertion(ctx)
-// 		require.NoError(t, err)
-// 		require.Equal(t, assertion, posted.Unwrap())
-// 	})
-// }
+// 	go assertionManager.Start(ctx)
 
-// func Test_findLatestValidAssertion(t *testing.T) {
-// 	ctx := context.Background()
-// 	numAssertions := 10
-// 	t.Run("only valid latest assertion is genesis", func(t *testing.T) {
-// 		poster, chain, stateManager := setupPoster(t)
-// 		setupAssertions(ctx, chain, stateManager, numAssertions, func(int) bool { return false })
-// 		latestValid, err := poster.findLatestValidAssertion(ctx)
-// 		require.NoError(t, err)
-// 		require.Equal(t, mockId(0), latestValid)
-// 	})
-// 	t.Run("all are valid, latest one is picked", func(t *testing.T) {
-// 		poster, chain, stateManager := setupPoster(t)
-// 		setupAssertions(ctx, chain, stateManager, numAssertions, func(int) bool { return true })
+// 	time.Sleep(time.Second)
 
-// 		latestValid, err := poster.findLatestValidAssertion(ctx)
-// 		require.NoError(t, err)
-// 		require.Equal(t, mockId(10), latestValid)
-// 	})
-// 	t.Run("latest valid is behind", func(t *testing.T) {
-// 		poster, chain, stateManager := setupPoster(t)
-// 		setupAssertions(ctx, chain, stateManager, numAssertions, func(i int) bool { return i <= 5 })
-
-// 		latestValid, err := poster.findLatestValidAssertion(ctx)
-// 		require.NoError(t, err)
-// 		require.Equal(t, mockId(5), latestValid)
-// 	})
-// }
-
-// func Test_findLatestValidAssertionWithFork(t *testing.T) {
-// 	ctx := context.Background()
-// 	poster, chain, stateManager := setupPoster(t)
-// 	setupAssertionsWithFork(ctx, chain, stateManager)
-// 	latestValid, err := poster.findLatestValidAssertion(ctx)
+// 	posted, err := assertionManager.PostAssertion(ctx)
 // 	require.NoError(t, err)
-// 	require.Equal(t, mockId(1), latestValid)
-// }
-
-// // Set-ups a chain with a fork at the 1st assertion
-// //
-// //	/-- 1 = Honest
-// //
-// // 0--
-// //
-// //	\-- 2 = Evil
-// //
-// // First honest assertion is posted with id 1 and prevId 0
-// // Then evil assertion is posted with id 2 and prevId 0
-// func setupAssertionsWithFork(ctx context.Context, chain *mocks.MockProtocol, stateManager *mocks.MockStateManager) {
-// 	// Setup genesis
-// 	genesisId := uint64(0)
-// 	genesis := &mocks.MockAssertion{
-// 		MockId:        mockId(genesisId),
-// 		MockPrevId:    mockId(0),
-// 		MockHeight:    0,
-// 		MockStateHash: common.Hash{},
-// 		Prev:          option.None[*mocks.MockAssertion](),
-// 	}
-
-// 	// Setup Valid Assertions
-// 	validAssertionId := uint64(1)
-// 	validHash := common.BytesToHash([]byte(fmt.Sprintf("%d", validAssertionId)))
-// 	validAssertion := &mocks.MockAssertion{
-// 		MockId:        mockId(validAssertionId),
-// 		MockPrevId:    mockId(genesisId),
-// 		MockHeight:    1,
-// 		MockStateHash: validHash,
-// 		Prev:          option.Some(genesis),
-// 	}
-// 	validState := rollupgen.ExecutionState{
-// 		MachineStatus: uint8(protocol.MachineStatusFinished),
-// 		GlobalState: rollupgen.GlobalState(protocol.GoGlobalState{
-// 			BlockHash: validHash,
-// 		}.AsSolidityStruct()),
-// 	}
-// 	validAssertionCreationInfo := &protocol.AssertionCreatedInfo{
-// 		AfterState:    validState,
-// 		InboxMaxCount: new(big.Int).SetUint64(uint64(1)),
-// 	}
-// 	chain.On(
-// 		"ReadAssertionCreationInfo",
-// 		ctx,
-// 		mockId(validAssertionId),
-// 	).Return(validAssertionCreationInfo, nil)
-// 	stateManager.On("AgreesWithExecutionState", ctx, protocol.GoExecutionStateFromSolidity(validState)).Return(nil)
-
-// 	// Setup Forked Invalid Assertions
-// 	invalidAssertionId := uint64(2)
-// 	invalidHash := common.BytesToHash([]byte(fmt.Sprintf("%d", invalidAssertionId)))
-// 	invalidAssertion := &mocks.MockAssertion{
-// 		MockId:        mockId(invalidAssertionId),
-// 		MockPrevId:    mockId(genesisId),
-// 		MockHeight:    1,
-// 		MockStateHash: invalidHash,
-// 		Prev:          option.Some(genesis),
-// 	}
-// 	invalidState := rollupgen.ExecutionState{
-// 		MachineStatus: uint8(protocol.MachineStatusFinished),
-// 		GlobalState: rollupgen.GlobalState(protocol.GoGlobalState{
-// 			BlockHash: invalidHash,
-// 		}.AsSolidityStruct()),
-// 	}
-// 	invalidAssertionCreationInfo := &protocol.AssertionCreatedInfo{
-// 		AfterState:    invalidState,
-// 		InboxMaxCount: new(big.Int).SetUint64(uint64(1)),
-// 	}
-// 	chain.On(
-// 		"ReadAssertionCreationInfo",
-// 		ctx,
-// 		mockId(invalidAssertionId),
-// 	).Return(invalidAssertionCreationInfo, nil)
-
-// 	stateManager.On("AgreesWithExecutionState", ctx, protocol.GoExecutionStateFromSolidity(invalidState)).Return(errors.New("invalid"))
-
-// 	chain.On("LatestConfirmed", ctx).Return(genesis, nil)
-// 	chain.On("LatestCreatedAssertionHashes", ctx).Return([]protocol.AssertionHash{validAssertion.Id(), invalidAssertion.Id()}, nil)
-// }
-
-// func mockId(x uint64) protocol.AssertionHash {
-// 	return protocol.AssertionHash{Hash: common.BytesToHash([]byte(fmt.Sprintf("%d", x)))}
-// }
-
-// func setupAssertions(
-// 	ctx context.Context,
-// 	p *mocks.MockProtocol,
-// 	s *mocks.MockStateManager,
-// 	num int,
-// 	validity func(int) bool,
-// ) ([]protocol.Assertion, []*protocol.AssertionCreatedInfo) {
-// 	if num == 0 {
-// 		return make([]protocol.Assertion, 0), make([]*protocol.AssertionCreatedInfo, 0)
-// 	}
-// 	genesis := &mocks.MockAssertion{
-// 		MockId:        mockId(0),
-// 		MockPrevId:    mockId(0),
-// 		MockHeight:    0,
-// 		MockStateHash: common.Hash{},
-// 		Prev:          option.None[*mocks.MockAssertion](),
-// 	}
-// 	p.On(
-// 		"GetAssertion",
-// 		ctx,
-// 		mockId(uint64(0)),
-// 	).Return(genesis, nil)
-// 	assertions := []protocol.Assertion{genesis}
-// 	creationInfo := make([]*protocol.AssertionCreatedInfo, 0)
-// 	for i := 1; i <= num; i++ {
-// 		mockHash := common.BytesToHash([]byte(fmt.Sprintf("%d", i)))
-// 		mockAssertion := &mocks.MockAssertion{
-// 			MockId:        mockId(uint64(i)),
-// 			MockPrevId:    mockId(uint64(i - 1)),
-// 			MockHeight:    uint64(i),
-// 			MockStateHash: mockHash,
-// 			Prev:          option.Some(assertions[i-1].(*mocks.MockAssertion)),
-// 		}
-// 		assertions = append(assertions, protocol.Assertion(mockAssertion))
-// 		p.On(
-// 			"GetAssertion",
-// 			ctx,
-// 			mockId(uint64(i)),
-// 		).Return(protocol.Assertion(mockAssertion), nil)
-// 		mockState := rollupgen.ExecutionState{
-// 			MachineStatus: uint8(protocol.MachineStatusFinished),
-// 			GlobalState: rollupgen.GlobalState(protocol.GoGlobalState{
-// 				BlockHash: mockHash,
-// 			}.AsSolidityStruct()),
-// 		}
-// 		mockAssertionCreationInfo := &protocol.AssertionCreatedInfo{
-// 			AfterState:    mockState,
-// 			InboxMaxCount: new(big.Int).SetUint64(uint64(i)),
-// 		}
-// 		creationInfo = append(creationInfo, mockAssertionCreationInfo)
-// 		p.On(
-// 			"ReadAssertionCreationInfo",
-// 			ctx,
-// 			mockId(uint64(i)),
-// 		).Return(mockAssertionCreationInfo, nil)
-// 		valid := validity(i)
-// 		if !valid {
-// 			s.On("AgreesWithExecutionState", ctx, protocol.GoExecutionStateFromSolidity(mockState)).Return(errors.New("invalid"))
-// 		} else {
-// 			s.On("AgreesWithExecutionState", ctx, protocol.GoExecutionStateFromSolidity(mockState)).Return(nil)
-// 		}
-
-// 	}
-// 	var assertionHashes []protocol.AssertionHash
-// 	for _, assertion := range assertions {
-// 		assertionHashes = append(assertionHashes, assertion.Id())
-// 	}
-// 	p.On("LatestConfirmed", ctx).Return(genesis, nil)
-// 	p.On("LatestCreatedAssertionHashes", ctx).Return(assertionHashes[1:], nil)
-// 	return assertions, creationInfo
-// }
-
-// func setupPoster(t *testing.T) (*Manager, *mocks.MockProtocol, *mocks.MockStateManager) {
-// 	t.Helper()
-// 	chain := &mocks.MockProtocol{}
-// 	ctx := context.Background()
-// 	chain.On("CurrentChallengeManager", ctx).Return(&mocks.MockChallengeManager{}, nil)
-// 	chain.On("SpecChallengeManager", ctx).Return(&mocks.MockSpecChallengeManager{}, nil)
-// 	stateProvider := &mocks.MockStateManager{}
-// 	_, err := setup.ChainsWithEdgeChallengeManager()
-// 	require.NoError(t, err)
-// 	p := &Manager{
-// 		chain:               chain,
-// 		stateManager:        stateProvider,
-// 		submittedAssertions: threadsafe.NewLruSet[common.Hash](1000),
-// 	}
-// 	return p, chain, stateProvider
-// }
-=======
-	"github.com/OffchainLabs/bold/assertions"
-	protocol "github.com/OffchainLabs/bold/chain-abstraction"
-	challengemanager "github.com/OffchainLabs/bold/challenge-manager"
-	"github.com/OffchainLabs/bold/challenge-manager/types"
-	"github.com/OffchainLabs/bold/solgen/go/mocksgen"
-	"github.com/OffchainLabs/bold/solgen/go/rollupgen"
-	challenge_testing "github.com/OffchainLabs/bold/testing"
-	statemanager "github.com/OffchainLabs/bold/testing/mocks/state-provider"
-	"github.com/OffchainLabs/bold/testing/setup"
-	"github.com/OffchainLabs/bold/util"
-	"github.com/ethereum/go-ethereum/accounts/abi/bind"
-	"github.com/stretchr/testify/require"
-)
-
-func TestPostAssertion(t *testing.T) {
-	setup, err := setup.ChainsWithEdgeChallengeManager(
-		setup.WithMockBridge(),
-		setup.WithMockOneStepProver(),
-		setup.WithChallengeTestingOpts(
-			challenge_testing.WithLayerZeroHeights(&protocol.LayerZeroHeights{
-				BlockChallengeHeight:     64,
-				BigStepChallengeHeight:   32,
-				SmallStepChallengeHeight: 32,
-			}),
-		),
-	)
-	require.NoError(t, err)
-
-	bridgeBindings, err := mocksgen.NewBridgeStub(setup.Addrs.Bridge, setup.Backend)
-	require.NoError(t, err)
-
-	rollupAdminBindings, err := rollupgen.NewRollupAdminLogic(setup.Addrs.Rollup, setup.Backend)
-	require.NoError(t, err)
-	_, err = rollupAdminBindings.SetMinimumAssertionPeriod(setup.Accounts[0].TxOpts, big.NewInt(1))
-	require.NoError(t, err)
-	setup.Backend.Commit()
-
-	msgCount, err := bridgeBindings.SequencerMessageCount(util.GetSafeCallOpts(&bind.CallOpts{}))
-	require.NoError(t, err)
-	require.Equal(t, uint64(1), msgCount.Uint64())
-
-	aliceChain := setup.Chains[0]
-
-	ctx := context.Background()
-
-	stateManagerOpts := setup.StateManagerOpts
-	stateManagerOpts = append(
-		stateManagerOpts,
-		statemanager.WithNumBatchesRead(5),
-	)
-	stateManager, err := statemanager.NewForSimpleMachine(stateManagerOpts...)
-	require.NoError(t, err)
-
-	chalManager, err := challengemanager.New(
-		ctx,
-		aliceChain,
-		stateManager,
-		setup.Addrs.Rollup,
-		challengemanager.WithMode(types.DefensiveMode),
-		challengemanager.WithEdgeTrackerWakeInterval(time.Hour),
-	)
-	require.NoError(t, err)
-
-	postState, err := stateManager.ExecutionStateAfterBatchCount(ctx, 1)
-	require.NoError(t, err)
-
-	assertionManager, err := assertions.NewManager(
-		aliceChain,
-		stateManager,
-		setup.Backend,
-		chalManager,
-		aliceChain.RollupAddress(),
-		chalManager.ChallengeManagerAddress(),
-		"alice",
-		time.Millisecond*200, // poll interval for assertions
-		time.Hour,            // confirmation attempt interval
-		stateManager,
-		time.Millisecond*100, // poll interval
-		time.Second*1,
-		nil,
-		assertions.WithDangerousReadyToPost(),
-		assertions.WithPostingDisabled(),
-	)
-	require.NoError(t, err)
-
-	go assertionManager.Start(ctx)
-
-	time.Sleep(time.Second)
-
-	posted, err := assertionManager.PostAssertion(ctx)
-	require.NoError(t, err)
-	require.Equal(t, true, posted.IsSome())
-	require.Equal(t, postState, protocol.GoExecutionStateFromSolidity(posted.Unwrap().AfterState))
-}
->>>>>>> ae40b134
+// 	require.Equal(t, true, posted.IsSome())
+// 	require.Equal(t, postState, protocol.GoExecutionStateFromSolidity(posted.Unwrap().AfterState))
+// }