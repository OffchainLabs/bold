--- conflicted
+++ resolved
@@ -56,14 +56,8 @@
 		log.Error("Could not get prev assertion creation info", "err", err)
 		return
 	}
-<<<<<<< HEAD
+	exceedsMaxMempoolSizeEphemeralErrorHandler := ephemeral.NewEphemeralErrorHandler(10*time.Minute, "posting this transaction will exceed max mempool size", 0)
 	ticker := time.NewTicker(m.times.confInterval)
-=======
-
-	exceedsMaxMempoolSizeEphemeralErrorHandler := ephemeral.NewEphemeralErrorHandler(10*time.Minute, "posting this transaction will exceed max mempool size", 0)
-
-	ticker := time.NewTicker(m.confirmationAttemptInterval)
->>>>>>> 6c7bef8c
 	defer ticker.Stop()
 	for {
 		select {
