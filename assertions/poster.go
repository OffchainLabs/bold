--- conflicted
+++ resolved
@@ -5,7 +5,6 @@
 
 import (
 	"context"
-	"fmt"
 	"time"
 
 	protocol "github.com/OffchainLabs/bold/chain-abstraction"
@@ -106,49 +105,7 @@
 	if err != nil {
 		return nil, errors.Wrapf(err, "could not get execution state at message count %d", prevInboxMaxCount)
 	}
-<<<<<<< HEAD
-	fmt.Printf("Posting latest assertion new state %+v\n", newState)
-	assertion, err := p.chain.CreateAssertion(
-=======
 	assertion, err := submitFn(
->>>>>>> a20bb2f1
-		ctx,
-		parentAssertionCreationInfo,
-		newState,
-	)
-	switch {
-	case errors.Is(err, solimpl.ErrAlreadyExists):
-		return nil, errors.Wrap(err, "assertion already exists, was unable to post")
-	case err != nil:
-		return nil, err
-	}
-	srvlog.Info("Submitted latest L2 state claim as an assertion to L1", log.Ctx{"validatorName": p.validatorName})
-
-	return assertion, nil
-}
-
-func (p *Poster) PostAssertionAndMoveStake(ctx context.Context) (protocol.Assertion, error) {
-	// Ensure that we only build on a valid parent from this validator's perspective.
-	// the validator should also have ready access to historical commitments to make sure it can select
-	// the valid parent based on its commitment state root.
-	parentAssertionSeq, err := p.findLatestValidAssertion(ctx)
-	if err != nil {
-		return nil, err
-	}
-	parentAssertionCreationInfo, err := p.chain.ReadAssertionCreationInfo(ctx, parentAssertionSeq)
-	if err != nil {
-		return nil, err
-	}
-	if !parentAssertionCreationInfo.InboxMaxCount.IsUint64() {
-		return nil, errors.New("inbox max count not a uint64")
-	}
-	prevInboxMaxCount := parentAssertionCreationInfo.InboxMaxCount.Uint64()
-	newState, err := p.stateManager.ExecutionStateAtMessageNumber(ctx, prevInboxMaxCount)
-	if err != nil {
-		return nil, err
-	}
-	fmt.Printf("Posting new state and moving stake %+v\n", newState)
-	assertion, err := p.chain.CreateAssertionAndMoveStake(
 		ctx,
 		parentAssertionCreationInfo,
 		newState,
