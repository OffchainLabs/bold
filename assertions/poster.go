// Copyright 2023, Offchain Labs, Inc.
// For license information, see https://github.com/offchainlabs/bold/blob/main/LICENSE

package assertions

import (
	"context"
	"fmt"
	"time"

	protocol "github.com/OffchainLabs/bold/chain-abstraction"
	solimpl "github.com/OffchainLabs/bold/chain-abstraction/sol-implementation"
	"github.com/OffchainLabs/bold/challenge-manager/types"
	"github.com/OffchainLabs/bold/containers/option"
	l2stateprovider "github.com/OffchainLabs/bold/layer2-state-provider"
	"github.com/ethereum/go-ethereum/log"
	"github.com/ethereum/go-ethereum/metrics"
	"github.com/pkg/errors"
)

var (
	assertionPostedCounter       = metrics.NewRegisteredCounter("arb/validator/poster/assertion_posted", nil)
	errorPostingAssertionCounter = metrics.NewRegisteredCounter("arb/validator/poster/error_posting_assertion", nil)
	chainCatchingUpCounter       = metrics.NewRegisteredCounter("arb/validator/poster/chain_catching_up", nil)
)

func (m *Manager) postAssertionRoutine(ctx context.Context) {
	if m.challengeReader.Mode() < types.MakeMode {
		srvlog.Warn("Staker strategy not configured to stake on latest assertions")
		return
	}
	srvlog.Info("Ready to post")
	if _, err := m.PostAssertion(ctx); err != nil {
		if !errors.Is(err, solimpl.ErrAlreadyExists) {
			srvlog.Error("Could not submit latest assertion to L1", log.Ctx{"err": err})
			errorPostingAssertionCounter.Inc(1)
		}
	}
	ticker := time.NewTicker(m.postInterval)
	defer ticker.Stop()
	for {
		select {
		case <-ticker.C:
			if _, err := m.PostAssertion(ctx); err != nil {
				if !errors.Is(err, solimpl.ErrAlreadyExists) {
					srvlog.Error("Could not submit latest assertion to L1", log.Ctx{"err": err})
					errorPostingAssertionCounter.Inc(1)
				}
			}
		case <-ctx.Done():
			return
		}
	}
}

func (m *Manager) awaitPostingSignal(ctx context.Context) {
	for {
		select {
		case <-ctx.Done():
			return
		case <-m.startPostingSignal:
<<<<<<< HEAD
=======
			m.isReadyToPost = true
>>>>>>> ae40b134
			return
		}
	}
}

// PostAssertion differs depending on whether or not the validator is currently staked.
func (m *Manager) PostAssertion(ctx context.Context) (option.Option[*protocol.AssertionCreatedInfo], error) {
	if !m.isReadyToPost {
		m.awaitPostingSignal(ctx)
	}
	// Ensure that we only build on a valid parent from this validator's perspective.
	// the validator should also have ready access to historical commitments to make sure it can select
	// the valid parent based on its commitment state root.
	m.assertionChainData.Lock()
	parentAssertionCreationInfo, ok := m.assertionChainData.canonicalAssertions[m.assertionChainData.latestAgreedAssertion]
	m.assertionChainData.Unlock()
	none := option.None[*protocol.AssertionCreatedInfo]()
	if !ok {
		return none, fmt.Errorf(
			"latest agreed assertion %#x not part of canonical mapping, something is wrong",
			m.assertionChainData.latestAgreedAssertion.Hash,
		)
	}
	staked, err := m.chain.IsStaked(ctx)
	if err != nil {
		return none, err
	}
	// If the validator is already staked, we post an assertion and move existing stake to it.
	var assertionOpt option.Option[*protocol.AssertionCreatedInfo]
	var postErr error
	if staked {
		assertionOpt, postErr = m.PostAssertionBasedOnParent(
			ctx, parentAssertionCreationInfo, m.chain.StakeOnNewAssertion,
		)
	} else {
		// Otherwise, we post a new assertion and place a new stake on it.
		assertionOpt, postErr = m.PostAssertionBasedOnParent(
			ctx, parentAssertionCreationInfo, m.chain.NewStakeOnNewAssertion,
		)
	}
	if postErr != nil {
		return none, postErr
	}
	if assertionOpt.IsSome() {
		m.submittedAssertions.Insert(assertionOpt.Unwrap().AssertionHash)
	}
	return assertionOpt, nil
}

// Posts a new assertion onchain based on a parent assertion we agree with.
func (m *Manager) PostAssertionBasedOnParent(
	ctx context.Context,
	parentCreationInfo *protocol.AssertionCreatedInfo,
	submitFn func(
		ctx context.Context,
		parentCreationInfo *protocol.AssertionCreatedInfo,
		newState *protocol.ExecutionState,
	) (protocol.Assertion, error),
) (option.Option[*protocol.AssertionCreatedInfo], error) {
	none := option.None[*protocol.AssertionCreatedInfo]()
	if !parentCreationInfo.InboxMaxCount.IsUint64() {
		return none, errors.New("inbox max count not a uint64")
	}
	// The parent assertion tells us what the next posted assertion's batch should be.
	// We read this value and use it to compute the required execution state we must post.
	batchCount := parentCreationInfo.InboxMaxCount.Uint64()
	parentBlockHash := protocol.GoGlobalStateFromSolidity(parentCreationInfo.AfterState.GlobalState).BlockHash
	newState, err := m.ExecutionStateAfterParent(ctx, parentCreationInfo)
	if err != nil {
		if errors.Is(err, l2stateprovider.ErrChainCatchingUp) {
			chainCatchingUpCounter.Inc(1)
			srvlog.Info(
				"No available batch to post as assertion, waiting for more batches", log.Ctx{
					"batchCount":      batchCount,
					"parentBlockHash": containers.Trunc(parentBlockHash[:]),
				},
			)
			return none, nil
		}
<<<<<<< HEAD
		return none, errors.Wrapf(err, "could not get execution state at batch count %d with parent block hash %v", batchCount, parentBlockHash)
	}
	srvlog.Info(
		"Posting assertion with retrieved state", log.Ctx{
			"batchCount":      batchCount,
			"parentBlockHash": containers.Trunc(parentBlockHash[:]),
			// "newState":   fmt.Sprintf("%+v", newState),
=======
		return none, errors.Wrapf(err, "could not get execution state at batch count %d", batchCount)
	}
	srvlog.Info(
		"Posting assertion with retrieved state", log.Ctx{
			"batchCount":    batchCount,
>>>>>>> ae40b134
			"validatorName": m.validatorName,
		},
	)
	assertion, err := submitFn(
		ctx,
		parentCreationInfo,
		newState,
	)
	if err != nil {
		return none, err
	}
	srvlog.Info("Submitted latest L2 state claim as an assertion to L1", log.Ctx{
<<<<<<< HEAD
		"validatorName": m.validatorName,
		// "layer2BlockHash":       containers.Trunc(newState.GlobalState.BlockHash[:]),
=======
		"validatorName":         m.validatorName,
>>>>>>> ae40b134
		"requiredInboxMaxCount": batchCount,
		"postedExecutionState":  fmt.Sprintf("%+v", newState),
	})
	assertionPostedCounter.Inc(1)
	creationInfo, err := m.chain.ReadAssertionCreationInfo(ctx, assertion.Id())
	if err != nil {
		return none, err
	}
	m.observedCanonicalAssertions <- assertion.Id()
	return option.Some(creationInfo), nil
}<|MERGE_RESOLUTION|>--- conflicted
+++ resolved
@@ -11,6 +11,7 @@
 	protocol "github.com/OffchainLabs/bold/chain-abstraction"
 	solimpl "github.com/OffchainLabs/bold/chain-abstraction/sol-implementation"
 	"github.com/OffchainLabs/bold/challenge-manager/types"
+	"github.com/OffchainLabs/bold/containers"
 	"github.com/OffchainLabs/bold/containers/option"
 	l2stateprovider "github.com/OffchainLabs/bold/layer2-state-provider"
 	"github.com/ethereum/go-ethereum/log"
@@ -59,10 +60,7 @@
 		case <-ctx.Done():
 			return
 		case <-m.startPostingSignal:
-<<<<<<< HEAD
-=======
 			m.isReadyToPost = true
->>>>>>> ae40b134
 			return
 		}
 	}
@@ -142,21 +140,12 @@
 			)
 			return none, nil
 		}
-<<<<<<< HEAD
 		return none, errors.Wrapf(err, "could not get execution state at batch count %d with parent block hash %v", batchCount, parentBlockHash)
-	}
-	srvlog.Info(
-		"Posting assertion with retrieved state", log.Ctx{
-			"batchCount":      batchCount,
-			"parentBlockHash": containers.Trunc(parentBlockHash[:]),
-			// "newState":   fmt.Sprintf("%+v", newState),
-=======
-		return none, errors.Wrapf(err, "could not get execution state at batch count %d", batchCount)
+
 	}
 	srvlog.Info(
 		"Posting assertion with retrieved state", log.Ctx{
 			"batchCount":    batchCount,
->>>>>>> ae40b134
 			"validatorName": m.validatorName,
 		},
 	)
@@ -169,12 +158,7 @@
 		return none, err
 	}
 	srvlog.Info("Submitted latest L2 state claim as an assertion to L1", log.Ctx{
-<<<<<<< HEAD
-		"validatorName": m.validatorName,
-		// "layer2BlockHash":       containers.Trunc(newState.GlobalState.BlockHash[:]),
-=======
 		"validatorName":         m.validatorName,
->>>>>>> ae40b134
 		"requiredInboxMaxCount": batchCount,
 		"postedExecutionState":  fmt.Sprintf("%+v", newState),
 	})
