--- conflicted
+++ resolved
@@ -56,29 +56,17 @@
 	}
 	// If the validator is already staked, we post an assertion and move existing stake to it.
 	if staked {
-<<<<<<< HEAD
-		assertion, err := s.postAssertionBasedOnParent(
-			ctx, parentAssertionCreationInfo, s.chain.StakeOnNewAssertion,
-		)
-		if err != nil {
-			return nil, err
-=======
 		assertion, postErr := s.PostAssertionBasedOnParent(
 			ctx, parentAssertionCreationInfo, s.chain.StakeOnNewAssertion,
 		)
 		if postErr != nil {
 			return nil, postErr
->>>>>>> 8d790198
 		}
 		s.submittedAssertions.Insert(assertion.Id().Hash)
 		return assertion, nil
 	}
 	// Otherwise, we post a new assertion and place a new stake on it.
-<<<<<<< HEAD
-	assertion, err := s.postAssertionBasedOnParent(
-=======
 	assertion, err := s.PostAssertionBasedOnParent(
->>>>>>> 8d790198
 		ctx, parentAssertionCreationInfo, s.chain.NewStakeOnNewAssertion,
 	)
 	if err != nil {
@@ -89,11 +77,7 @@
 }
 
 // Posts a new assertion onchain based on a parent assertion we agree with.
-<<<<<<< HEAD
-func (s *Manager) postAssertionBasedOnParent(
-=======
 func (s *Manager) PostAssertionBasedOnParent(
->>>>>>> 8d790198
 	ctx context.Context,
 	parentCreationInfo *protocol.AssertionCreatedInfo,
 	submitFn func(
