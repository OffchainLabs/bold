// Copyright 2023, Offchain Labs, Inc.
// For license information, see https://github.com/offchainlabs/challenge-protocol-v2/blob/main/LICENSE

package assertions

import (
	"context"
	"time"

	protocol "github.com/OffchainLabs/challenge-protocol-v2/chain-abstraction"
	solimpl "github.com/OffchainLabs/challenge-protocol-v2/chain-abstraction/sol-implementation"
	l2stateprovider "github.com/OffchainLabs/challenge-protocol-v2/layer2-state-provider"
	"github.com/pkg/errors"
	"github.com/sirupsen/logrus"
)

// Poster defines a service which frequently posts assertions onchain at some intervals,
// given the latest execution state it can find in its local state manager.
type Poster struct {
	validatorName string
	chain         protocol.Protocol
	stateManager  l2stateprovider.Provider
	postInterval  time.Duration
}

// NewPoster creates a poster from required dependencies.
func NewPoster(
	chain protocol.Protocol,
	stateManager l2stateprovider.Provider,
	validatorName string,
	postInterval time.Duration,
) *Poster {
	return &Poster{
		chain:         chain,
		stateManager:  stateManager,
		validatorName: validatorName,
		postInterval:  postInterval,
	}
}

func (p *Poster) Start(ctx context.Context) {
	if _, err := p.PostLatestAssertion(ctx); err != nil {
		log.WithError(err).Error("Could not submit latest assertion to L1")
	}
	ticker := time.NewTicker(p.postInterval)
	defer ticker.Stop()
	for {
		select {
		case <-ticker.C:
			if _, err := p.PostLatestAssertion(ctx); err != nil {
				log.WithError(err).Error("Could not submit latest assertion to L1")
			}
		case <-ctx.Done():
			return
		}
	}
}

// Posts the latest claim of the Node's L2 state as an assertion to the L1 protocol smart contracts.
// TODO: Include leaf creation validity conditions which are more complex than this.
// For example, a validator must include messages from the inbox that were not included
// by the last validator in the last leaf's creation.
func (p *Poster) PostLatestAssertion(ctx context.Context) (protocol.Assertion, error) {
	// Ensure that we only build on a valid parent from this validator's perspective.
	// the validator should also have ready access to historical commitments to make sure it can select
	// the valid parent based on its commitment state root.
	parentAssertionSeq, err := p.findLatestValidAssertion(ctx)
	if err != nil {
		return nil, err
	}
	parentAssertionCreationInfo, err := p.chain.ReadAssertionCreationInfo(ctx, parentAssertionSeq)
	if err != nil {
		return nil, err
	}
	if !parentAssertionCreationInfo.InboxMaxCount.IsUint64() {
		return nil, errors.New("inbox max count not a uint64")
	}
	// TODO: this should really only go up to the prevInboxMaxCount batch state
	newState, err := p.stateManager.ExecutionStateAtMessageNumber(ctx, parentAssertionCreationInfo.InboxMaxCount.Uint64())
	if err != nil {
		return nil, err
	}
	assertion, err := p.chain.CreateAssertion(
		ctx,
		parentAssertionCreationInfo,
		newState,
	)
	switch {
	case errors.Is(err, solimpl.ErrAlreadyExists):
		return nil, errors.Wrap(err, "assertion already exists, was unable to post")
	case err != nil:
		return nil, err
	}
	logFields := logrus.Fields{
		"validatorName": p.validatorName,
	}
	log.WithFields(logFields).Info("Submitted latest L2 state claim as an assertion to L1")

	return assertion, nil
}

// Finds the latest valid assertion sequence num a validator should build their new leaves upon. This walks
// down from the number of assertions in the protocol down until it finds
// an assertion that we have a state commitment for.
func (p *Poster) findLatestValidAssertion(ctx context.Context) (protocol.AssertionHash, error) {
	latestConfirmed, err := p.chain.LatestConfirmed(ctx)
	if err != nil {
		return protocol.AssertionHash{}, err
	}
	latestCreated, err := p.chain.LatestCreatedAssertion(ctx)
	if err != nil {
		return protocol.AssertionHash{}, err
	}
	if latestConfirmed == latestCreated {
		return latestConfirmed.Id(), nil
	}
	curr := latestCreated
	for curr.Id() != latestConfirmed.Id() {
		info, err := p.chain.ReadAssertionCreationInfo(ctx, curr.Id())
		if err != nil {
			return protocol.AssertionHash{}, err
		}
		_, err = p.stateManager.ExecutionStateMsgCount(ctx, protocol.GoExecutionStateFromSolidity(info.AfterState))
		switch {
		case errors.Is(err, l2stateprovider.ErrNoExecutionState):
<<<<<<< HEAD
			prevId, err := curr.PrevId(ctx)
			if err != nil {
				return protocol.AssertionHash{}, err
			}
			prev, err := p.chain.GetAssertion(ctx, prevId)
			if err != nil {
				return protocol.AssertionHash{}, err
=======
			prevId, prevErr := curr.PrevId(ctx)
			if prevErr != nil {
				return protocol.AssertionHash{}, prevErr
			}
			prev, getErr := p.chain.GetAssertion(ctx, prevId)
			if getErr != nil {
				return protocol.AssertionHash{}, getErr
>>>>>>> 5c6cb45a
			}
			curr = prev
		case err != nil:
			return protocol.AssertionHash{}, nil
		default:
			return curr.Id(), nil
		}
	}
	return latestConfirmed.Id(), nil
}<|MERGE_RESOLUTION|>--- conflicted
+++ resolved
@@ -123,15 +123,6 @@
 		_, err = p.stateManager.ExecutionStateMsgCount(ctx, protocol.GoExecutionStateFromSolidity(info.AfterState))
 		switch {
 		case errors.Is(err, l2stateprovider.ErrNoExecutionState):
-<<<<<<< HEAD
-			prevId, err := curr.PrevId(ctx)
-			if err != nil {
-				return protocol.AssertionHash{}, err
-			}
-			prev, err := p.chain.GetAssertion(ctx, prevId)
-			if err != nil {
-				return protocol.AssertionHash{}, err
-=======
 			prevId, prevErr := curr.PrevId(ctx)
 			if prevErr != nil {
 				return protocol.AssertionHash{}, prevErr
@@ -139,7 +130,6 @@
 			prev, getErr := p.chain.GetAssertion(ctx, prevId)
 			if getErr != nil {
 				return protocol.AssertionHash{}, getErr
->>>>>>> 5c6cb45a
 			}
 			curr = prev
 		case err != nil:
