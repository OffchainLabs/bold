--- conflicted
+++ resolved
@@ -11,6 +11,7 @@
 	protocol "github.com/OffchainLabs/bold/chain-abstraction"
 	solimpl "github.com/OffchainLabs/bold/chain-abstraction/sol-implementation"
 	"github.com/OffchainLabs/bold/challenge-manager/types"
+	"github.com/OffchainLabs/bold/containers"
 	"github.com/OffchainLabs/bold/containers/option"
 	l2stateprovider "github.com/OffchainLabs/bold/layer2-state-provider"
 	"github.com/ethereum/go-ethereum/log"
@@ -138,23 +139,14 @@
 			)
 			return none, nil
 		}
-<<<<<<< HEAD
-		return option.None[protocol.Assertion](), errors.Wrapf(err, "could not get execution state at batch count %d with parent block hash %v", batchCount, parentBlockHash)
+		return none, errors.Wrapf(err, "could not get execution state at batch count %d with parent block hash %v", batchCount, parentBlockHash)
 	}
 	srvlog.Info(
 		"Posting assertion with retrieved state", log.Ctx{
 			"batchCount":      batchCount,
 			"parentBlockHash": containers.Trunc(parentBlockHash[:]),
-			"newState":        fmt.Sprintf("%+v", newState),
-=======
-		return none, errors.Wrapf(err, "could not get execution state at batch count %d", batchCount)
-	}
-	srvlog.Info(
-		"Posting assertion with retrieved state", log.Ctx{
-			"batchCount": batchCount,
 			// "newState":   fmt.Sprintf("%+v", newState),
 			"validatorName": m.validatorName,
->>>>>>> b472f16a
 		},
 	)
 	assertion, err := submitFn(
