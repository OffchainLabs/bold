--- conflicted
+++ resolved
@@ -305,37 +305,6 @@
 	return s.assertionsProcessedCount
 }
 
-<<<<<<< HEAD
-func (s *Scanner) keepTryingAssertionConfirmation(ctx context.Context, assertionHash protocol.AssertionHash) {
-	// ticker := time.NewTicker(s.confirmationAttemptInterval)
-	// defer ticker.Stop()
-	// for {
-	// 	select {
-	// 	case <-ticker.C:
-	// 		status, err := s.chain.AssertionStatus(ctx, assertionHash)
-	// 		if err != nil {
-	// 			srvlog.Error("Could not get assertion by hash", log.Ctx{"err": err, "assertionHash": assertionHash.Hash})
-	// 			continue
-	// 		}
-	// 		if status == protocol.NoAssertion {
-	// 			srvlog.Error("No assertion found by hash", log.Ctx{"err": err, "assertionHash": assertionHash.Hash})
-	// 			continue
-	// 		}
-	// 		if status == protocol.AssertionConfirmed {
-	// 			srvlog.Info("Assertion confirmed", log.Ctx{"assertionHash": assertionHash.Hash})
-	// 			return
-	// 		}
-	// 		err = s.chain.ConfirmAssertionByTime(ctx, assertionHash)
-	// 		if err != nil {
-	// 			continue
-	// 		}
-	// 		srvlog.Info("Assertion confirmed", log.Ctx{"assertionHash": assertionHash.Hash})
-	// 		return
-	// 	case <-ctx.Done():
-	// 		return
-	// 	}
-	// }
-=======
 func (s *Manager) keepTryingAssertionConfirmation(ctx context.Context, assertionHash protocol.AssertionHash) {
 	ticker := time.NewTicker(s.confirmationAttemptInterval)
 	defer ticker.Stop()
@@ -365,7 +334,6 @@
 			return
 		}
 	}
->>>>>>> b6fd0230
 }
 
 func randUint64(max uint64) (uint64, error) {
