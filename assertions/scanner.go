// Copyright 2023, Offchain Labs, Inc.
// For license information, see https://github.com/offchainlabs/bold/blob/main/LICENSE

// Package assertions contains testing utilities for posting and scanning for
// assertions on chain, which are useful for simulating the responsibilities
// of Arbitrum Nitro and initiating challenges as needed using our challenge manager.
package assertions

import (
	"context"
	"crypto/rand"
	"math/big"
	"os"
	"sync"
	"time"

	"github.com/ethereum/go-ethereum/metrics"

	"github.com/OffchainLabs/bold/api/db"
	protocol "github.com/OffchainLabs/bold/chain-abstraction"
	"github.com/OffchainLabs/bold/challenge-manager/types"
	"github.com/OffchainLabs/bold/containers/threadsafe"
	l2stateprovider "github.com/OffchainLabs/bold/layer2-state-provider"
	"github.com/ethereum/go-ethereum/accounts/abi/bind"
	"github.com/ethereum/go-ethereum/common"
	"github.com/ethereum/go-ethereum/log"
	"github.com/pkg/errors"
)

var (
	srvlog                                = log.New("service", "assertions")
	evilAssertionCounter                  = metrics.NewRegisteredCounter("arb/validator/scanner/evil_assertion", nil)
	challengeSubmittedCounter             = metrics.NewRegisteredCounter("arb/validator/scanner/challenge_submitted", nil)
	assertionConfirmedCounter             = metrics.GetOrRegisterCounter("arb/validator/scanner/assertion_confirmed", nil)
	errorConfirmingAssertionByTimeCounter = metrics.NewRegisteredCounter("arb/validator/scanner/error_confirming_assertion_by_time", nil)
	latestConfirmedAssertionGauge         = metrics.NewRegisteredGauge("arb/validator/scanner/latest_confirmed_assertion_block_number", nil)
)

func init() {
	srvlog.SetHandler(log.StreamHandler(os.Stdout, log.LogfmtFormat()))
}

// The Manager struct is responsible for several tasks related to the assertion chain:
// 1. It continuously polls the assertion chain to check for posted, on-chain assertions starting from the latest confirmed assertion up to the newest one.
// 2. As the assertion chain advances, the Manager keeps polling to stay updated.
// 3. Upon observing each new assertion, the Manager evaluates whether it should challenge the assertion or not.
// 4. The Manager frequently posts new assertions to the assertion chain at specific intervals.
// 5. When posting assertions, it relies on the most recent execution state available in its local state manager.
type Manager struct {
	chain                       protocol.AssertionChain
	backend                     bind.ContractBackend
	challengeCreator            types.ChallengeCreator
	challengeReader             types.ChallengeReader
	stateProvider               l2stateprovider.ExecutionProvider
	pollInterval                time.Duration
	confirmationAttemptInterval time.Duration
	averageTimeForBlockCreation time.Duration
	rollupAddr                  common.Address
	challengeManagerAddr        common.Address
	validatorName               string
	forksDetectedCount          uint64
	challengesSubmittedCount    uint64
	assertionsProcessedCount    uint64
	submittedRivalsCount        uint64
	postInterval                time.Duration
	submittedAssertions         *threadsafe.LruSet[common.Hash]
	apiDB                       db.Database
	assertionChainData          *assertionChainData
<<<<<<< HEAD
	layerZeroHeightsCache       *protocol.LayerZeroHeights
	layerZeroHeightsCacheLock   sync.RWMutex
=======
	observedCanonicalAssertions chan protocol.AssertionHash
	isReadyToPost               bool
	startPostingSignal          chan struct{}
>>>>>>> b472f16a
}

type assertionChainData struct {
	sync.RWMutex
	latestAgreedAssertion protocol.AssertionHash
	canonicalAssertions   map[protocol.AssertionHash]*protocol.AssertionCreatedInfo
}

// NewManager creates a manager from the required dependencies.
func NewManager(
	chain protocol.AssertionChain,
	stateProvider l2stateprovider.Provider,
	backend bind.ContractBackend,
	challengeManager types.ChallengeManager,
	rollupAddr common.Address,
	challengeManagerAddr common.Address,
	validatorName string,
	pollInterval,
	assertionConfirmationAttemptInterval time.Duration,
	postInterval time.Duration,
	averageTimeForBlockCreation time.Duration,
	apiDB db.Database,
) (*Manager, error) {
	if pollInterval == 0 {
		return nil, errors.New("assertion scanning interval must be greater than 0")
	}
	if assertionConfirmationAttemptInterval == 0 {
		return nil, errors.New("assertion confirmation attempt interval must be greater than 0")
	}
	return &Manager{
		chain:                       chain,
		apiDB:                       apiDB,
		backend:                     backend,
		stateProvider:               stateProvider,
		challengeCreator:            challengeManager,
		challengeReader:             challengeManager,
		rollupAddr:                  rollupAddr,
		challengeManagerAddr:        challengeManagerAddr,
		validatorName:               validatorName,
		pollInterval:                pollInterval,
		confirmationAttemptInterval: assertionConfirmationAttemptInterval,
		forksDetectedCount:          0,
		challengesSubmittedCount:    0,
		assertionsProcessedCount:    0,
		postInterval:                postInterval,
		submittedAssertions:         threadsafe.NewLruSet[common.Hash](1000, threadsafe.LruSetWithMetric[common.Hash]("submittedAssertions")),
		averageTimeForBlockCreation: averageTimeForBlockCreation,
		assertionChainData: &assertionChainData{
			latestAgreedAssertion: protocol.AssertionHash{},
			canonicalAssertions:   make(map[protocol.AssertionHash]*protocol.AssertionCreatedInfo),
		},
		observedCanonicalAssertions: make(chan protocol.AssertionHash, 1000),
		isReadyToPost:               false,
		startPostingSignal:          make(chan struct{}),
	}, nil
}

func (m *Manager) Start(ctx context.Context) {
	go m.postAssertionRoutine(ctx)
	go m.updateLatestConfirmedMetrics(ctx)
	go m.syncAssertions(ctx)
	go m.queueCanonicalAssertionsForConfirmation(ctx)
}

func (m *Manager) ForksDetected() uint64 {
	return m.forksDetectedCount
}

func (m *Manager) ChallengesSubmitted() uint64 {
	return m.challengesSubmittedCount
}

func (m *Manager) SubmittedAssertions() *threadsafe.LruSet[common.Hash] {
	return m.submittedAssertions
}
func (m *Manager) AssertionsProcessed() uint64 {
	return m.assertionsProcessedCount
}

func (m *Manager) SubmittedRivals() uint64 {
	return m.submittedRivalsCount
}

func (m *Manager) AssertionsSubmittedInProcess() []common.Hash {
	hashes := make([]common.Hash, 0)
	m.submittedAssertions.ForEach(func(elem common.Hash) {
		hashes = append(hashes, elem)
	})
	return hashes
}

func (m *Manager) LayerZeroHeights(ctx context.Context) (*protocol.LayerZeroHeights, error) {
	m.layerZeroHeightsCacheLock.RLock()
	cachedValue := m.layerZeroHeightsCache
	m.layerZeroHeightsCacheLock.RUnlock()
	if cachedValue != nil {
		return cachedValue, nil
	}

	m.layerZeroHeightsCacheLock.Lock()
	defer m.layerZeroHeightsCacheLock.Unlock()
	cm, err := m.chain.SpecChallengeManager(ctx)
	if err != nil {
		return nil, err
	}
	layerZeroHeights, err := cm.LayerZeroHeights(ctx)
	if err != nil {
		return nil, err
	}
	m.layerZeroHeightsCache = layerZeroHeights
	return layerZeroHeights, nil
}

func (m *Manager) ExecutionStateAfterParent(ctx context.Context, parentInfo *protocol.AssertionCreatedInfo) (*protocol.ExecutionState, error) {
	layerZeroHeights, err := m.LayerZeroHeights(ctx)
	if err != nil {
		return nil, err
	}
	if layerZeroHeights.BlockChallengeHeight == 0 {
		return nil, errors.New("block challenge height is zero")
	}
	goGlobalState := protocol.GoGlobalStateFromSolidity(parentInfo.AfterState.GlobalState)
	return m.stateProvider.ExecutionStateAfterPreviousState(ctx, parentInfo.InboxMaxCount.Uint64(), goGlobalState.BlockHash, layerZeroHeights.BlockChallengeHeight-1)
}

func (m *Manager) logChallengeConfigs(ctx context.Context) error {
	cm, err := m.chain.SpecChallengeManager(ctx)
	if err != nil {
		return err
	}
	bigStepNum, err := cm.NumBigSteps(ctx)
	if err != nil {
		return err
	}
	challengePeriodBlocks, err := cm.ChallengePeriodBlocks(ctx)
	if err != nil {
		return err
	}
	layerZeroHeights, err := m.LayerZeroHeights(ctx)
	if err != nil {
		return err
	}
	srvlog.Info("Challenge configs", log.Ctx{
		"address":               cm.Address(),
		"bigStepNumber":         bigStepNum,
		"challengePeriodBlocks": challengePeriodBlocks,
		"layerZeroHeights":      layerZeroHeights,
	})
	return nil
}

// Returns true if the manager can respond to an assertion with a challenge.
func (m *Manager) canPostRivalAssertion() bool {
	return m.challengeReader.Mode() >= types.DefensiveMode
}

func (m *Manager) canPostChallenge() bool {
	return m.challengeReader.Mode() >= types.DefensiveMode
}
func randUint64(max uint64) (uint64, error) {
	n, err := rand.Int(rand.Reader, new(big.Int).SetUint64(max))
	if err != nil {
		return 0, err
	}
	if !n.IsUint64() {
		return 0, errors.New("not a uint64")
	}
	return n.Uint64(), nil
}<|MERGE_RESOLUTION|>--- conflicted
+++ resolved
@@ -66,14 +66,11 @@
 	submittedAssertions         *threadsafe.LruSet[common.Hash]
 	apiDB                       db.Database
 	assertionChainData          *assertionChainData
-<<<<<<< HEAD
 	layerZeroHeightsCache       *protocol.LayerZeroHeights
 	layerZeroHeightsCacheLock   sync.RWMutex
-=======
 	observedCanonicalAssertions chan protocol.AssertionHash
 	isReadyToPost               bool
 	startPostingSignal          chan struct{}
->>>>>>> b472f16a
 }
 
 type assertionChainData struct {
