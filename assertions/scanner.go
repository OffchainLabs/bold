--- conflicted
+++ resolved
@@ -258,54 +258,6 @@
 	case errors.Is(err, l2stateprovider.ErrNoExecutionState):
 		// If we disagree with the execution state, we should try to post the rival
 		// assertion that we believe is correct and initiate a challenge if possible.
-<<<<<<< HEAD
-		return m.postRivalAssertionAndChallenge(ctx, creationInfo)
-	case errors.Is(err, l2stateprovider.ErrChainCatchingUp):
-		// Otherwise, we return the error that we are still catching up to the
-		// execution state claimed by the assertion, and this function will be retried
-		// by the caller if wrapped in a retryable call.
-		return fmt.Errorf(
-			"chain still catching up to processed execution state - "+
-				"will reattempt assertion processing when caught up: %w",
-			l2stateprovider.ErrChainCatchingUp,
-		)
-	case err != nil:
-		return err
-	}
-	// If no error, this means we agree with the claimed assertion state
-	// so there is no action to take.
-	machineFinishedHash := crypto.Keccak256Hash([]byte("Machine finished:"), claimedState.GlobalState.Hash().Bytes())
-	srvlog.Info("Agreed with incoming assertion", log.Ctx{
-		"validatorName":       m.validatorName,
-		"claimedState":        fmt.Sprintf("%+v", claimedState),
-		"machineFinishedHash": machineFinishedHash,
-		"assertionHash":       assertionHash,
-	})
-	return nil
-}
-
-// Attempts to post a rival assertion to a given assertion and then attempts to
-// open a challenge on that fork in the chain if configured to do so.
-func (m *Manager) postRivalAssertionAndChallenge(
-	ctx context.Context,
-	creationInfo *protocol.AssertionCreatedInfo,
-) error {
-	if !creationInfo.InboxMaxCount.IsUint64() {
-		return errors.New("inbox max count not a uint64")
-	}
-	batchCount := creationInfo.InboxMaxCount.Uint64()
-	claimedState := protocol.GoExecutionStateFromSolidity(creationInfo.AfterState)
-	logFields := log.Ctx{
-		"validatorName":         m.validatorName,
-		"parentAssertionHash":   creationInfo.ParentAssertionHash,
-		"detectedAssertionHash": creationInfo.AssertionHash,
-		"batchCount":            batchCount,
-		"claimedExecutionState": fmt.Sprintf("%+v", claimedState),
-	}
-	if !m.canRespondToAssertion() {
-		srvlog.Warn("Detected invalid assertion, but not configured to challenge", logFields)
-		return nil
-=======
 		if postRivalErr := m.postRivalAssertionAndChallenge(ctx, creationInfo); postRivalErr != nil {
 			return postRivalErr
 		}
@@ -357,7 +309,6 @@
 	if !m.canRespondToAssertion() {
 		srvlog.Warn("Detected invalid assertion, but not configured to challenge", logFields)
 		return nil
->>>>>>> 8d790198
 	}
 
 	srvlog.Info("Disagreed with execution state from observed assertion", logFields)
@@ -410,29 +361,17 @@
 	}
 	// If the validator is already staked, we post an assertion and move existing stake to it.
 	if staked {
-<<<<<<< HEAD
-		assertion, err := m.postAssertionBasedOnParent(
-			ctx, latestAgreedWithAncestor, m.chain.StakeOnNewAssertion,
-		)
-		if err != nil {
-			return nil, err
-=======
 		assertion, postErr := m.PostAssertionBasedOnParent(
 			ctx, latestAgreedWithAncestor, m.chain.StakeOnNewAssertion,
 		)
 		if postErr != nil {
 			return nil, postErr
->>>>>>> 8d790198
 		}
 		m.submittedAssertions.Insert(assertion.Id().Hash)
 		return assertion, nil
 	}
 	// Otherwise, we post a new assertion and place a new stake on it.
-<<<<<<< HEAD
-	assertion, err := m.postAssertionBasedOnParent(
-=======
 	assertion, err := m.PostAssertionBasedOnParent(
->>>>>>> 8d790198
 		ctx, latestAgreedWithAncestor, m.chain.NewStakeOnNewAssertion,
 	)
 	if err != nil {
