--- conflicted
+++ resolved
@@ -64,15 +64,9 @@
 	cfg := &challengeProtocolTestConfig{
 		// The heights at which the validators diverge in histories. In this test,
 		// alice and bob start diverging at height 3 at all subchallenge levels.
-<<<<<<< HEAD
-		assertionDivergenceHeight: 4,
-		bigStepDivergenceHeight:   4,
-		smallStepDivergenceHeight: 4,
-=======
 		assertionDivergenceHeight: divergeHeightAtL2,
 		bigStepDivergenceHeight:   divergeHeightAtL2,
 		smallStepDivergenceHeight: divergeHeightAtL2,
->>>>>>> b0ac0597
 	}
 	bobStateManager, err := statemanager.NewForSimpleMachine(
 		statemanager.WithMachineDivergenceStep(cfg.bigStepDivergenceHeight*protocol.LevelZeroSmallStepEdgeHeight+cfg.smallStepDivergenceHeight),
@@ -94,11 +88,7 @@
 
 	// Advance the blockchain in the background.
 	go func() {
-<<<<<<< HEAD
-		tick := time.NewTicker(5 * time.Second)
-=======
 		tick := time.NewTicker(advanceChainInterval)
->>>>>>> b0ac0597
 		defer tick.Stop()
 		for {
 			select {
@@ -134,14 +124,9 @@
 		rollup,
 		validator.WithAddress(addr),
 		validator.WithName(name),
-<<<<<<< HEAD
-		validator.WithEdgeTrackerWakeInterval(time.Second),
-		validator.WithNewAssertionCheckInterval(time.Second),
-=======
 		validator.WithEdgeTrackerWakeInterval(edgeTrackerWakeInterval),
 		validator.WithNewAssertionCheckInterval(checkForAssertionsInteral),
 		validator.WithPostAssertionsInterval(postNewAssertionInterval),
->>>>>>> b0ac0597
 	)
 	if err != nil {
 		return nil, err
