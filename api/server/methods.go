package server

<<<<<<< HEAD
const (
	HealthzPath                  = "/api/v1/db/healthz"
	ForceDBUpdatePath            = "/api/v1/db/update"
	AssertionHash                = "<assertion-hash>"
	AllChallengeEdgesPath        = "/api/v1/challenge/" + AssertionHash + "/edges"
	MiniStakesPath               = "/api/v1/challenge/" + AssertionHash + "/ministakes"
	ListAssertionsPath           = "/api/v1/assertions"
	ChallengeByAssertionHashPath = "/api/v1/challenge/" + AssertionHash
)

// Healthz checks if the API server is ready to serve queries. Returns 200
// if it is ready, otherwise, other statuses. If the DB is currently reindexing
// data, it may return a 503.
//
// method:
// - GET
// - /api/v1/db/healthz
func (s *Server) Healthz() {
=======
import (
	"encoding/json"
	"errors"
	"fmt"
	"net/http"
	"strconv"
	"strings"
>>>>>>> 55958abc

	"github.com/OffchainLabs/bold/api"
	"github.com/OffchainLabs/bold/api/db"
	protocol "github.com/OffchainLabs/bold/chain-abstraction"
	"github.com/OffchainLabs/bold/state-commitments/history"
	"github.com/ethereum/go-ethereum/common"
	"github.com/ethereum/go-ethereum/common/hexutil"
	"github.com/ethereum/go-ethereum/log"
	"github.com/gorilla/mux"
)

var contentType = "application/json"

// Healthz checks if the API server is ready to serve queries. Returns 200 if it is ready.
//
// method:
// - GET
// - /api/v1/db/healthz
func (s *Server) Healthz(w http.ResponseWriter, r *http.Request) {
	// TODO: Respond with a 503 if the client the BOLD validator is
	// connected to is syncing.
	w.WriteHeader(http.StatusOK)
}

// ListAssertions up to chain head
//
// method:
// - GET
// - /api/v1/assertions
//
// request query params:
//   - limit: the max number of items in the response
//   - offset: the offset index in the DB
//   - inbox_max_count: assertions that have a specified value for InboxMaxCount
//   - from_block_number: items that were created since a specific block number. Defaults to latest confirmed assertion
//   - to_block_number: caps the response to assertions up to and including a block number
//   - challenged: fetch only assertions that have been challenged
//   - force_update: refetch the updatable fields of each item in the response
//
// response:
// - []*JsonAssertion
func (s *Server) ListAssertions(w http.ResponseWriter, r *http.Request) {
	opts := make([]db.AssertionOption, 0)
	query := r.URL.Query()
	if val, ok := query["limit"]; ok && len(val) > 0 {
		if v, err := strconv.Atoi(val[0]); err == nil {
			opts = append(opts, db.WithAssertionLimit(v))
		}
	}
	if val, ok := query["offset"]; ok && len(val) > 0 {
		if v, err := strconv.Atoi(val[0]); err == nil {
			opts = append(opts, db.WithAssertionOffset(v))
		}
	}
	if val, ok := query["inbox_max_count"]; ok && len(val) > 0 {
		opts = append(opts, db.WithInboxMaxCount(strings.Join(val, "")))
	}
	if val, ok := query["from_block_number"]; ok && len(val) > 0 {
		if v, err := strconv.ParseUint(val[0], 10, 64); err == nil {
			opts = append(opts, db.FromAssertionCreationBlock(v))
		}
	}
	if val, ok := query["to_block_number"]; ok && len(val) > 0 {
		if v, err := strconv.ParseUint(val[0], 10, 64); err == nil {
			opts = append(opts, db.ToAssertionCreationBlock(v))
		}
	}
	if _, ok := query["challenged"]; ok {
		opts = append(opts, db.WithChallenge())
	}
	if _, ok := query["force_update"]; ok {
		opts = append(opts, db.WithAssertionForceUpdate())
	}
	assertions, err := s.backend.GetAssertions(r.Context(), opts...)
	if err != nil {
		http.Error(w, fmt.Sprintf("Could not get assertions from backend: %v", err), http.StatusInternalServerError)
		return
	}
	writeJSONResponse(w, assertions)
}

// AssertionByIdentifier since the latest confirmed assertion.
//
// method:
// - GET
// - /api/v1/assertions/<identifier>
//
// identifier options:
// - an assertion hash (0x-prefixed): gets the assertion by hash
// - "latest-confirmed": gets the latest confirmed assertion
//
// query params
//   - force_update: refetch the updatable fields of each item in the response
//
// response:
// - *JsonAssertion
func (s *Server) AssertionByIdentifier(w http.ResponseWriter, r *http.Request) {
	vars := mux.Vars(r)
	identifier := vars["identifier"]

	var assertion *api.JsonAssertion
	opts := []db.AssertionOption{
		db.WithAssertionLimit(1),
	}
	query := r.URL.Query()
	if _, ok := query["force_update"]; ok {
		opts = append(opts, db.WithAssertionForceUpdate())
	}
	if identifier == "latest-confirmed" {
		a, err := s.backend.LatestConfirmedAssertion(r.Context())
		if err != nil {
			http.Error(w, fmt.Sprintf("Could not get latest confirmed assertion: %v", err), http.StatusInternalServerError)
			return
		}
		assertion = a
	} else {
		// Otherwise, get the assertion by hash.
		hash, err := hexutil.Decode(identifier)
		if err != nil {
			http.Error(w, fmt.Sprintf("Could not parse assertion hash: %v", err), http.StatusBadRequest)
			return
		}
		opts = append(opts, db.WithAssertionHash(protocol.AssertionHash{Hash: common.BytesToHash(hash)}))
		assertions, err := s.backend.GetAssertions(r.Context(), opts...)
		if err != nil {
			http.Error(w, fmt.Sprintf("Could not get assertions from backend: %v", err), http.StatusInternalServerError)
			return
		}
		if len(assertions) != 1 {
			http.Error(
				w,
				fmt.Sprintf("Got more than 1 matching assertion: got %d", len(assertions)),
				http.StatusInternalServerError,
			)
			return
		}
		assertion = assertions[0]
	}
	writeJSONResponse(w, assertion)
}

// AllChallengeEdges fetches all the edges corresponding to a challenged
// assertion with a specific hash. This assertion hash must be the "parent assertion"
// of two child assertions that originated a challenge.
//
// method:
// - GET
// - /api/v1/challenge/<assertion-hash>/edges
//
// identifier options:
// - 0x-prefixed assertion hash
//
// request query params:
// - limit: the max number of items in the response
// - offset: the offset index in the DB
// - status: filter edges that have status "confirmed", "confirmable", or "pending"
// - royal: boolean true or false to get royal edges. If not set, fetches all edges in the challenge.
// - root_edges: boolean true or false to filter out only root edges (those that have a claim_id)
// - rivaled: boolean true or false to get only rivaled edges
// - has_length_one_rival: boolean true or false to get only edges that have a length one rival
// - only_subchallenged_edges: boolean true or false to get only edges that have a subchallenge claiming them
// - from_block_number: items that were created since a specific block number.
// - to_block_number: caps the response to edges up to a block number
// - path_timer_geq: edges with a path timer greater than some N number of blocks
// - to_block_number: caps the response to edges up to a block number
// - origin_id: edges that have a 0x-prefixed origin id
// - mutual_id: edges that have a 0x-prefixed mutual id
// - claim_id: edges that have a 0x-prefixed claim id
// - start_height: edges with a start height
// - end_height: edges with an end height
// - start_commitment: edges with a start history commitment of format "height:hash", such as 32:0xdeadbeef
// - end_commitment: edges with an end history commitment of format "height:hash", such as 32:0xdeadbeef
// - challenge_level: edges in a specific challenge level. level 0 is the block challenge level
// - force_update: refetch the updatable fields of each item in the response
// response:
// - []*JsonEdge
func (s *Server) AllChallengeEdges(w http.ResponseWriter, r *http.Request) {
	vars := mux.Vars(r)
	assertionHashStr := vars["assertion-hash"]
	hash, err := hexutil.Decode(assertionHashStr)
	if err != nil {
		http.Error(w, fmt.Sprintf("Could not parse assertion hash: %v", err), http.StatusBadRequest)
		return
	}
	assertionHash := protocol.AssertionHash{Hash: common.BytesToHash(hash)}
	opts := []db.EdgeOption{
		db.WithEdgeAssertionHash(assertionHash),
	}
	query := r.URL.Query()
	if val, ok := query["limit"]; ok && len(val) > 0 {
		if v, err2 := strconv.Atoi(val[0]); err2 == nil {
			opts = append(opts, db.WithLimit(v))
		}
	}
	if val, ok := query["offset"]; ok && len(val) > 0 {
		if v, err2 := strconv.Atoi(val[0]); err2 == nil {
			opts = append(opts, db.WithOffset(v))
		}
	}
	if val, ok := query["status"]; ok && len(val) > 0 {
		status, err2 := parseEdgeStatus(strings.Join(val, ""))
		if err2 != nil {
			http.Error(w, fmt.Sprintf("Could not parse status: %v", err2), http.StatusBadRequest)
			return
		}
		opts = append(opts, db.WithEdgeStatus(status))
	}
	if val, ok := query["royal"]; ok {
		v := strings.Join(val, "")
		if v == "false" {
			opts = append(opts, db.WithRoyal(false))
		} else if v == "true" {
			opts = append(opts, db.WithRoyal(true))
		}
	}
	if _, ok := query["has_length_one_rival"]; ok {
		opts = append(opts, db.WithLengthOneRival())
	}
	if val, ok := query["rivaled"]; ok {
		v := strings.Join(val, "")
		if v == "false" {
			opts = append(opts, db.WithRival(false))
		} else if v == "true" {
			opts = append(opts, db.WithRival(true))
		}
	}
	if _, ok := query["only_subchallenged_edges"]; ok {
		opts = append(opts, db.WithSubchallenge())
	}
	if _, ok := query["root_edges"]; ok {
		opts = append(opts, db.WithRootEdges())
	}
	if _, ok := query["force_update"]; ok {
		opts = append(opts, db.WithEdgeForceUpdate())
	}
	if val, ok := query["from_block_number"]; ok && len(val) > 0 {
		if v, err2 := strconv.ParseUint(val[0], 10, 64); err2 == nil {
			opts = append(opts, db.FromEdgeCreationBlock(v))
		}
	}
	if val, ok := query["to_block_number"]; ok && len(val) > 0 {
		if v, err2 := strconv.ParseUint(val[0], 10, 64); err2 == nil {
			opts = append(opts, db.ToEdgeCreationBlock(v))
		}
	}
	if val, ok := query["start_height"]; ok && len(val) > 0 {
		if v, err2 := strconv.ParseUint(val[0], 10, 64); err2 == nil {
			opts = append(opts, db.WithStartHeight(v))
		}
	}
	if val, ok := query["end_height"]; ok && len(val) > 0 {
		if v, err2 := strconv.ParseUint(val[0], 10, 64); err2 == nil {
			opts = append(opts, db.WithEndHeight(v))
		}
	}
	if val, ok := query["path_timer_geq"]; ok && len(val) > 0 {
		if v, err2 := strconv.ParseUint(val[0], 10, 64); err2 == nil {
			opts = append(opts, db.WithPathTimerGreaterOrEq(v))
		}
	}
	if val, ok := query["origin_id"]; ok && len(val) > 0 {
		hash, err2 := hexutil.Decode(strings.Join(val, ""))
		if err2 != nil {
			http.Error(w, fmt.Sprintf("Could not parse origin_id: %v", err2), http.StatusBadRequest)
			return
		}
		opts = append(opts, db.WithOriginId(protocol.OriginId(common.BytesToHash(hash))))
	}
	if val, ok := query["mutual_id"]; ok && len(val) > 0 {
		hash, err2 := hexutil.Decode(strings.Join(val, ""))
		if err2 != nil {
			http.Error(w, fmt.Sprintf("Could not parse mutual_id: %v", err2), http.StatusBadRequest)
			return
		}
		opts = append(opts, db.WithMutualId(protocol.MutualId(common.BytesToHash(hash))))
	}
	if val, ok := query["claim_id"]; ok && len(val) > 0 {
		hash, err2 := hexutil.Decode(strings.Join(val, ""))
		if err2 != nil {
			http.Error(w, fmt.Sprintf("Could not parse claim_id: %v", err2), http.StatusBadRequest)
			return
		}
		opts = append(opts, db.WithClaimId(protocol.ClaimId(common.BytesToHash(hash))))
	}
	if val, ok := query["start_commitment"]; ok && len(val) > 0 {
		commitStr := strings.Join(val, "")
		commitParts := strings.Split(commitStr, ":")
		if len(commitParts) != 2 {
			http.Error(w, "Wrong start history commitment format, wanted height:hash", http.StatusBadRequest)
			return
		}
		startHeight, err2 := strconv.ParseUint(commitParts[0], 10, 64)
		if err2 != nil {
			http.Error(w, fmt.Sprintf("Could not parse start commit height: %v", err2), http.StatusBadRequest)
			return
		}
		startHash, err2 := hexutil.Decode(commitParts[1])
		if err2 != nil {
			http.Error(w, fmt.Sprintf("Could not parse start commit hash: %v", err2), http.StatusBadRequest)
			return
		}
		opts = append(opts, db.WithStartHistoryCommitment(history.History{
			Height: startHeight,
			Merkle: common.BytesToHash(startHash),
		}))
	}
	if val, ok := query["end_commitment"]; ok && len(val) > 0 {
		commitStr := strings.Join(val, "")
		commitParts := strings.Split(commitStr, ":")
		if len(commitParts) != 2 {
			http.Error(w, "Wrong start history commitment format, wanted height:hash", http.StatusBadRequest)
			return
		}
		endHeight, err2 := strconv.ParseUint(commitParts[0], 10, 64)
		if err2 != nil {
			http.Error(w, fmt.Sprintf("Could not parse end commit height: %v", err2), http.StatusBadRequest)
			return
		}
		endHash, err2 := hexutil.Decode(commitParts[1])
		if err2 != nil {
			http.Error(w, fmt.Sprintf("Could not parse end commit hash: %v", err2), http.StatusBadRequest)
			return
		}
		opts = append(opts, db.WithEndHistoryCommitment(history.History{
			Height: endHeight,
			Merkle: common.BytesToHash(endHash),
		}))
	}
	if val, ok := query["challenge_level"]; ok && len(val) > 0 {
		if v, err2 := strconv.ParseUint(val[0], 10, 8); err2 == nil {
			opts = append(opts, db.WithChallengeLevel(uint8(v)))
		}
	}
	edges, err := s.backend.GetEdges(r.Context(), opts...)
	if err != nil {
		http.Error(w, fmt.Sprintf("Could not get edges from backend: %v", err), http.StatusInternalServerError)
		return
	}
	writeJSONResponse(w, edges)
}

func parseEdgeStatus(str string) (protocol.EdgeStatus, error) {
	s := strings.TrimSpace(strings.ToLower(str))
	if s == "pending" {
		return protocol.EdgePending, nil
	} else if s == "confirmed" {
		return protocol.EdgeConfirmed, nil
	}
	return protocol.EdgePending, errors.New("unknown edge status, expected pending or confirmed")
}

// EdgeByIdentifier fetches an edge by its specific id in a challenge.
//
// method:
// - GET
// - /api/v1/challenge/<assertion-hash>/edges/id/<edge-id>
//
// identifier options:
// - 0x-prefixed assertion hash
// - 0x-prefixed edge id
//
// query params:
// - force_update: refetch the updatable fields of each item in the response
//
// response:
// - *JsonEdge
func (s *Server) EdgeByIdentifier(w http.ResponseWriter, r *http.Request) {
	vars := mux.Vars(r)
	assertionHashStr := vars["assertion-hash"]
	edgeIdStr := vars["edge-id"]
	hash, err := hexutil.Decode(assertionHashStr)
	if err != nil {
		http.Error(w, fmt.Sprintf("Could not parse assertion hash: %v", err), http.StatusBadRequest)
		return
	}
	id, err := hexutil.Decode(edgeIdStr)
	if err != nil {
		http.Error(w, fmt.Sprintf("Could not parse edge id: %v", err), http.StatusBadRequest)
		return
	}
	assertionHash := protocol.AssertionHash{Hash: common.BytesToHash(hash)}
	edgeId := protocol.EdgeId{Hash: common.BytesToHash(id)}
	fmt.Println(edgeId.String())
	opts := []db.EdgeOption{
		db.WithLimit(1),
		db.WithEdgeAssertionHash(assertionHash),
		db.WithId(edgeId),
	}
	query := r.URL.Query()
	if _, ok := query["force_update"]; ok {
		opts = append(opts, db.WithEdgeForceUpdate())
	}
	edges, err := s.backend.GetEdges(
		r.Context(),
		opts...,
	)
	if err != nil {
		http.Error(w, fmt.Sprintf("Could not get edges from backend: %v", err), http.StatusInternalServerError)
		return
	}
	if len(edges) != 1 {
		http.Error(w, fmt.Sprintf("Got more edges than expected: %d", len(edges)), http.StatusInternalServerError)
		return
	}
	writeJSONResponse(w, edges[0])
}

// EdgeByHistoryCommitment fetches an edge by its specific history commitment in a challenge.
//
// method:
// - GET
// - /api/v1/challenge/<assertion-hash>/edges/history/<history-commitment>
//
// identifier options:
//   - 0x-prefixed assertion hash
//   - history commitment with the format startheight:starthash:endheight:endhash, such as
//     0:0xdeadbeef:32:0xdeadbeef
//
// query params:
// - force_update: refetch the updatable fields of each item in the response
//
// response:
// - *JsonEdge
func (s *Server) EdgeByHistoryCommitment(w http.ResponseWriter, r *http.Request) {
	vars := mux.Vars(r)
	assertionHashStr := vars["assertion-hash"]
	hash, err := hexutil.Decode(assertionHashStr)
	if err != nil {
		http.Error(w, fmt.Sprintf("Could not parse assertion hash: %v", err), http.StatusBadRequest)
		return
	}
	assertionHash := protocol.AssertionHash{Hash: common.BytesToHash(hash)}
	historyCommitment := vars["history-commitment"]
	parts := strings.Split(historyCommitment, ":")
	if len(parts) != 4 {
		http.Error(w, "Wrong history commitment format, wanted startheight:starthash:endheight:endhash", http.StatusBadRequest)
		return
	}
	startHeight, err := strconv.ParseUint(parts[0], 10, 64)
	if err != nil {
		http.Error(w, fmt.Sprintf("Could not parse start height: %v", err), http.StatusBadRequest)
		return
	}
	startHash, err := hexutil.Decode(parts[1])
	if err != nil {
		http.Error(w, fmt.Sprintf("Could not parse start hash: %v", err), http.StatusBadRequest)
		return
	}
	endHeight, err := strconv.ParseUint(parts[2], 10, 64)
	if err != nil {
		http.Error(w, fmt.Sprintf("Could not parse end height: %v", err), http.StatusBadRequest)
		return
	}
	endHash, err := hexutil.Decode(parts[3])
	if err != nil {
		http.Error(w, fmt.Sprintf("Could not parse end hash: %v", err), http.StatusBadRequest)
		return
	}
	opts := []db.EdgeOption{
		db.WithEdgeAssertionHash(assertionHash),
		db.WithStartHistoryCommitment(history.History{
			Height: startHeight,
			Merkle: common.BytesToHash(startHash),
		}),
		db.WithEndHistoryCommitment(history.History{
			Height: endHeight,
			Merkle: common.BytesToHash(endHash),
		}),
		db.WithLimit(1),
	}
	query := r.URL.Query()
	if _, ok := query["force_update"]; ok {
		opts = append(opts, db.WithEdgeForceUpdate())
	}
	edges, err := s.backend.GetEdges(
		r.Context(),
		opts...,
	)
	if err != nil {
		http.Error(w, fmt.Sprintf("Could not get edges from backend: %v", err), http.StatusInternalServerError)
		return
	}
	if len(edges) != 1 {
		http.Error(w, fmt.Sprintf("Got more edges than expected: %d", len(edges)), http.StatusInternalServerError)
		return
	}
	writeJSONResponse(w, edges[0])
}

// MiniStakes fetches all the mini-stakes present in a single challenged assertion.
//
// method:
// - GET
// - /api/v1/challenge/<assertion-hash>/ministakes
//
// identifier options:
//   - 0x-prefixed assertion hash
//
// request query params:
// - limit: the max number of items in the response
// - offset: the offset index in the DB
// - force_update: refetch the updatable fields of each item in the response
// - challenge_level: items in a specific challenge level. level 0 is the block challenge level
// response:
<<<<<<< HEAD
// - []*JsonMiniStakes
func (s *Server) MiniStakes() {
=======
// - []*MiniStake
func (s *Server) MiniStakes(w http.ResponseWriter, r *http.Request) {
	vars := mux.Vars(r)
	assertionHashStr := vars["assertion-hash"]
	hash, err := hexutil.Decode(assertionHashStr)
	if err != nil {
		http.Error(w, fmt.Sprintf("Could not parse assertion hash: %v", err), http.StatusBadRequest)
		return
	}
	assertionHash := protocol.AssertionHash{Hash: common.BytesToHash(hash)}
	query := r.URL.Query()
	opts := make([]db.EdgeOption, 0)
	if val, ok := query["limit"]; ok && len(val) > 0 {
		if v, err2 := strconv.Atoi(val[0]); err2 == nil {
			opts = append(opts, db.WithLimit(v))
		}
	}
	if val, ok := query["offset"]; ok && len(val) > 0 {
		if v, err2 := strconv.Atoi(val[0]); err2 == nil {
			opts = append(opts, db.WithOffset(v))
		}
	}
	if val, ok := query["challenge_level"]; ok && len(val) > 0 {
		if v, err2 := strconv.ParseUint(val[0], 10, 8); err2 == nil {
			opts = append(opts, db.WithChallengeLevel(uint8(v)))
		}
	}
	if _, ok := query["force_update"]; ok {
		opts = append(opts, db.WithEdgeForceUpdate())
	}
	miniStakes, err := s.backend.GetMiniStakes(r.Context(), assertionHash, opts...)
	if err != nil {
		http.Error(w, fmt.Sprintf("Could not get ministakes from backend: %v", err), http.StatusInternalServerError)
		return
	}
	writeJSONResponse(w, miniStakes)
}
>>>>>>> 55958abc

func writeJSONResponse(w http.ResponseWriter, data any) {
	body, err := json.Marshal(data)
	if err != nil {
		http.Error(w, fmt.Sprintf("Could not write response: %v", err), http.StatusInternalServerError)
		return
	}
	w.Header().Set("Content-Type", contentType)
	w.WriteHeader(http.StatusOK)
	_, err = w.Write(body)
	if err != nil {
		log.Error("could not write response body", "err", err, "status", http.StatusInternalServerError)
		return
	}
}<|MERGE_RESOLUTION|>--- conflicted
+++ resolved
@@ -1,6 +1,23 @@
 package server
 
-<<<<<<< HEAD
+import (
+	"encoding/json"
+	"errors"
+	"fmt"
+	"net/http"
+	"strconv"
+	"strings"
+
+	"github.com/OffchainLabs/bold/api"
+	"github.com/OffchainLabs/bold/api/db"
+	protocol "github.com/OffchainLabs/bold/chain-abstraction"
+	"github.com/OffchainLabs/bold/state-commitments/history"
+	"github.com/ethereum/go-ethereum/common"
+	"github.com/ethereum/go-ethereum/common/hexutil"
+	"github.com/ethereum/go-ethereum/log"
+	"github.com/gorilla/mux"
+)
+
 const (
 	HealthzPath                  = "/api/v1/db/healthz"
 	ForceDBUpdatePath            = "/api/v1/db/update"
@@ -9,34 +26,6 @@
 	MiniStakesPath               = "/api/v1/challenge/" + AssertionHash + "/ministakes"
 	ListAssertionsPath           = "/api/v1/assertions"
 	ChallengeByAssertionHashPath = "/api/v1/challenge/" + AssertionHash
-)
-
-// Healthz checks if the API server is ready to serve queries. Returns 200
-// if it is ready, otherwise, other statuses. If the DB is currently reindexing
-// data, it may return a 503.
-//
-// method:
-// - GET
-// - /api/v1/db/healthz
-func (s *Server) Healthz() {
-=======
-import (
-	"encoding/json"
-	"errors"
-	"fmt"
-	"net/http"
-	"strconv"
-	"strings"
->>>>>>> 55958abc
-
-	"github.com/OffchainLabs/bold/api"
-	"github.com/OffchainLabs/bold/api/db"
-	protocol "github.com/OffchainLabs/bold/chain-abstraction"
-	"github.com/OffchainLabs/bold/state-commitments/history"
-	"github.com/ethereum/go-ethereum/common"
-	"github.com/ethereum/go-ethereum/common/hexutil"
-	"github.com/ethereum/go-ethereum/log"
-	"github.com/gorilla/mux"
 )
 
 var contentType = "application/json"
@@ -532,10 +521,6 @@
 // - force_update: refetch the updatable fields of each item in the response
 // - challenge_level: items in a specific challenge level. level 0 is the block challenge level
 // response:
-<<<<<<< HEAD
-// - []*JsonMiniStakes
-func (s *Server) MiniStakes() {
-=======
 // - []*MiniStake
 func (s *Server) MiniStakes(w http.ResponseWriter, r *http.Request) {
 	vars := mux.Vars(r)
@@ -573,7 +558,6 @@
 	}
 	writeJSONResponse(w, miniStakes)
 }
->>>>>>> 55958abc
 
 func writeJSONResponse(w http.ResponseWriter, data any) {
 	body, err := json.Marshal(data)
