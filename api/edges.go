package api

import (
	"context"
	"errors"
	"fmt"

	protocol "github.com/OffchainLabs/bold/chain-abstraction"
	challengetree "github.com/OffchainLabs/bold/challenge-manager/challenge-tree"

	"github.com/ethereum/go-ethereum/common"
	"golang.org/x/sync/errgroup"
)

type Edge struct {
	ID                  common.Hash             `json:"id"`
	Type                string                  `json:"type"`
	StartCommitment     *Commitment             `json:"startCommitment"`
	EndCommitment       *Commitment             `json:"endCommitment"`
	CreatedAtBlock      uint64                  `json:"createdAtBlock"`
	MutualID            common.Hash             `json:"mutualId"`
	OriginID            common.Hash             `json:"originId"`
	ClaimID             common.Hash             `json:"claimId"`
	HasChildren         bool                    `json:"hasChildren"`
	LowerChildID        common.Hash             `json:"lowerChildId"`
	UpperChildID        common.Hash             `json:"upperChildId"`
	MiniStaker          common.Address          `json:"miniStaker"`
	AssertionHash       common.Hash             `json:"assertionHash"`
	TimeUnrivaled       uint64                  `json:"timeUnrivaled"`
	HasRival            bool                    `json:"hasRival"`
	Status              string                  `json:"status"`
	HasLengthOneRival   bool                    `json:"hasLengthOneRival"`
	TopLevelClaimHeight *protocol.OriginHeights `json:"topLevelClaimHeight"`
	CumulativePathTimer uint64                  `json:"cumulativePathTimer"`

	// Validator's point of view
	// IsHonest bool `json:"isHonest"`
	// AgreesWithStartCommitment `json:"agreesWithStartCommitment"`
}

type StakeInfo struct {
	StakerAddresses       []common.Address `json:"stakerAddresses"`
<<<<<<< HEAD
	TotalMinistakes       uint64           `json:"totalMinistakes"`
=======
	NumberOfMinistakes    uint64           `json:"numberOfMinistakes"`
>>>>>>> 7b163316
	StartCommitmentHeight uint64           `json:"startCommitmentHeight"`
	EndCommitmentHeight   uint64           `json:"endCommitmentHeight"`
}

type Ministakes struct {
	AssertionHash common.Hash `json:"assertionHash"`
	Level         string      `json:"level"`
<<<<<<< HEAD
	StakeInfo     *StakeInfo  `json:"ministakes"`
=======
	StakeInfo     *StakeInfo  `json:"stakeInfo"`
>>>>>>> 7b163316
}

func (e *Edge) IsRootChallenge() bool {
	return e.Type == protocol.NewBlockChallengeLevel().String() && e.ClaimID == common.Hash{}
}

type Commitment struct {
	Height uint64      `json:"height"`
	Hash   common.Hash `json:"hash"`
}

func convertSpecEdgeEdgesToEdges(ctx context.Context, e []protocol.SpecEdge, edgesProvider EdgesProvider) ([]*Edge, error) {
	// Convert concurrently as some of the underlying methods are API calls.
	eg, ctx := errgroup.WithContext(ctx)

	edges := make([]*Edge, len(e))
	for i, edge := range e {
		index := i
		ee := edge

		eg.Go(func() (err error) {
			edges[index], err = convertSpecEdgeEdgeToEdge(ctx, ee, edgesProvider)
			return
		})
	}
	return edges, eg.Wait()
}

func convertSpecEdgeEdgeToEdge(ctx context.Context, e protocol.SpecEdge, edgesProvider EdgesProvider) (*Edge, error) {
	challengeLevel := e.GetChallengeLevel()
	edge := &Edge{
		ID:              e.Id().Hash,
		Type:            challengeLevel.String(),
		StartCommitment: toCommitment(e.StartCommitment),
		EndCommitment:   toCommitment(e.EndCommitment),
		MutualID:        common.Hash(e.MutualId()),
		OriginID:        common.Hash(e.OriginId()),
		ClaimID: func() common.Hash {
			if !e.ClaimId().IsNone() {
				return common.Hash(e.ClaimId().Unwrap())
			}
			return common.Hash{}
		}(),
		MiniStaker: func() common.Address {
			if !e.MiniStaker().IsNone() {
				return common.Address(e.MiniStaker().Unwrap())
			}
			return common.Address{}
		}(),
		CreatedAtBlock: func() uint64 {
			cab, err := e.CreatedAtBlock()
			if err != nil {
				return 0
			}
			return cab
		}(),
	}

	// The following methods include calls to the backend, so we run them concurrently.
	// Note: No rate limiting currently in place.
	eg, ctx := errgroup.WithContext(ctx)

	eg.Go(func() error {
		hasChildren, err := e.HasChildren(ctx)
		if err != nil {
			return fmt.Errorf("could not get edge children: %w", err)
		}
		edge.HasChildren = hasChildren
		return nil
	})

	eg.Go(func() error {
		lowerChild, err := e.LowerChild(ctx)
		if err != nil {
			return fmt.Errorf("could not get edge lower child: %w", err)
		}
		if !lowerChild.IsNone() {
			edge.LowerChildID = lowerChild.Unwrap().Hash
		}
		return nil
	})

	eg.Go(func() error {
		upperChild, err := e.UpperChild(ctx)
		if err != nil {
			return fmt.Errorf("could not get edge upper child: %w", err)
		}
		if !upperChild.IsNone() {
			edge.UpperChildID = upperChild.Unwrap().Hash
		}
		return nil
	})

	eg.Go(func() error {
		ah, err := e.AssertionHash(ctx)
		if err != nil {
			return fmt.Errorf("could not get edge assertion hash: %w", err)
		}
		edge.AssertionHash = ah.Hash

		cumulativePathTimer, _, _, err := edgesProvider.ComputeHonestPathTimer(ctx, ah, e.Id())
		if err != nil {
			if errors.Is(err, challengetree.ErrNoLowerChildYet) {
				return nil
			}
			return fmt.Errorf("failed to get edge cumulative path timer: %w", err)
		}
		edge.CumulativePathTimer = uint64(cumulativePathTimer)
		return nil
	})

	eg.Go(func() error {
		timeUnrivaled, err := e.TimeUnrivaled(ctx)
		if err != nil {
			return fmt.Errorf("could not get edge time unrivaled: %w", err)
		}
		edge.TimeUnrivaled = timeUnrivaled
		return nil
	})

	eg.Go(func() error {
		hasRival, err := e.HasRival(ctx)
		if err != nil {
			return fmt.Errorf("could not get edge has rival: %w", err)
		}
		edge.HasRival = hasRival
		return nil
	})

	eg.Go(func() error {
		status, err := e.Status(ctx)
		if err != nil {
			return fmt.Errorf("could not get edge status: %w", err)
		}
		edge.Status = status.String()
		return nil
	})

	eg.Go(func() error {
		hasLengthOneRival, err := e.HasLengthOneRival(ctx)
		if err != nil {
			return fmt.Errorf("could not get edge has length one rival: %w", err)
		}
		edge.HasLengthOneRival = hasLengthOneRival
		return nil
	})

	eg.Go(func() error {
		topLevelClaimHeight, err := e.TopLevelClaimHeight(ctx)
		if err != nil {
			return fmt.Errorf("could not get edge top level claim height: %w", err)
		}
		edge.TopLevelClaimHeight = &topLevelClaimHeight
		return nil
	})

	return edge, eg.Wait()
}

func toCommitment(fn func() (protocol.Height, common.Hash)) *Commitment {
	h, hs := fn()
	return &Commitment{
		Height: uint64(h),
		Hash:   hs,
	}
}<|MERGE_RESOLUTION|>--- conflicted
+++ resolved
@@ -40,11 +40,7 @@
 
 type StakeInfo struct {
 	StakerAddresses       []common.Address `json:"stakerAddresses"`
-<<<<<<< HEAD
-	TotalMinistakes       uint64           `json:"totalMinistakes"`
-=======
 	NumberOfMinistakes    uint64           `json:"numberOfMinistakes"`
->>>>>>> 7b163316
 	StartCommitmentHeight uint64           `json:"startCommitmentHeight"`
 	EndCommitmentHeight   uint64           `json:"endCommitmentHeight"`
 }
@@ -52,11 +48,7 @@
 type Ministakes struct {
 	AssertionHash common.Hash `json:"assertionHash"`
 	Level         string      `json:"level"`
-<<<<<<< HEAD
-	StakeInfo     *StakeInfo  `json:"ministakes"`
-=======
 	StakeInfo     *StakeInfo  `json:"stakeInfo"`
->>>>>>> 7b163316
 }
 
 func (e *Edge) IsRootChallenge() bool {
