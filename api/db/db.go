// Package db handles the interface to an underlying database of BOLD data
// for easy querying of information used by the BOLD API.
package db

import (
	"os"
	"strings"

	"github.com/OffchainLabs/bold/api"
	protocol "github.com/OffchainLabs/bold/chain-abstraction"
	"github.com/OffchainLabs/bold/containers/option"
	"github.com/OffchainLabs/bold/state-commitments/history"
	"github.com/ethereum/go-ethereum/common"
	"github.com/jmoiron/sqlx"
	_ "github.com/mattn/go-sqlite3"
	"github.com/pkg/errors"
)

var (
	ErrNoAssertionForEdge = errors.New("no matching assertion found for edge")
)

type Database interface {
	ReadOnlyDatabase
	InsertEdges(edges []*api.JsonEdge) error
	InsertEdge(edge *api.JsonEdge) error
	InsertAssertions(assertions []*api.JsonAssertion) error
	InsertAssertion(assertion *api.JsonAssertion) error
}

type ReadOnlyDatabase interface {
	GetAssertions(opts ...AssertionOption) ([]*api.JsonAssertion, error)
	GetChallengedAssertions(opts ...AssertionOption) ([]*api.JsonAssertion, error)
	GetEdges(opts ...EdgeOption) ([]*api.JsonEdge, error)
<<<<<<< HEAD
=======
	GetEdgeDescendants(edgeId common.Hash) ([]*api.JsonEdge, error)
>>>>>>> 0740dfc2
}

type SqliteDatabase struct {
	sqlDB               *sqlx.DB
	currentTableVersion int
}

func NewDatabase(path string) (*SqliteDatabase, error) {
	//#nosec G304
	if _, err := os.Stat(path); err != nil {
		_, err = os.Create(path)
		if err != nil {
			return nil, err
		}
	}
	db, err := sqlx.Open("sqlite3", path)
	if err != nil {
		return nil, err
	}
<<<<<<< HEAD
	//#nosec
	db.Exec(schema)
=======
>>>>>>> 0740dfc2
	return &SqliteDatabase{
		sqlDB:               db,
		currentTableVersion: -1,
	}, nil
}

type AssertionQuery struct {
	filters           []string
	args              []interface{}
	limit             int
	offset            int
	orderBy           string
	withChallenge     bool
	fromCreationBlock option.Option[uint64]
	toCreationBlock   option.Option[uint64]
}

func NewAssertionQuery(opts ...AssertionOption) *AssertionQuery {
	query := &AssertionQuery{
		fromCreationBlock: option.None[uint64](),
		toCreationBlock:   option.None[uint64](),
	}
	for _, opt := range opts {
		opt(query)
	}
	return query
}

type AssertionOption func(*AssertionQuery)

func WithChallenge() AssertionOption {
	return func(q *AssertionQuery) {
		q.withChallenge = true
	}
}
func WithAssertionHash(hash protocol.AssertionHash) AssertionOption {
	return func(q *AssertionQuery) {
		q.filters = append(q.filters, "Hash = ?")
		q.args = append(q.args, hash.Hash)
	}
}
func WithConfirmPeriodBlocks(confirmPeriodBlocks uint64) AssertionOption {
	return func(q *AssertionQuery) {
		q.filters = append(q.filters, "ConfirmPeriodBlocks = ?")
		q.args = append(q.args, confirmPeriodBlocks)
	}
}
func WithRequiredStake(requiredStake string) AssertionOption {
	return func(q *AssertionQuery) {
		q.filters = append(q.filters, "RequiredStake = ?")
		q.args = append(q.args, requiredStake)
	}
}
func WithParentAssertionHash(hash protocol.AssertionHash) AssertionOption {
	return func(q *AssertionQuery) {
		q.filters = append(q.filters, "ParentAssertionHash = ?")
		q.args = append(q.args, hash.Hash)
	}
}
func WithInboxMaxCount(inboxMaxCount string) AssertionOption {
	return func(q *AssertionQuery) {
		q.filters = append(q.filters, "InboxMaxCount = ?")
		q.args = append(q.args, inboxMaxCount)
	}
}
func WithAfterInboxBatchAcc(afterInboxBatchAcc common.Hash) AssertionOption {
	return func(q *AssertionQuery) {
		q.filters = append(q.filters, "AfterInboxBatchAcc = ?")
		q.args = append(q.args, afterInboxBatchAcc)
	}
}
func WithWasmModuleRoot(wasmModuleRoot common.Hash) AssertionOption {
	return func(q *AssertionQuery) {
		q.filters = append(q.filters, "WasmModuleRoot = ?")
		q.args = append(q.args, wasmModuleRoot)
	}
}
func WithChallengeManager(challengeManager common.Address) AssertionOption {
	return func(q *AssertionQuery) {
		q.filters = append(q.filters, "ChallengeManager = ?")
		q.args = append(q.args, challengeManager)
	}
}
func WithTransactionHash(hash common.Hash) AssertionOption {
	return func(q *AssertionQuery) {
		q.filters = append(q.filters, "TransactionHash = ?")
		q.args = append(q.args, hash)
	}
}
func WithBeforeState(state *protocol.ExecutionState) AssertionOption {
	return func(q *AssertionQuery) {
		q.filters = append(q.filters, "BeforeStateBlockHash = ?")
		q.args = append(q.args, state.GlobalState.BlockHash)
		q.filters = append(q.filters, "BeforeStateSendRoot = ?")
		q.args = append(q.args, state.GlobalState.SendRoot)
		q.filters = append(q.filters, "BeforeStateBatch = ?")
		q.args = append(q.args, state.GlobalState.Batch)
		q.filters = append(q.filters, "BeforeStatePosInBatch = ?")
		q.args = append(q.args, state.GlobalState.PosInBatch)
		q.filters = append(q.filters, "BeforeStateMachineStatus = ?")
		q.args = append(q.args, state.MachineStatus)
	}
}
func WithAfterState(state *protocol.ExecutionState) AssertionOption {
	return func(q *AssertionQuery) {
		q.filters = append(q.filters, "AfterStateBlockHash = ?")
		q.args = append(q.args, state.GlobalState.BlockHash)
		q.filters = append(q.filters, "AfterStateSendRoot = ?")
		q.args = append(q.args, state.GlobalState.SendRoot)
		q.filters = append(q.filters, "AfterStateBatch = ?")
		q.args = append(q.args, state.GlobalState.Batch)
		q.filters = append(q.filters, "AfterStatePosInBatch = ?")
		q.args = append(q.args, state.GlobalState.PosInBatch)
		q.filters = append(q.filters, "AfterStateMachineStatus = ?")
		q.args = append(q.args, state.MachineStatus)
	}
}
func WithFirstChildBlock(n uint64) AssertionOption {
	return func(q *AssertionQuery) {
		q.filters = append(q.filters, "FirstChildBlock = ?")
		q.args = append(q.args, n)
	}
}
func WithSecondChildBlock(n uint64) AssertionOption {
	return func(q *AssertionQuery) {
		q.filters = append(q.filters, "SecondChildBlock = ?")
		q.args = append(q.args, n)
	}
}
func WithIsFirstChild() AssertionOption {
	return func(q *AssertionQuery) {
		q.filters = append(q.filters, "IsFirstChild = true")
	}
}
func WithAssertionStatus(status protocol.AssertionStatus) AssertionOption {
	return func(q *AssertionQuery) {
		q.filters = append(q.filters, "Status = ?")
		q.args = append(q.args, status.String())
	}
}
func WithConfigHash(hash common.Hash) AssertionOption {
	return func(q *AssertionQuery) {
		q.filters = append(q.filters, "ConfigHash = ?")
		q.args = append(q.args, hash)
	}
}
func FromAssertionCreationBlock(n uint64) AssertionOption {
	return func(q *AssertionQuery) {
		q.fromCreationBlock = option.Some(n)
	}
}
func ToAssertionCreationBlock(n uint64) AssertionOption {
	return func(q *AssertionQuery) {
		q.toCreationBlock = option.Some(n)
	}
}
func WithAssertionLimit(limit int) AssertionOption {
	return func(q *AssertionQuery) {
		q.limit = limit
	}
}
func WithAssertionOffset(offset int) AssertionOption {
	return func(q *AssertionQuery) {
		q.offset = offset
	}
}
func WithAssertionOrderBy(orderBy string) AssertionOption {
	return func(q *AssertionQuery) {
		q.orderBy = orderBy
	}
}

func (q *AssertionQuery) ToSQL() (string, []interface{}) {
	baseQuery := "SELECT * FROM Assertions a"
	if q.withChallenge {
		baseQuery += " INNER JOIN Challenges c ON a.Hash = c.Hash"
	}
	if q.fromCreationBlock.IsSome() {
		q.filters = append(q.filters, "a.CreationBlock >= ?")
		q.args = append(q.args, q.fromCreationBlock.Unwrap())
	}
	if q.toCreationBlock.IsSome() {
		q.filters = append(q.filters, "a.CreationBlock < ?")
		q.args = append(q.args, q.toCreationBlock.Unwrap())
	}
	if len(q.filters) > 0 {
		baseQuery += " WHERE " + strings.Join(q.filters, " AND ")
	}

	if q.orderBy != "" {
		baseQuery += " ORDER BY " + q.orderBy
	}
	if q.limit > 0 {
		baseQuery += " LIMIT ?"
		q.args = append(q.args, q.limit)
	}
	if q.offset > 0 {
		baseQuery += " OFFSET ?"
		q.args = append(q.args, q.offset)
	}
	return baseQuery, q.args
}

func (d *SqliteDatabase) GetAssertions(opts ...AssertionOption) ([]*api.JsonAssertion, error) {
	query := NewAssertionQuery(opts...)
	sql, args := query.ToSQL()
	assertions := make([]*api.JsonAssertion, 0)
	err := d.sqlDB.Select(&assertions, sql, args...)
	if err != nil {
		return nil, err
	}
	return assertions, nil
}

func (d *SqliteDatabase) GetChallengedAssertions(opts ...AssertionOption) ([]*api.JsonAssertion, error) {
	newOpts := []AssertionOption{
		WithChallenge(),
	}
	newOpts = append(newOpts, opts...)
	return d.GetAssertions(newOpts...)
}

type EdgeQuery struct {
	filters []string
	args    []interface{}
	limit   int
	offset  int
	orderBy string
}

func NewEdgeQuery(opts ...EdgeOption) *EdgeQuery {
	query := &EdgeQuery{}
	for _, opt := range opts {
		opt(query)
	}
	return query
}

type EdgeOption func(e *EdgeQuery)

func WithId(id protocol.EdgeId) EdgeOption {
	return func(q *EdgeQuery) {
		q.filters = append(q.filters, "Id = ?")
		q.args = append(q.args, id)
	}
}
func WithChallengeLevel(level uint8) EdgeOption {
	return func(q *EdgeQuery) {
		q.filters = append(q.filters, "ChallengeLevel = ?")
		q.args = append(q.args, level)
	}
}
func WithOriginId(originId protocol.OriginId) EdgeOption {
	return func(q *EdgeQuery) {
		q.filters = append(q.filters, "OriginId = ?")
		q.args = append(q.args, common.Hash(originId))
	}
}
func WithStartHistoryCommitment(startHistory history.History) EdgeOption {
	return func(q *EdgeQuery) {
		q.filters = append(q.filters, "StartHistoryRoot = ?")
		q.args = append(q.args, startHistory.Merkle)
		q.filters = append(q.filters, "StartHeight = ?")
		q.args = append(q.args, startHistory.Height)
	}
}
func WithEndHistoryCommitment(endHistory history.History) EdgeOption {
	return func(q *EdgeQuery) {
		q.filters = append(q.filters, "EndHistoryRoot = ?")
		q.args = append(q.args, endHistory.Merkle)
		q.filters = append(q.filters, "EndHeight = ?")
		q.args = append(q.args, endHistory.Height)
	}
}
func WithCreatedAtBlock(blockNum uint64) EdgeOption {
	return func(q *EdgeQuery) {
		q.filters = append(q.filters, "CreatedAtBlock = ?")
		q.args = append(q.args, blockNum)
	}
}
func WithMutualId(mutualId protocol.MutualId) EdgeOption {
	return func(q *EdgeQuery) {
		q.filters = append(q.filters, "MutualId = ?")
		q.args = append(q.args, common.Hash(mutualId))
	}
}
func WithClaimId(claimId protocol.ClaimId) EdgeOption {
	return func(q *EdgeQuery) {
		q.filters = append(q.filters, "ClaimId = ?")
		q.args = append(q.args, common.Hash(claimId))
	}
}
func HasChildren() EdgeOption {
	return func(q *EdgeQuery) {
		q.filters = append(q.filters, "HasChildren = true")
	}
}
func WithLowerChildId(id protocol.EdgeId) EdgeOption {
	return func(q *EdgeQuery) {
		q.filters = append(q.filters, "LowerChildId = ?")
		q.args = append(q.args, id.Hash)
	}
}
func WithUpperChildId(id protocol.EdgeId) EdgeOption {
	return func(q *EdgeQuery) {
		q.filters = append(q.filters, "UpperChildId = ?")
		q.args = append(q.args, id.Hash)
	}
}
func WithMiniStaker(staker common.Address) EdgeOption {
	return func(q *EdgeQuery) {
		q.filters = append(q.filters, "MiniStaker = ?")
		q.args = append(q.args, staker)
	}
}
func WithEdgeAssertionHash(hash protocol.AssertionHash) EdgeOption {
	return func(q *EdgeQuery) {
		q.filters = append(q.filters, "AssertionHash = ?")
		q.args = append(q.args, hash.Hash)
	}
}
func WithRival() EdgeOption {
	return func(q *EdgeQuery) {
		q.filters = append(q.filters, "HasRival = true")
	}
}
func WithEdgeStatus(st protocol.EdgeStatus) EdgeOption {
	return func(q *EdgeQuery) {
		q.filters = append(q.filters, "Status = ?")
		q.args = append(q.args, st.String())
	}
}
func WithLengthOneRival() EdgeOption {
	return func(q *EdgeQuery) {
		q.filters = append(q.filters, "HasLengthOneRival = true")
	}
}
func WithLimit(limit int) EdgeOption {
	return func(q *EdgeQuery) {
		q.limit = limit
	}
}
func WithOffset(offset int) EdgeOption {
	return func(q *EdgeQuery) {
		q.offset = offset
	}
}
func WithOrderBy(orderBy string) EdgeOption {
	return func(q *EdgeQuery) {
		q.orderBy = orderBy
	}
}

func (q *EdgeQuery) ToSQL() (string, []interface{}) {
	baseQuery := "SELECT * FROM Edges"
	if len(q.filters) > 0 {
		baseQuery += " WHERE " + strings.Join(q.filters, " AND ")
	}
	if q.orderBy != "" {
		baseQuery += " ORDER BY " + q.orderBy
	}
	if q.limit > 0 {
		baseQuery += " LIMIT ?"
		q.args = append(q.args, q.limit)
	}
	if q.offset > 0 {
		baseQuery += " OFFSET ?"
		q.args = append(q.args, q.offset)
	}
	return baseQuery, q.args
}

func (d *SqliteDatabase) GetEdges(opts ...EdgeOption) ([]*api.JsonEdge, error) {
	query := NewEdgeQuery(opts...)
	sql, args := query.ToSQL()
	edges := make([]*api.JsonEdge, 0)
	err := d.sqlDB.Select(&edges, sql, args...)
	if err != nil {
		return nil, err
	}
	return edges, nil
}

func (d *SqliteDatabase) InsertAssertions(assertions []*api.JsonAssertion) error {
	for _, a := range assertions {
		if err := d.InsertAssertion(a); err != nil {
			return err
		}
	}
	return nil
}

func (d *SqliteDatabase) InsertAssertion(a *api.JsonAssertion) error {
	query := `INSERT INTO Assertions (
        Hash, ConfirmPeriodBlocks, RequiredStake, ParentAssertionHash, InboxMaxCount,
        AfterInboxBatchAcc, WasmModuleRoot, ChallengeManager, CreationBlock, TransactionHash,
        BeforeStateBlockHash, BeforeStateSendRoot, BeforeStateBatch, BeforeStatePosInBatch, BeforeStateMachineStatus, AfterStateBlockHash,
        AfterStateSendRoot, AfterStateBatch, AfterStatePosInBatch, AfterStateMachineStatus, FirstChildBlock, SecondChildBlock,
        IsFirstChild, Status, ConfigHash
    ) VALUES (
        :Hash, :ConfirmPeriodBlocks, :RequiredStake, :ParentAssertionHash, :InboxMaxCount,
        :AfterInboxBatchAcc, :WasmModuleRoot, :ChallengeManager, :CreationBlock, :TransactionHash,
        :BeforeStateBlockHash, :BeforeStateSendRoot, :BeforeStateBatch, :BeforeStatePosInBatch, :BeforeStateMachineStatus, :AfterStateBlockHash,
        :AfterStateSendRoot,:AfterStateBatch,:AfterStatePosInBatch, :AfterStateMachineStatus, :FirstChildBlock, :SecondChildBlock,
        :IsFirstChild, :Status, :ConfigHash
    )`
	_, err := d.sqlDB.NamedExec(query, a)
	if err != nil {
		return err
	}
	return nil
}

func (d *SqliteDatabase) InsertEdges(edges []*api.JsonEdge) error {
	for _, e := range edges {
		if err := d.InsertEdge(e); err != nil {
			return err
		}
	}
	return nil
}

func (d *SqliteDatabase) InsertEdge(edge *api.JsonEdge) error {
	tx, err := d.sqlDB.Beginx()
	if err != nil {
		return err
	}
	// Check if the assertion exists
	var assertionExists int
	err = tx.Get(&assertionExists, "SELECT COUNT(*) FROM Assertions WHERE Hash = ?", edge.AssertionHash)
	if err != nil {
		if err2 := tx.Rollback(); err2 != nil {
			return err2
		}
		return err
	}
	if assertionExists == 0 {
		if err2 := tx.Rollback(); err2 != nil {
			return err2
		}
		return errors.Wrapf(ErrNoAssertionForEdge, "edge_id=%#x, assertion_hash=%#x", edge.Id, edge.AssertionHash)
	}
	// Check if a challenge exists for the assertion
	var challengeExists int
	err = tx.Get(&challengeExists, "SELECT COUNT(*) FROM Challenges WHERE Hash = ?", edge.AssertionHash)
	if err != nil {
		if err2 := tx.Rollback(); err2 != nil {
			return err2
		}
		return err
	}
	// If the assertion exists but not the challenge, create the challenge
	if challengeExists == 0 {
		insertChallengeQuery := `INSERT INTO Challenges (Hash) VALUES (?)`
		_, err = tx.Exec(insertChallengeQuery, edge.AssertionHash)
		if err != nil {
			if err2 := tx.Rollback(); err2 != nil {
				return err2
			}
			return err
		}
	}
	insertEdgeQuery := `INSERT INTO Edges (
	   Id, ChallengeLevel, OriginId, StartHistoryRoot, StartHeight,
	   EndHistoryRoot, EndHeight, CreatedAtBlock, MutualId, ClaimId,
	   HasChildren, LowerChildId, UpperChildId, MiniStaker, AssertionHash,
	   HasRival, Status, HasLengthOneRival
   ) VALUES (
	   :Id, :ChallengeLevel, :OriginId, :StartHistoryRoot, :StartHeight,
	   :EndHistoryRoot, :EndHeight, :CreatedAtBlock, :MutualId, :ClaimId,
	   :HasChildren, :LowerChildId, :UpperChildId, :MiniStaker, :AssertionHash,
	   :HasRival, :Status, :HasLengthOneRival
   )`

	if _, err = tx.NamedExec(insertEdgeQuery, edge); err != nil {
		if err2 := tx.Rollback(); err2 != nil {
			return err2
		}
		return err
	}
	return tx.Commit()
}

func (d *SqliteDatabase) UpdateEdge(edge *api.JsonEdge) error {
	query := `UPDATE Edges SET 
	 ChallengeLevel = :ChallengeLevel,
	 OriginId = :OriginId,
	 StartHistoryRoot = :StartHistoryRoot,
	 StartHeight = :StartHeight,
	 EndHistoryRoot = :EndHistoryRoot,
	 EndHeight = :EndHeight,
	 CreatedAtBlock = :CreatedAtBlock,
	 MutualId = :MutualId,
	 ClaimId = :ClaimId,
	 MiniStaker = :MiniStaker,
	 AssertionHash = :AssertionHash,
	 HasChildren = :HasChildren,
	 LowerChildId = :LowerChildId,
	 UpperChildId = :UpperChildId,
	 HasRival = :HasRival,
	 Status = :Status,
	 HasLengthOneRival = :HasLengthOneRival
	 WHERE Id = :Id`
	_, err := d.sqlDB.NamedExec(query, edge)
	if err != nil {
		return err
	}
	return nil
}

func (d *SqliteDatabase) UpdateAssertion(assertion *api.JsonAssertion) error {
	// Construct the query
	query := `UPDATE Assertions SET 
   ConfirmPeriodBlocks = :ConfirmPeriodBlocks,
   RequiredStake = :RequiredStake,
   ParentAssertionHash = :ParentAssertionHash,
   InboxMaxCount = :InboxMaxCount,
   AfterInboxBatchAcc = :AfterInboxBatchAcc,
   WasmModuleRoot = :WasmModuleRoot,
   ChallengeManager = :ChallengeManager,
   CreationBlock = :CreationBlock,
   TransactionHash = :TransactionHash,
   BeforeStateBlockHash = :BeforeStateBlockHash,
   BeforeStateSendRoot = :BeforeStateSendRoot,
   BeforeStateBatch = :BeforeStateBatch,
   BeforeStatePosInBatch = :BeforeStatePosInBatch,
   BeforeStateMachineStatus = :BeforeStateMachineStatus,
   AfterStateBlockHash = :AfterStateBlockHash,
   AfterStateSendRoot = :AfterStateSendRoot,
   AfterStateBatch = :AfterStateBatch,
   AfterStatePosInBatch = :AfterStatePosInBatch,
   AfterStateMachineStatus = :AfterStateMachineStatus,
   FirstChildBlock = :FirstChildBlock,
   SecondChildBlock = :SecondChildBlock,
   IsFirstChild = :IsFirstChild,
   Status = :Status,
   ConfigHash = :ConfigHash
   WHERE Hash = :Hash`

	// Execute the query with the assertion data
	_, err := d.sqlDB.NamedExec(query, assertion)
	if err != nil {
		return err
	}

	return nil
}<|MERGE_RESOLUTION|>--- conflicted
+++ resolved
@@ -32,10 +32,7 @@
 	GetAssertions(opts ...AssertionOption) ([]*api.JsonAssertion, error)
 	GetChallengedAssertions(opts ...AssertionOption) ([]*api.JsonAssertion, error)
 	GetEdges(opts ...EdgeOption) ([]*api.JsonEdge, error)
-<<<<<<< HEAD
-=======
 	GetEdgeDescendants(edgeId common.Hash) ([]*api.JsonEdge, error)
->>>>>>> 0740dfc2
 }
 
 type SqliteDatabase struct {
@@ -55,11 +52,6 @@
 	if err != nil {
 		return nil, err
 	}
-<<<<<<< HEAD
-	//#nosec
-	db.Exec(schema)
-=======
->>>>>>> 0740dfc2
 	return &SqliteDatabase{
 		sqlDB:               db,
 		currentTableVersion: -1,
