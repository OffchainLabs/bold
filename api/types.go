--- conflicted
+++ resolved
@@ -58,14 +58,6 @@
 	HasLengthOneRival bool           `json:"hasLengthOneRival" db:"HasLengthOneRival"`
 	LastUpdatedAt     time.Time      `json:"lastUpdatedAt" db:"LastUpdatedAt"`
 	// Honest validator's point of view
-<<<<<<< HEAD
-	IsRoyal        bool   `json:"isRoyal" db:"IsRoyal"`
-	RawAncestors   string `json:"-" db:"RawAncestors"`
-	InheritedTimer uint64 `json:"inheritedTimer" db:"InheritedTimer"`
-	RefersTo       string `json:"refersTo" db:"RefersTo"`
-	FSMState       string `json:"fsmState"`
-	FSMError       string `json:"fsmError"`
-=======
 	Ancestors           []common.Hash `json:"ancestors"`
 	RawAncestors        string        `json:"-" db:"RawAncestors"`
 	IsRoyal             bool          `json:"isRoyal" db:"IsRoyal"`
@@ -74,7 +66,6 @@
 	RefersTo            string        `json:"refersTo" db:"RefersTo"`
 	FSMState            string        `json:"fsmState"`
 	FSMError            string        `json:"fsmError"`
->>>>>>> d6dc0c13
 }
 
 type JsonTrackedRoyalEdge struct {
