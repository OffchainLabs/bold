--- conflicted
+++ resolved
@@ -674,11 +674,7 @@
 	return chal, nil
 }
 
-<<<<<<< HEAD
 // ParentStateCommitment returns the state commitment of the parent assertion.
-=======
-// Parentutil.StateCommitment returns the state commitment of the parent assertion.
->>>>>>> 2d6bc376
 func (c *Challenge) ParentStateCommitment() util.StateCommitment {
 	if c.rootAssertion.IsNone() {
 		return util.StateCommitment{}
@@ -720,26 +716,7 @@
 	if err := c.rootAssertion.Unwrap().chain.DeductFromBalance(tx, validator, ChallengeVertexStake); err != nil {
 		return nil, errors.Wrapf(ErrInsufficientBalance, err.Error())
 	}
-<<<<<<< HEAD
-=======
-
-	if !historyProvidesLastLeafProof(history) {
-		return nil, ErrNoLastLeafProof
-	}
-
-	// The first leaf in the history commitment must be the
-	// same as the previous vertex's history state root.
-	if prev.StateCommitment.Height != 0 && prev.StateCommitment.StateRoot != history.FirstLeaf {
-		return nil, ErrWrongFirstLeaf
-	}
-
-	// The last leaf claimed in the history commitment must be the
-	// state root of the assertion we are adding a leaf for.
-	if assertion.StateCommitment.StateRoot != history.LastLeaf {
-		return nil, ErrWrongLastLeaf
-	}
-
->>>>>>> 2d6bc376
+
 	// Assert the history commitment's height is equal to the
 	// assertion.height - assertion.prev.height
 	if prev.StateCommitment.Height >= assertion.StateCommitment.Height {
@@ -758,6 +735,12 @@
 			history.Height,
 			expectedHeight,
 		)
+	}
+
+	// The first leaf in the history commitment must be the
+	// same as the previous vertex's history state root.
+	if prev.StateCommitment.Height != 0 && prev.StateCommitment.StateRoot != history.FirstLeaf {
+		return nil, ErrWrongFirstLeaf
 	}
 
 	// We verify other common invariants of challenge leaf addition.
