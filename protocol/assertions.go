package protocol

import (
	"context"
	"encoding/binary"
	"fmt"
	"math/big"
	"sync"
	"time"

	"github.com/OffchainLabs/new-rollup-exploration/util"
	"github.com/ethereum/go-ethereum/common"
	"github.com/ethereum/go-ethereum/crypto"
	"github.com/pkg/errors"
)

var (
	Gwei              = big.NewInt(1000000000)
	AssertionStakeWei = Gwei

	ErrWrongChain             = errors.New("wrong chain")
	ErrInvalidOp              = errors.New("invalid operation")
	ErrChallengeAlreadyExists = errors.New("challenge already exists on leaf")
	ErrCannotChallengeOwnLeaf = errors.New("cannot challenge own leaf")
	ErrInvalidHeight          = errors.New("invalid block height")
	ErrVertexAlreadyExists    = errors.New("vertex already exists")
	ErrWrongState             = errors.New("vertex state does not allow this operation")
	ErrWrongPredecessorState  = errors.New("predecessor state does not allow this operation")
	ErrNotYet                 = errors.New("deadline has not yet passed")
	ErrNoWinnerYet            = errors.New("challenges does not yet have a winnerAssertion")
	ErrPastDeadline           = errors.New("deadline has passed")
	ErrInsufficientBalance    = errors.New("insufficient balance")
	ErrNotImplemented         = errors.New("not yet implemented")
)

// ChallengeCommitHash returns the hash of the state commitment of the challenge.
type ChallengeCommitHash common.Hash

// VertexCommitHash returns the hash of the history commitment of the vertex.
type VertexCommitHash common.Hash

// AssertionSequenceNumber is a monotonically increasing index, starting from 0, for the creation
// of in a collection such as assertions.
type AssertionSequenceNumber uint64

// VertexSequenceNumber is a monotonically increasing index, starting from 0, for the creation
// of in a collection such as challenge vertexes.
type VertexSequenceNumber uint64

// OnChainProtocol defines an interface for interacting with the smart contract implementation
// of the assertion protocol, with methods to issue mutating transactions, make eth calls, create
// leafs in the protocol, issue challenges, and subscribe to chain events wrapped in simple abstractions.
type OnChainProtocol interface {
	ChainReadWriter
	AssertionManager
}

// ChainReadWriter can make mutating and non-mutating calls to the blockchain.
type ChainReadWriter interface {
	ChainReader
	ChainWriter
	EventProvider
}

// ChainReader can make non-mutating calls to the on-chain protocol.
type ChainReader interface {
	Call(clo func(*ActiveTx, OnChainProtocol) error) error
}

// ChainWriter can make mutating calls to the on-chain protocol.
type ChainWriter interface {
	Tx(clo func(*ActiveTx, OnChainProtocol) error) error
}

// EventProvider allows subscribing to chain events for the on-chain protocol.
type EventProvider interface {
	SubscribeChainEvents(ctx context.Context, ch chan<- AssertionChainEvent)
	SubscribeChallengeEvents(ctx context.Context, ch chan<- ChallengeEvent)
}

// AssertionManager allows the creation of new leaves for a Staker with a State Commitment
// and a previous assertion.
type AssertionManager interface {
	Inbox() *Inbox
	NumAssertions(tx *ActiveTx) uint64
	AssertionBySequenceNum(tx *ActiveTx, seqNum AssertionSequenceNumber) (*Assertion, error)
	ChallengeByCommitHash(tx *ActiveTx, commitHash ChallengeCommitHash) (*Challenge, error)
	ChallengeVertexByCommitHash(tx *ActiveTx, challenge ChallengeCommitHash, vertex VertexCommitHash) (*ChallengeVertex, error)
	IsAtOneStepFork(
		tx *ActiveTx,
		challengeCommitHash ChallengeCommitHash,
		vertexCommit util.HistoryCommitment,
		vertexParentCommit util.HistoryCommitment,
	) (bool, error)
	ChallengePeriodLength(tx *ActiveTx) time.Duration
	LatestConfirmed(*ActiveTx) *Assertion
	CreateLeaf(tx *ActiveTx, prev *Assertion, commitment StateCommitment, staker common.Address) (*Assertion, error)
}

type AssertionChain struct {
	mutex                         sync.RWMutex
	timeReference                 util.TimeReference
	challengePeriod               time.Duration
	latestConfirmed               AssertionSequenceNumber
	assertions                    []*Assertion
	hasSeenAssertions             map[common.Hash]bool
	challengeVerticesByCommitHash map[ChallengeCommitHash]map[VertexCommitHash]*ChallengeVertex
	challengesByCommitHash        map[ChallengeCommitHash]*Challenge
	balances                      *util.MapWithDefault[common.Address, *big.Int]
	feed                          *EventFeed[AssertionChainEvent]
	challengesFeed                *EventFeed[ChallengeEvent]
	inbox                         *Inbox
}

const (
	deadTxStatus = iota
	readOnlyTxStatus
	readWriteTxStatus
)

// ActiveTx is a transaction that is currently being processed.
type ActiveTx struct {
	txStatus int
}

// verifyRead is a helper function to verify that the transaction is read-only.
func (tx *ActiveTx) verifyRead() {
	if tx.txStatus == deadTxStatus {
		panic("tried to read chain after call ended")
	}
}

// verifyReadWrite is a helper function to verify that the transaction is read-write.
func (tx *ActiveTx) verifyReadWrite() {
	if tx.txStatus != readWriteTxStatus {
		panic("tried to modify chain in read-only call")
	}
}

// Tx enables a mutating call to the on-chain protocol.
func (chain *AssertionChain) Tx(clo func(tx *ActiveTx, p OnChainProtocol) error) error {
	chain.mutex.Lock()
	defer chain.mutex.Unlock()
	tx := &ActiveTx{txStatus: readWriteTxStatus}
	err := clo(tx, chain)
	tx.txStatus = deadTxStatus
	return err
}

// Call enables a non-mutating call to the on-chain protocol.
func (chain *AssertionChain) Call(clo func(tx *ActiveTx, p OnChainProtocol) error) error {
	chain.mutex.RLock()
	defer chain.mutex.RUnlock()
	tx := &ActiveTx{txStatus: readOnlyTxStatus}
	err := clo(tx, chain)
	tx.txStatus = deadTxStatus
	return err
}

const (
	PendingAssertionState = iota
	ConfirmedAssertionState
	RejectedAssertionState
)

// AssertionState is a type used to represent the state of an assertion.
type AssertionState int

// Assertion represents an assertion in the protocol.
type Assertion struct {
	SequenceNum             AssertionSequenceNumber
	StateCommitment         StateCommitment
	Staker                  util.Option[common.Address]
	Prev                    util.Option[*Assertion]
	chain                   *AssertionChain
	status                  AssertionState
	isFirstChild            bool
	firstChildCreationTime  util.Option[time.Time]
	secondChildCreationTime util.Option[time.Time]
	challenge               util.Option[*Challenge]
}

// StateCommitment is a type used to represent the state commitment of an assertion.
type StateCommitment struct {
	Height    uint64
	StateRoot common.Hash
}

// Hash returns the hash of the state commitment.
func (comm StateCommitment) Hash() common.Hash {
	return crypto.Keccak256Hash(binary.BigEndian.AppendUint64([]byte{}, comm.Height), comm.StateRoot.Bytes())
}

// NewAssertionChain creates a new AssertionChain.
func NewAssertionChain(ctx context.Context, timeRef util.TimeReference, challengePeriod time.Duration) *AssertionChain {
	genesis := &Assertion{
		chain:       nil,
		status:      ConfirmedAssertionState,
		SequenceNum: 0,
		StateCommitment: StateCommitment{
			Height:    0,
			StateRoot: common.Hash{},
		},
		Prev:                    util.None[*Assertion](),
		isFirstChild:            false,
		firstChildCreationTime:  util.None[time.Time](),
		secondChildCreationTime: util.None[time.Time](),
		challenge:               util.None[*Challenge](),
		Staker:                  util.None[common.Address](),
	}
	chain := &AssertionChain{
		mutex:                         sync.RWMutex{},
		timeReference:                 timeRef,
		challengePeriod:               challengePeriod,
		challengesByCommitHash:        make(map[ChallengeCommitHash]*Challenge),
		challengeVerticesByCommitHash: make(map[ChallengeCommitHash]map[VertexCommitHash]*ChallengeVertex),
		latestConfirmed:               0,
		assertions:                    []*Assertion{genesis},
		balances:                      util.NewMapWithDefaultAdvanced[common.Address, *big.Int](common.Big0, func(x *big.Int) bool { return x.Sign() == 0 }),
		feed:                          NewEventFeed[AssertionChainEvent](ctx),
		challengesFeed:                NewEventFeed[ChallengeEvent](ctx),
		inbox:                         NewInbox(ctx),
		hasSeenAssertions:             make(map[common.Hash]bool),
	}
	genesis.chain = chain
	return chain
}

// TimeReference returns the time reference used by the chain.
func (chain *AssertionChain) TimeReference() util.TimeReference {
	return chain.timeReference
}

// Inbox returns the inbox used by the chain.
func (chain *AssertionChain) Inbox() *Inbox {
	return chain.inbox
}

// GetBalance returns the balance of the given address.
func (chain *AssertionChain) GetBalance(tx *ActiveTx, addr common.Address) *big.Int {
	tx.verifyRead()
	return chain.balances.Get(addr)
}

// SetBalance sets the balance of the given address.
func (chain *AssertionChain) SetBalance(tx *ActiveTx, addr common.Address, balance *big.Int) {
	tx.verifyReadWrite()
	oldBalance := chain.balances.Get(addr)
	chain.balances.Set(addr, balance)
	chain.feed.Append(&SetBalanceEvent{Addr: addr, OldBalance: oldBalance, NewBalance: balance})
}

// AddToBalance adds the given amount to the balance of the given address.
func (chain *AssertionChain) AddToBalance(tx *ActiveTx, addr common.Address, amount *big.Int) {
	tx.verifyReadWrite()
	chain.SetBalance(tx, addr, new(big.Int).Add(chain.GetBalance(tx, addr), amount))
}

// DeductFromBalance deducts the given amount from the balance of the given address.
func (chain *AssertionChain) DeductFromBalance(tx *ActiveTx, addr common.Address, amount *big.Int) error {
	tx.verifyReadWrite()
	balance := chain.GetBalance(tx, addr)
	if balance.Cmp(amount) < 0 {
		return errors.Wrapf(ErrInsufficientBalance, "%s < %s", balance.String(), amount.String())
	}
	chain.SetBalance(tx, addr, new(big.Int).Sub(balance, amount))
	return nil
}

// ChallengePeriodLength returns the length of the challenge period.
func (chain *AssertionChain) ChallengePeriodLength(tx *ActiveTx) time.Duration {
	tx.verifyRead()
	return chain.challengePeriod
}

// LatestConfirmed returns the latest confirmed assertion.
func (chain *AssertionChain) LatestConfirmed(tx *ActiveTx) *Assertion {
	tx.verifyRead()
	return chain.assertions[chain.latestConfirmed]
}

// NumAssertions returns the number of assertions in the chain.
func (chain *AssertionChain) NumAssertions(tx *ActiveTx) uint64 {
	tx.verifyRead()
	return uint64(len(chain.assertions))
}

// AssertionBySequenceNum returns the assertion with the given sequence number.
func (chain *AssertionChain) AssertionBySequenceNum(tx *ActiveTx, seqNum AssertionSequenceNumber) (*Assertion, error) {
	tx.verifyRead()
	if seqNum >= AssertionSequenceNumber(len(chain.assertions)) {
		return nil, fmt.Errorf("assertion sequence out of range %d >= %d", seqNum, len(chain.assertions))
	}
	return chain.assertions[seqNum], nil
}

// IsAtOneStepFork when given a challenge vertex's history commitment
// along with its parent's, will check other challenge vertices in that challenge
// to verify there are > 1 vertices that are one height away from their parent.
func (chain *AssertionChain) IsAtOneStepFork(
	tx *ActiveTx,
	challengeCommitHash ChallengeCommitHash,
	vertexCommit util.HistoryCommitment,
	vertexParentCommit util.HistoryCommitment,
) (bool, error) {
	tx.verifyRead()
	if vertexCommit.Height != vertexParentCommit.Height+1 {
		return false, nil
	}
	vertices, ok := chain.challengeVerticesByCommitHash[challengeCommitHash]
	if !ok {
		return false, fmt.Errorf("challenge vertices not found for assertion with state commit hash %#x", challengeCommitHash)
	}
	parentCommitHash := VertexCommitHash(vertexParentCommit.Hash())
	return verticesContainOneStepFork(vertices, parentCommitHash), nil
}

// Check if a vertices with a matching parent commitment hash are at a one-step-fork from their parent.
// First, we filter out vertices with the specified parent commit hash, then check that all of the
// matching vertices are one-step away from their parent.
func verticesContainOneStepFork(vertices map[VertexCommitHash]*ChallengeVertex, parentCommitHash VertexCommitHash) bool {
	if len(vertices) < 2 {
		return false
	}
	childVertices := make([]*ChallengeVertex, 0)
	for _, v := range vertices {
		if v.Prev.IsNone() {
			continue
		}
		// We only check vertices that have a matching parent commit hash.
		vParentHash := VertexCommitHash(v.Prev.Unwrap().Commitment.Hash())
		if vParentHash == parentCommitHash {
			childVertices = append(childVertices, v)
		}
	}
	if len(childVertices) < 2 {
		return false
	}
	for _, vertex := range childVertices {
		if !isOneStepAwayFromParent(vertex) {
			return false
		}
	}
	return true
}

func isOneStepAwayFromParent(vertex *ChallengeVertex) bool {
	if vertex.Prev.IsNone() {
		return false
	}
	return vertex.Commitment.Height == vertex.Prev.Unwrap().Commitment.Height+1
}

// ChallengeVertexByCommitHash returns the challenge vertex with the given commit hash.
func (chain *AssertionChain) ChallengeVertexByCommitHash(
	tx *ActiveTx, challengeHash ChallengeCommitHash, vertexHash VertexCommitHash,
) (*ChallengeVertex, error) {
	tx.verifyRead()
	vertices, ok := chain.challengeVerticesByCommitHash[challengeHash]
	if !ok {
		return nil, fmt.Errorf("challenge vertices not found for assertion with state commit hash %#x", challengeHash)
	}
	vertex, ok := vertices[vertexHash]
	if !ok {
		return nil, fmt.Errorf("challenge vertex with sequence number not found %#x", vertexHash)
	}
	return vertex, nil
}

// ChallengeByCommitHash returns the challenge with the given commit hash.
func (chain *AssertionChain) ChallengeByCommitHash(tx *ActiveTx, commitHash ChallengeCommitHash) (*Challenge, error) {
	tx.verifyRead()
	chal, ok := chain.challengesByCommitHash[commitHash]
	if !ok {
		return nil, errors.Wrapf(ErrVertexAlreadyExists, fmt.Sprintf("Hash: %s", commitHash))
	}
	return chal, nil
}

// SubscribeChainEvents subscribes to chain events.
func (chain *AssertionChain) SubscribeChainEvents(ctx context.Context, ch chan<- AssertionChainEvent) {
	chain.feed.Subscribe(ctx, ch)
}

// SubscribeChallengeEvents subscribes to challenge events.
func (chain *AssertionChain) SubscribeChallengeEvents(ctx context.Context, ch chan<- ChallengeEvent) {
	chain.challengesFeed.Subscribe(ctx, ch)
}

// CreateLeaf creates a new leaf assertion.
func (chain *AssertionChain) CreateLeaf(tx *ActiveTx, prev *Assertion, commitment StateCommitment, staker common.Address) (*Assertion, error) {
	tx.verifyReadWrite()
	if prev.chain != chain {
		return nil, ErrWrongChain
	}
	if prev.StateCommitment.Height >= commitment.Height {
		return nil, ErrInvalidOp
	}
	seenKey := crypto.Keccak256Hash(binary.BigEndian.AppendUint64(commitment.Hash().Bytes(), uint64(prev.SequenceNum)))
	if chain.hasSeenAssertions[seenKey] {
		return nil, ErrVertexAlreadyExists
	}

	if err := prev.Staker.IfLet(
		func(oldStaker common.Address) error {
			if staker != oldStaker {
				if err := chain.DeductFromBalance(tx, staker, AssertionStakeWei); err != nil {
					return err
				}
				chain.AddToBalance(tx, oldStaker, AssertionStakeWei)
				prev.Staker = util.None[common.Address]()
			}
			return nil
		},
		func() error {
			if err := chain.DeductFromBalance(tx, staker, AssertionStakeWei); err != nil {
				return err
			}
			return nil
		},
	); err != nil {
		return nil, err
	}

	leaf := &Assertion{
		chain:                   chain,
		status:                  PendingAssertionState,
		SequenceNum:             AssertionSequenceNumber(len(chain.assertions)),
		StateCommitment:         commitment,
		Prev:                    util.Some[*Assertion](prev),
		isFirstChild:            prev.firstChildCreationTime.IsNone(),
		firstChildCreationTime:  util.None[time.Time](),
		secondChildCreationTime: util.None[time.Time](),
		challenge:               util.None[*Challenge](),
		Staker:                  util.Some[common.Address](staker),
	}
	if prev.firstChildCreationTime.IsNone() {
		prev.firstChildCreationTime = util.Some[time.Time](chain.timeReference.Get())
	} else if prev.secondChildCreationTime.IsNone() {
		prev.secondChildCreationTime = util.Some[time.Time](chain.timeReference.Get())
	}
	chain.assertions = append(chain.assertions, leaf)
	chain.hasSeenAssertions[seenKey] = true
	chain.feed.Append(&CreateLeafEvent{
		PrevStateCommitment: prev.StateCommitment,
		PrevSeqNum:          prev.SequenceNum,
		SeqNum:              leaf.SequenceNum,
		StateCommitment:     leaf.StateCommitment,
		Validator:           staker,
	})
	return leaf, nil
}

// RejectForPrev rejects the assertion and emits the information through feed. It moves assertion to `RejectedAssertionState` state.
func (a *Assertion) RejectForPrev(tx *ActiveTx) error {
	tx.verifyReadWrite()
	if a.status != PendingAssertionState {
		return errors.Wrapf(ErrWrongState, fmt.Sprintf("State: %d", a.status))
	}
	if a.Prev.IsNone() {
		return ErrInvalidOp
	}
	if a.Prev.Unwrap().status != RejectedAssertionState {
		return errors.Wrapf(ErrWrongPredecessorState, fmt.Sprintf("State: %d", a.Prev.Unwrap().status))
	}
	a.status = RejectedAssertionState
	a.chain.feed.Append(&RejectEvent{
		SeqNum: a.SequenceNum,
	})
	return nil
}

// RejectForLoss rejects the assertion and emits the information through feed. It moves assertion to `RejectedAssertionState` state.
func (a *Assertion) RejectForLoss(tx *ActiveTx) error {
	tx.verifyReadWrite()
	if a.status != PendingAssertionState {
		return errors.Wrapf(ErrWrongState, fmt.Sprintf("State: %d", a.status))
	}
	if a.Prev.IsNone() {
		return ErrInvalidOp
	}
	chal := a.Prev.Unwrap().challenge
	if chal.IsNone() {
		return util.ErrOptionIsEmpty
	}
	winner, err := chal.Unwrap().Winner(tx)
	if err != nil {
		return err
	}
	if winner == a {
		return ErrInvalidOp
	}
	a.status = RejectedAssertionState
	a.chain.feed.Append(&RejectEvent{
		SeqNum: a.SequenceNum,
	})
	return nil
}

// ConfirmNoRival confirms that there is no rival for the assertion and moves the assertion to `ConfirmedAssertionState` state.
func (a *Assertion) ConfirmNoRival(tx *ActiveTx) error {
	tx.verifyReadWrite()
	if a.status != PendingAssertionState {
		return errors.Wrapf(ErrWrongState, fmt.Sprintf("State: %d", a.status))
	}
	if a.Prev.IsNone() {
		return ErrInvalidOp
	}
	prev := a.Prev.Unwrap()
	if prev.status != ConfirmedAssertionState {
		return errors.Wrapf(ErrWrongPredecessorState, fmt.Sprintf("State: %d", a.Prev.Unwrap().status))
	}
	if !prev.secondChildCreationTime.IsNone() {
		return ErrInvalidOp
	}
	if !a.chain.timeReference.Get().After(prev.firstChildCreationTime.Unwrap().Add(a.chain.challengePeriod)) {
		return errors.Wrapf(ErrNotYet, fmt.Sprintf("%d > %d", a.chain.timeReference.Get().Unix(), prev.firstChildCreationTime.Unwrap().Add(a.chain.challengePeriod).Unix()))
	}
	a.status = ConfirmedAssertionState
	a.chain.latestConfirmed = a.SequenceNum
	a.chain.feed.Append(&ConfirmEvent{
		SeqNum: a.SequenceNum,
	})
	if !a.Staker.IsNone() {
		a.chain.AddToBalance(tx, a.Staker.Unwrap(), AssertionStakeWei)
		a.Staker = util.None[common.Address]()
	}
	return nil
}

// ConfirmForWin confirms that the assertion is the winnerAssertion of the challenge and moves the assertion to `ConfirmedAssertionState` state.
func (a *Assertion) ConfirmForWin(tx *ActiveTx) error {
	tx.verifyReadWrite()
	if a.status != PendingAssertionState {
		return errors.Wrapf(ErrWrongState, fmt.Sprintf("State: %d", a.status))
	}
	if a.Prev.IsNone() {
		return ErrInvalidOp
	}
	prev := a.Prev.Unwrap()
	if prev.status != ConfirmedAssertionState {
		return errors.Wrapf(ErrWrongPredecessorState, fmt.Sprintf("State: %d", a.Prev.Unwrap().status))
	}
	if prev.challenge.IsNone() {
		return ErrWrongPredecessorState
	}
	winner, err := prev.challenge.Unwrap().Winner(tx)
	if err != nil {
		return err
	}
	if winner != a {
		return ErrInvalidOp
	}
	a.status = ConfirmedAssertionState
	a.chain.latestConfirmed = a.SequenceNum
	a.chain.feed.Append(&ConfirmEvent{
		SeqNum: a.SequenceNum,
	})
	return nil
}

// Challenge created by an assertion.
type Challenge struct {
	rootAssertion         util.Option[*Assertion]
	winnerAssertion       util.Option[*Assertion]
	rootVertex            util.Option[*ChallengeVertex]
	latestConfirmedVertex util.Option[*ChallengeVertex]
	creationTime          time.Time
	includedHistories     map[common.Hash]bool
	nextSequenceNum       VertexSequenceNumber
}

// CreateChallenge creates a challenge for the assertion and moves the assertion to `ChallengedAssertionState` state.
func (a *Assertion) CreateChallenge(tx *ActiveTx, ctx context.Context, validator common.Address) (*Challenge, error) {
	tx.verifyReadWrite()
	if a.status != PendingAssertionState && a.chain.LatestConfirmed(tx) != a {
		return nil, errors.Wrapf(ErrWrongState, fmt.Sprintf("State: %d, Confirmed status: %v", a.status, a.chain.LatestConfirmed(tx) != a))
	}
	if !a.challenge.IsNone() {
		return nil, ErrChallengeAlreadyExists
	}
	if a.secondChildCreationTime.IsNone() {
		return nil, ErrInvalidOp
	}
	currSeqNumber := VertexSequenceNumber(0)
	rootVertex := &ChallengeVertex{
		challenge:   util.None[*Challenge](),
		SequenceNum: currSeqNumber,
		isLeaf:      false,
		Status:      ConfirmedAssertionState,
		Commitment: util.HistoryCommitment{
			Height: 0,
			Merkle: common.Hash{},
		},
		Prev:                 util.None[*ChallengeVertex](),
		PresumptiveSuccessor: util.None[*ChallengeVertex](),
		psTimer:              util.NewCountUpTimer(a.chain.timeReference),
		subChallenge:         util.None[*SubChallenge](),
	}

	chal := &Challenge{
		rootAssertion:         util.Some[*Assertion](a),
		winnerAssertion:       util.None[*Assertion](),
		rootVertex:            util.Some[*ChallengeVertex](rootVertex),
		latestConfirmedVertex: util.Some[*ChallengeVertex](rootVertex),
		creationTime:          a.chain.timeReference.Get(),
		includedHistories:     make(map[common.Hash]bool),
		nextSequenceNum:       currSeqNumber + 1,
	}
	rootVertex.challenge = util.Some[*Challenge](chal)
	chal.includedHistories[rootVertex.Commitment.Hash()] = true
	a.challenge = util.Some[*Challenge](chal)
	parentStaker := common.Address{}
	if !a.Staker.IsNone() {
		parentStaker = a.Staker.Unwrap()
	}
	a.chain.feed.Append(&StartChallengeEvent{
		ParentSeqNum:          a.SequenceNum,
		ParentStateCommitment: a.StateCommitment,
		ParentStaker:          parentStaker,
		Validator:             validator,
	})

	challengeID := ChallengeCommitHash(a.StateCommitment.Hash())
	a.chain.challengesByCommitHash[challengeID] = chal
	a.chain.challengeVerticesByCommitHash[challengeID] = map[VertexCommitHash]*ChallengeVertex{VertexCommitHash(rootVertex.Commitment.Hash()): rootVertex}

	return chal, nil
}

// ParentStateCommitment returns the state commitment of the parent assertion.
func (c *Challenge) ParentStateCommitment() StateCommitment {
	if c.rootAssertion.IsNone() {
		return StateCommitment{}
	}
	return c.rootAssertion.Unwrap().StateCommitment
}

// AssertionSeqNumber returns the sequence number of the assertion that created the challenge.
func (c *Challenge) AssertionSeqNumber() AssertionSequenceNumber {
	return c.rootAssertion.Unwrap().SequenceNum
}

// RootAssertion returns the root assertion of challenge
func (c *Challenge) RootAssertion() *Assertion {
	return c.rootAssertion.Unwrap()
}

// RootVertex returns the root vertex of challenge
func (c *Challenge) RootVertex() *ChallengeVertex {
	return c.rootVertex.Unwrap()
}

// AddLeaf adds a new leaf to the challenge.
func (c *Challenge) AddLeaf(tx *ActiveTx, assertion *Assertion, history util.HistoryCommitment, validator common.Address) (*ChallengeVertex, error) {
	tx.verifyReadWrite()
	if assertion.Prev.IsNone() {
		return nil, ErrInvalidOp
	}
	prev := assertion.Prev.Unwrap()
	if prev != c.rootAssertion.Unwrap() {
		return nil, ErrInvalidOp
	}
	if c.Completed(tx) {
		return nil, ErrWrongState
	}
	if !c.rootVertex.Unwrap().EligibleForNewSuccessor() {
		return nil, ErrPastDeadline
	}
	if c.includedHistories[history.Hash()] {
		return nil, errors.Wrapf(ErrVertexAlreadyExists, fmt.Sprintf("Hash: %s", history.Hash().String()))
	}

	chain := assertion.chain
	timer := util.NewCountUpTimer(chain.timeReference)
	if assertion.isFirstChild {
		delta := prev.secondChildCreationTime.Unwrap().Sub(prev.firstChildCreationTime.Unwrap())
		timer.Set(delta)
	}
	leaf := &ChallengeVertex{
		challenge:            util.Some[*Challenge](c),
		SequenceNum:          c.nextSequenceNum,
		Validator:            validator,
		isLeaf:               true,
		Status:               PendingAssertionState,
		Commitment:           history,
		Prev:                 c.rootVertex,
		PresumptiveSuccessor: util.None[*ChallengeVertex](),
		psTimer:              timer,
		subChallenge:         util.None[*SubChallenge](),
		winnerIfConfirmed:    util.Some[*Assertion](assertion),
	}
	c.nextSequenceNum++
	c.rootVertex.Unwrap().maybeNewPresumptiveSuccessor(leaf)
	c.rootAssertion.Unwrap().chain.challengesFeed.Append(&ChallengeLeafEvent{
		ParentSeqNum:      leaf.Prev.Unwrap().SequenceNum,
		SequenceNum:       leaf.SequenceNum,
		WinnerIfConfirmed: assertion.SequenceNum,
		History:           history,
		BecomesPS:         leaf.Prev.Unwrap().PresumptiveSuccessor.Unwrap() == leaf,
		Validator:         validator,
	})
	c.includedHistories[history.Hash()] = true
	h := ChallengeCommitHash(c.rootAssertion.Unwrap().StateCommitment.Hash())
	c.rootAssertion.Unwrap().chain.challengesByCommitHash[h] = c
	c.rootAssertion.Unwrap().chain.challengeVerticesByCommitHash[h][VertexCommitHash(leaf.Commitment.Hash())] = leaf
	return leaf, nil
}

// Completed returns true if the challenge is completed.
func (c *Challenge) Completed(tx *ActiveTx) bool {
	tx.verifyRead()
	return !c.winnerAssertion.IsNone()
}

// Winner returns the winning assertion if the challenge is completed.
func (c *Challenge) Winner(tx *ActiveTx) (*Assertion, error) {
	tx.verifyRead()
	if c.winnerAssertion.IsNone() {
		return nil, ErrNoWinnerYet
	}
	return c.winnerAssertion.Unwrap(), nil
}

// HasConfirmedAboveSeqNumber returns true if another vertex with higher sequence number has confirmed.
func (c *Challenge) HasConfirmedAboveSeqNumber(tx *ActiveTx, seqNum VertexSequenceNumber) (bool, error) {
	if c.rootAssertion.IsNone() {
		return false, nil
	}
	vertices, ok := c.rootAssertion.Unwrap().chain.challengeVerticesByCommitHash[ChallengeCommitHash(c.ParentStateCommitment().Hash())]
	if !ok {
		return false, errors.New("Challenge does not exist")
	}
	for _, vertex := range vertices {
		if vertex.SequenceNum > seqNum && vertex.Status == ConfirmedAssertionState {
			return true, nil
		}
	}
	return false, nil
}

type ChallengeVertex struct {
	Commitment           util.HistoryCommitment
	challenge            util.Option[*Challenge]
	SequenceNum          VertexSequenceNumber // unique within the challenge
	Validator            common.Address
	isLeaf               bool
	Status               AssertionState
	Prev                 util.Option[*ChallengeVertex]
	PresumptiveSuccessor util.Option[*ChallengeVertex]
	psTimer              *util.CountUpTimer
	subChallenge         util.Option[*SubChallenge]
	winnerIfConfirmed    util.Option[*Assertion]
}

// EligibleForNewSuccessor returns true if the vertex is eligible to have a new successor.
func (v *ChallengeVertex) EligibleForNewSuccessor() bool {
	return v.PresumptiveSuccessor.IsNone() ||
		v.PresumptiveSuccessor.Unwrap().psTimer.Get() <= v.challenge.Unwrap().rootAssertion.Unwrap().chain.challengePeriod
}

// maybeNewPresumptiveSuccessor updates the presumptive successor if the given vertex is eligible.
func (v *ChallengeVertex) maybeNewPresumptiveSuccessor(succ *ChallengeVertex) {
	if !v.PresumptiveSuccessor.IsNone() &&
		succ.Commitment.Height < v.PresumptiveSuccessor.Unwrap().Commitment.Height {
		v.PresumptiveSuccessor.Unwrap().psTimer.Stop()
		v.PresumptiveSuccessor = util.None[*ChallengeVertex]()
	}

	if v.PresumptiveSuccessor.IsNone() {
		v.PresumptiveSuccessor = util.Some(succ)
		succ.psTimer.Start()
	}
}

// IsPresumptiveSuccessor returns true if the vertex is the presumptive successor of its parent.
func (v *ChallengeVertex) IsPresumptiveSuccessor() bool {
	return v.Prev.IsNone() || v.Prev.Unwrap().PresumptiveSuccessor.Unwrap() == v
}

// requiredBisectionHeight returns the height of the history commitment that must be bisectioned to prove the vertex.
func (v *ChallengeVertex) requiredBisectionHeight() (uint64, error) {
	return util.BisectionPoint(v.Prev.Unwrap().Commitment.Height, v.Commitment.Height)
}

// Bisect returns the bisection proof for the vertex.
func (v *ChallengeVertex) Bisect(tx *ActiveTx, history util.HistoryCommitment, proof []common.Hash, validator common.Address) (*ChallengeVertex, error) {
	tx.verifyReadWrite()
	if v.IsPresumptiveSuccessor() {
		return nil, ErrWrongState
	}
	if !v.Prev.Unwrap().EligibleForNewSuccessor() {
		return nil, ErrPastDeadline
	}
	if v.challenge.Unwrap().includedHistories[history.Hash()] {
		return nil, errors.Wrapf(ErrVertexAlreadyExists, fmt.Sprintf("Hash: %s", history.Hash().String()))
	}
	bisectionHeight, err := v.requiredBisectionHeight()
	if err != nil {
		return nil, err
	}
	if bisectionHeight != history.Height {
		return nil, errors.Wrapf(ErrInvalidHeight, fmt.Sprintf("%d != %d", bisectionHeight, history))
	}
	if err := util.VerifyPrefixProof(history, v.Commitment, proof); err != nil {
		return nil, err
	}

	v.psTimer.Stop()
	newVertex := &ChallengeVertex{
		challenge:            v.challenge,
		SequenceNum:          v.challenge.Unwrap().nextSequenceNum,
		Validator:            validator,
		isLeaf:               false,
		Commitment:           history,
		Prev:                 v.Prev,
		PresumptiveSuccessor: util.None[*ChallengeVertex](),
		psTimer:              v.psTimer.Clone(),
	}
	newVertex.challenge.Unwrap().nextSequenceNum++
	newVertex.maybeNewPresumptiveSuccessor(v)
	newVertex.Prev.Unwrap().maybeNewPresumptiveSuccessor(newVertex)
	newVertex.challenge.Unwrap().includedHistories[history.Hash()] = true

	v.Prev = util.Some[*ChallengeVertex](newVertex)

	newVertex.challenge.Unwrap().rootAssertion.Unwrap().chain.challengesFeed.Append(&ChallengeBisectEvent{
		FromSequenceNum: v.SequenceNum,
		SequenceNum:     newVertex.SequenceNum,
		History:         newVertex.Commitment,
		BecomesPS:       newVertex.Prev.Unwrap().PresumptiveSuccessor.Unwrap() == newVertex,
		Validator:       validator,
	})
	commitHash := ChallengeCommitHash(newVertex.challenge.Unwrap().rootAssertion.Unwrap().StateCommitment.Hash())
	newVertex.challenge.Unwrap().rootAssertion.Unwrap().chain.challengeVerticesByCommitHash[commitHash][VertexCommitHash(newVertex.Commitment.Hash())] = newVertex

	return newVertex, nil
}

// Merge merges the vertex with its presumptive successor.
func (v *ChallengeVertex) Merge(tx *ActiveTx, mergingTo *ChallengeVertex, proof []common.Hash, validator common.Address) error {
	tx.verifyReadWrite()
	if !mergingTo.EligibleForNewSuccessor() {
		return ErrPastDeadline
	}
	// The vertex we are merging to should be the mandatory bisection point
	// of the current vertex's height and its parent's height.
	bisectionPoint, err := util.BisectionPoint(v.Prev.Unwrap().Commitment.Height, v.Commitment.Height)
	if err != nil {
		return err
	}
	if mergingTo.Commitment.Height != bisectionPoint {
		return errors.Wrapf(ErrInvalidHeight, "%d != %d", mergingTo.Commitment.Height, bisectionPoint)
	}
	if err := util.VerifyPrefixProof(mergingTo.Commitment, v.Commitment, proof); err != nil {
		return err
	}

	v.Prev = util.Some(mergingTo)
	mergingTo.psTimer.Add(v.psTimer.Get())
	mergingTo.maybeNewPresumptiveSuccessor(v)
	v.challenge.Unwrap().rootAssertion.Unwrap().chain.challengesFeed.Append(&ChallengeMergeEvent{
		DeeperSequenceNum:    v.SequenceNum,
		ShallowerSequenceNum: mergingTo.SequenceNum,
		BecomesPS:            mergingTo.PresumptiveSuccessor.Unwrap() == v,
		History:              mergingTo.Commitment,
		Validator:            validator,
	})
	return nil
}

// ConfirmForSubChallengeWin confirms the vertex as the winner of a sub-challenge.
func (v *ChallengeVertex) ConfirmForSubChallengeWin(tx *ActiveTx) error {
	tx.verifyReadWrite()
	if v.Status != PendingAssertionState {
		return errors.Wrapf(ErrWrongState, fmt.Sprintf("Status: %d", v.Status))
	}
	if v.Prev.Unwrap().Status != ConfirmedAssertionState {
		return errors.Wrapf(ErrWrongPredecessorState, fmt.Sprintf("State: %d", v.Prev.Unwrap().Status))
	}
	subChal := v.Prev.Unwrap().subChallenge
	if subChal.IsNone() || subChal.Unwrap().winner != v {
		return ErrInvalidOp
	}
	v._confirm()
	return nil
}

// ConfirmForPsTimer confirms the vertex as the winner of a psTimer.
func (v *ChallengeVertex) ConfirmForPsTimer(tx *ActiveTx) error {
	tx.verifyReadWrite()
	if v.Status != PendingAssertionState {
		return errors.Wrapf(ErrWrongState, fmt.Sprintf("Status: %d", v.Status))
	}
<<<<<<< HEAD
	if v.Prev.Unwrap().Status != ConfirmedAssertionState {
		return errors.Wrapf(ErrWrongPredecessorState, fmt.Sprintf("State: %d", v.Prev.Unwrap().Status))
=======
	if !v.Prev.Unwrap().subChallenge.IsNone() {
		return errors.Wrap(ErrInvalidOp, "predecessor contains sub-challenge")
	}
	if v.Prev.Unwrap().status != ConfirmedAssertionState {
		return errors.Wrapf(ErrWrongPredecessorState, fmt.Sprintf("State: %d", v.Prev.Unwrap().status))
>>>>>>> ab92c8f5
	}
	if v.psTimer.Get() <= v.challenge.Unwrap().rootAssertion.Unwrap().chain.challengePeriod {
		return errors.Wrapf(
			ErrNotYet,
			fmt.Sprintf(
				"%d <= %d",
				v.psTimer.Get(),
				v.challenge.Unwrap().rootAssertion.Unwrap().chain.challengePeriod),
		)
	}
	v._confirm()
	return nil
}

// ConfirmForChallengeDeadline confirms the vertex as the winner of a challenge deadline.
func (v *ChallengeVertex) ConfirmForChallengeDeadline(tx *ActiveTx) error {
	tx.verifyReadWrite()
	if v.Status != PendingAssertionState {
		return errors.Wrapf(ErrWrongState, fmt.Sprintf("Status: %d", v.Status))
	}
<<<<<<< HEAD
	if v.Prev.Unwrap().Status != ConfirmedAssertionState {
		return errors.Wrapf(ErrWrongPredecessorState, fmt.Sprintf("State: %d", v.Prev.Unwrap().Status))
=======
	if !v.Prev.Unwrap().subChallenge.IsNone() {
		return errors.Wrap(ErrInvalidOp, "predecessor contains sub-challenge")
	}
	if v.Prev.Unwrap().status != ConfirmedAssertionState {
		return errors.Wrapf(ErrWrongPredecessorState, fmt.Sprintf("State: %d", v.Prev.Unwrap().status))
>>>>>>> ab92c8f5
	}
	if v != v.Prev.Unwrap().PresumptiveSuccessor.Unwrap() {
		return errors.Wrap(ErrInvalidOp, "Vertex is not the presumptive successor")
	}
	chain := v.challenge.Unwrap().rootAssertion.Unwrap().chain
	chalPeriod := chain.challengePeriod
	if !chain.timeReference.Get().After(v.challenge.Unwrap().creationTime.Add(2 * chalPeriod)) {
		return errors.Wrapf(
			ErrNotYet, fmt.Sprintf(
				"%d <= %d",
				chain.timeReference.Get().Unix(),
				v.challenge.Unwrap().creationTime.Add(2*chalPeriod).Unix(),
			),
		)
	}
	v._confirm()
	return nil
}

func (v *ChallengeVertex) _confirm() {
	v.Status = ConfirmedAssertionState
	if v.isLeaf {
		v.challenge.Unwrap().winnerAssertion = v.winnerIfConfirmed
	}
}

// CreateSubChallenge creates a sub-challenge for the vertex.
func (v *ChallengeVertex) CreateSubChallenge(tx *ActiveTx) error {
	tx.verifyReadWrite()
	if !v.subChallenge.IsNone() {
		return ErrVertexAlreadyExists
	}
	if v.Status == ConfirmedAssertionState {
		return errors.Wrapf(ErrWrongState, fmt.Sprintf("Status: %d", v.Status))
	}
	v.subChallenge = util.Some[*SubChallenge](&SubChallenge{
		parent: v,
		winner: nil,
	})
	return nil
}

type SubChallenge struct {
	parent *ChallengeVertex
	winner *ChallengeVertex
}

// SetWinner sets the winner of the sub-challenge.
func (sc *SubChallenge) SetWinner(tx *ActiveTx, winner *ChallengeVertex) error {
	tx.verifyReadWrite()
	if sc.winner != nil {
		return ErrInvalidOp
	}
	if winner.Prev.Unwrap() != sc.parent {
		return ErrInvalidOp
	}
	sc.winner = winner
	return nil
}<|MERGE_RESOLUTION|>--- conflicted
+++ resolved
@@ -892,16 +892,11 @@
 	if v.Status != PendingAssertionState {
 		return errors.Wrapf(ErrWrongState, fmt.Sprintf("Status: %d", v.Status))
 	}
-<<<<<<< HEAD
+	if !v.Prev.Unwrap().subChallenge.IsNone() {
+		return errors.Wrap(ErrInvalidOp, "predecessor contains sub-challenge")
+	}
 	if v.Prev.Unwrap().Status != ConfirmedAssertionState {
 		return errors.Wrapf(ErrWrongPredecessorState, fmt.Sprintf("State: %d", v.Prev.Unwrap().Status))
-=======
-	if !v.Prev.Unwrap().subChallenge.IsNone() {
-		return errors.Wrap(ErrInvalidOp, "predecessor contains sub-challenge")
-	}
-	if v.Prev.Unwrap().status != ConfirmedAssertionState {
-		return errors.Wrapf(ErrWrongPredecessorState, fmt.Sprintf("State: %d", v.Prev.Unwrap().status))
->>>>>>> ab92c8f5
 	}
 	if v.psTimer.Get() <= v.challenge.Unwrap().rootAssertion.Unwrap().chain.challengePeriod {
 		return errors.Wrapf(
@@ -922,16 +917,11 @@
 	if v.Status != PendingAssertionState {
 		return errors.Wrapf(ErrWrongState, fmt.Sprintf("Status: %d", v.Status))
 	}
-<<<<<<< HEAD
+	if !v.Prev.Unwrap().subChallenge.IsNone() {
+		return errors.Wrap(ErrInvalidOp, "predecessor contains sub-challenge")
+	}
 	if v.Prev.Unwrap().Status != ConfirmedAssertionState {
 		return errors.Wrapf(ErrWrongPredecessorState, fmt.Sprintf("State: %d", v.Prev.Unwrap().Status))
-=======
-	if !v.Prev.Unwrap().subChallenge.IsNone() {
-		return errors.Wrap(ErrInvalidOp, "predecessor contains sub-challenge")
-	}
-	if v.Prev.Unwrap().status != ConfirmedAssertionState {
-		return errors.Wrapf(ErrWrongPredecessorState, fmt.Sprintf("State: %d", v.Prev.Unwrap().status))
->>>>>>> ab92c8f5
 	}
 	if v != v.Prev.Unwrap().PresumptiveSuccessor.Unwrap() {
 		return errors.Wrap(ErrInvalidOp, "Vertex is not the presumptive successor")
