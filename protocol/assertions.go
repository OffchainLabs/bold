package protocol

import (
	"context"
	"encoding/binary"
	"encoding/hex"
	"errors"
	"fmt"
	"sync"
	"time"

	"github.com/OffchainLabs/new-rollup-exploration/util"
	"github.com/emicklei/dot"
	"github.com/ethereum/go-ethereum/common"
	"github.com/ethereum/go-ethereum/crypto"
)

var (
	ErrWrongChain            = errors.New("wrong chain")
	ErrInvalid               = errors.New("invalid operation")
	ErrInvalidHeight         = errors.New("invalid block Height")
	ErrVertexAlreadyExists   = errors.New("vertex already exists")
	ErrWrongState            = errors.New("vertex State does not allow this operation")
	ErrWrongPredecessorState = errors.New("predecessor State does not allow this operation")
	ErrNotYet                = errors.New("deadline has not yet passed")
	ErrNoWinnerYet           = errors.New("challenges does not yet have a winner")
	ErrPastDeadline          = errors.New("deadline has passed")
	ErrNotImplemented        = errors.New("not yet implemented")
)

// OnChainProtocol defines an interface for interacting with the smart contract implementation
// of the assertion protocol, with methods to issue mutating transactions, make eth calls, create
// leafs in the protocol, issue challenges, and subscribe to chain events wrapped in simple abstractions.
type OnChainProtocol interface {
	ChainReader
	ChainWriter
	EventProvider
	AssertionManager
	ChainVisualizer
}

// ChainReader can make non-mutating calls to the on-chain protocol.
type ChainReader interface {
	ChallengePeriodLength() time.Duration
	Call(clo func(*AssertionChain) error) error
}

// ChainWriter can make mutating calls to the on-chain protocol.
type ChainWriter interface {
	Tx(clo func(*AssertionChain) error) error
}

// EventProvider allows subscribing to chain events for the on-chain protocol.
type EventProvider interface {
	SubscribeChainEvents(ctx context.Context, ch chan<- AssertionChainEvent)
}

// AssertionManager allows the creation of new leaves for a Staker with a State Commitment
// and a previous assertion.
type AssertionManager interface {
	LatestConfirmed() *Assertion
<<<<<<< HEAD
	LatestAssertion() *Assertion
	CreateLeaf(prev *Assertion, commitment util.HistoryCommitment, staker common.Address) (*Assertion, error)
=======
	CreateLeaf(prev *Assertion, commitment StateCommitment, staker common.Address) (*Assertion, error)
>>>>>>> b165ae9f
}

type ChainVisualizer interface {
	Visualize() string
}

type AssertionChain struct {
	mutex           sync.RWMutex
	timeReference   util.TimeReference
	challengePeriod time.Duration
	confirmedLatest uint64
	assertions      []*Assertion
	dedupe          map[common.Hash]bool
	feed            *EventFeed[AssertionChainEvent]
}

func (chain *AssertionChain) Tx(clo func(chain *AssertionChain) error) error {
	chain.mutex.Lock()
	defer chain.mutex.Unlock()
	return clo(chain)
}

func (chain *AssertionChain) Call(clo func(chain *AssertionChain) error) error {
	chain.mutex.RLock()
	defer chain.mutex.RUnlock()
	return clo(chain)
}

const (
	PendingAssertionState = iota
	ConfirmedAssertionState
	RejectedAssertionState
)

type AssertionState int

type Assertion struct {
	chain                   *AssertionChain
	status                  AssertionState
	SequenceNum             uint64
<<<<<<< HEAD
	StateCommitment         util.HistoryCommitment
=======
	StateCommitment         StateCommitment
>>>>>>> b165ae9f
	prev                    util.Option[*Assertion]
	isFirstChild            bool
	firstChildCreationTime  util.Option[time.Time]
	secondChildCreationTime util.Option[time.Time]
	challenge               util.Option[*Challenge]
	staker                  util.Option[common.Address]
}

type StateCommitment struct {
	Height    uint64
	StateRoot common.Hash
}

func (comm *StateCommitment) Hash() common.Hash {
	return crypto.Keccak256Hash(binary.BigEndian.AppendUint64([]byte{}, comm.Height), comm.StateRoot.Bytes())
}

func NewAssertionChain(ctx context.Context, timeRef util.TimeReference, challengePeriod time.Duration) *AssertionChain {
	genesis := &Assertion{
		chain:       nil,
		status:      ConfirmedAssertionState,
		SequenceNum: 0,
<<<<<<< HEAD
		StateCommitment: util.HistoryCommitment{
			Height: 0,
			Merkle: common.Hash{},
=======
		StateCommitment: StateCommitment{
			Height:    0,
			StateRoot: common.Hash{},
>>>>>>> b165ae9f
		},
		prev:                    util.EmptyOption[*Assertion](),
		isFirstChild:            false,
		firstChildCreationTime:  util.EmptyOption[time.Time](),
		secondChildCreationTime: util.EmptyOption[time.Time](),
		challenge:               util.EmptyOption[*Challenge](),
		staker:                  util.EmptyOption[common.Address](),
	}
	chain := &AssertionChain{
		mutex:           sync.RWMutex{},
		timeReference:   timeRef,
		challengePeriod: challengePeriod,
		confirmedLatest: 0,
		assertions:      []*Assertion{genesis},
		dedupe:          make(map[common.Hash]bool), // no need to insert genesis assertion here
		feed:            NewEventFeed[AssertionChainEvent](ctx),
	}
	genesis.chain = chain
	return chain
}

func (chain *AssertionChain) ChallengePeriodLength() time.Duration {
	return chain.challengePeriod
}

func (chain *AssertionChain) LatestConfirmed() *Assertion {
	chain.mutex.RLock()
	defer chain.mutex.RUnlock()
	return chain.assertions[chain.confirmedLatest]
}

func (chain *AssertionChain) LatestAssertion() *Assertion {
	chain.mutex.RLock()
	defer chain.mutex.RUnlock()
	return chain.assertions[len(chain.assertions)-1]
}

func (chain *AssertionChain) SubscribeChainEvents(ctx context.Context, ch chan<- AssertionChainEvent) {
	chain.feed.Subscribe(ctx, ch)
}

func (chain *AssertionChain) CreateLeaf(prev *Assertion, commitment StateCommitment, staker common.Address) (*Assertion, error) {
	chain.mutex.Lock()
	defer chain.mutex.Unlock()
	if prev.chain != chain {
		return nil, ErrWrongChain
	}
	if prev.StateCommitment.Height >= commitment.Height {
		return nil, ErrInvalid
	}
	dedupeCode := crypto.Keccak256Hash(binary.BigEndian.AppendUint64(commitment.Hash().Bytes(), prev.SequenceNum))
	if chain.dedupe[dedupeCode] {
		return nil, ErrVertexAlreadyExists
	}
	leaf := &Assertion{
		chain:                   chain,
		status:                  PendingAssertionState,
		SequenceNum:             uint64(len(chain.assertions)),
		StateCommitment:         commitment,
		prev:                    util.FullOption[*Assertion](prev),
		isFirstChild:            prev.firstChildCreationTime.IsEmpty(),
		firstChildCreationTime:  util.EmptyOption[time.Time](),
		secondChildCreationTime: util.EmptyOption[time.Time](),
		challenge:               util.EmptyOption[*Challenge](),
		staker:                  util.FullOption[common.Address](staker),
	}
	if prev.firstChildCreationTime.IsEmpty() {
		prev.firstChildCreationTime = util.FullOption[time.Time](chain.timeReference.Get())
	} else if prev.secondChildCreationTime.IsEmpty() {
		prev.secondChildCreationTime = util.FullOption[time.Time](chain.timeReference.Get())
	}
	prev.staker = util.EmptyOption[common.Address]()
	chain.assertions = append(chain.assertions, leaf)
	chain.dedupe[dedupeCode] = true
	chain.feed.Append(&CreateLeafEvent{
<<<<<<< HEAD
		PrevSeqNum: prev.SequenceNum,
		SeqNum:     leaf.SequenceNum,
		Commitment: leaf.StateCommitment,
		Staker:     staker,
=======
		PrevSeqNum:      prev.SequenceNum,
		SeqNum:          leaf.SequenceNum,
		StateCommitment: leaf.StateCommitment,
		Staker:          staker,
>>>>>>> b165ae9f
	})
	return leaf, nil
}

func (a *Assertion) RejectForPrev() error {
	if a.status != PendingAssertionState {
		return ErrWrongState
	}
	if a.prev.IsEmpty() {
		return ErrInvalid
	}
	if a.prev.OpenKnownFull().status != RejectedAssertionState {
		return ErrWrongPredecessorState
	}
	a.status = RejectedAssertionState
	a.chain.feed.Append(&RejectEvent{
		SeqNum: a.SequenceNum,
	})
	return nil
}

func (a *Assertion) RejectForLoss() error {
	if a.status != PendingAssertionState {
		return ErrWrongState
	}
	if a.prev.IsEmpty() {
		return ErrInvalid
	}
	chal := a.prev.OpenKnownFull().challenge
	if chal.IsEmpty() {
		return util.ErrOptionIsEmpty
	}
	winner, err := chal.OpenKnownFull().Winner()
	if err != nil {
		return err
	}
	if winner == a {
		return ErrInvalid
	}
	a.status = RejectedAssertionState
	a.chain.feed.Append(&RejectEvent{
		SeqNum: a.SequenceNum,
	})
	return nil
}

func (a *Assertion) ConfirmNoRival() error {
	if a.status != PendingAssertionState {
		return ErrWrongState
	}
	if a.prev.IsEmpty() {
		return ErrInvalid
	}
	prev := a.prev.OpenKnownFull()
	if prev.status != ConfirmedAssertionState {
		return ErrWrongPredecessorState
	}
	if !prev.secondChildCreationTime.IsEmpty() {
		return ErrInvalid
	}
	if !a.chain.timeReference.Get().After(prev.firstChildCreationTime.OpenKnownFull().Add(a.chain.challengePeriod)) {
		return ErrNotYet
	}
	a.status = ConfirmedAssertionState
	a.chain.confirmedLatest = a.SequenceNum
	a.chain.feed.Append(&ConfirmEvent{
		SeqNum: a.SequenceNum,
	})
	return nil
}

func (a *Assertion) ConfirmForWin() error {
	if a.status != PendingAssertionState {
		return ErrWrongState
	}
	if a.prev.IsEmpty() {
		return ErrInvalid
	}
	prev := a.prev.OpenKnownFull()
	if prev.status != ConfirmedAssertionState {
		return ErrWrongPredecessorState
	}
	if prev.challenge.IsEmpty() {
		return ErrWrongPredecessorState
	}
	winner, err := prev.challenge.OpenKnownFull().Winner()
	if err != nil {
		return err
	}
	if winner != a {
		return ErrInvalid
	}
	a.status = ConfirmedAssertionState
	a.chain.confirmedLatest = a.SequenceNum
	a.chain.feed.Append(&ConfirmEvent{
		SeqNum: a.SequenceNum,
	})
	return nil
}

func (a *Assertion) Prev() util.Option[*Assertion] {
	return a.prev
}

type Challenge struct {
	parent            *Assertion
	winner            *Assertion
	root              *ChallengeVertex
	latestConfirmed   *ChallengeVertex
	creationTime      time.Time
	includedHistories map[common.Hash]bool
	nextSequenceNum   uint64
	feed              *EventFeed[ChallengeEvent]
}

func (parent *Assertion) CreateChallenge(ctx context.Context) (*Challenge, error) {
	if parent.status != PendingAssertionState && parent.chain.LatestConfirmed() != parent {
		return nil, ErrWrongState
	}
	if !parent.challenge.IsEmpty() {
		return nil, ErrInvalid
	}
	if parent.secondChildCreationTime.IsEmpty() {
		return nil, ErrInvalid
	}
	root := &ChallengeVertex{
		challenge:   nil,
		sequenceNum: 0,
		isLeaf:      false,
		status:      ConfirmedAssertionState,
		commitment: util.HistoryCommitment{
			Height: 0,
			Merkle: common.Hash{},
		},
		prev:                 nil,
		presumptiveSuccessor: nil,
		psTimer:              util.NewCountUpTimer(parent.chain.timeReference),
		subChallenge:         nil,
	}
	ret := &Challenge{
		parent:            parent,
		winner:            nil,
		root:              root,
		latestConfirmed:   root,
		creationTime:      parent.chain.timeReference.Get(),
		includedHistories: make(map[common.Hash]bool),
		nextSequenceNum:   1,
		feed:              NewEventFeed[ChallengeEvent](ctx),
	}
	root.challenge = ret
	ret.includedHistories[root.commitment.Hash()] = true
	parent.challenge = util.FullOption[*Challenge](ret)
	parent.chain.feed.Append(&StartChallengeEvent{
		ParentSeqNum: parent.SequenceNum,
	})
	return ret, nil
}

func (chal *Challenge) AddLeaf(assertion *Assertion, history util.HistoryCommitment) (*ChallengeVertex, error) {
	if assertion.prev.IsEmpty() {
		return nil, ErrInvalid
	}
	prev := assertion.prev.OpenKnownFull()
	if prev != chal.parent {
		return nil, ErrInvalid
	}
	if chal.Completed() {
		return nil, ErrWrongState
	}
	chain := assertion.chain
	if !chal.root.eligibleForNewSuccessor() {
		return nil, ErrPastDeadline
	}

	timer := util.NewCountUpTimer(chain.timeReference)
	if assertion.isFirstChild {
		delta := prev.secondChildCreationTime.OpenKnownFull().Sub(prev.firstChildCreationTime.OpenKnownFull())
		timer.Set(delta)
	}
	leaf := &ChallengeVertex{
		challenge:            chal,
		sequenceNum:          chal.nextSequenceNum,
		isLeaf:               true,
		status:               PendingAssertionState,
		commitment:           history,
		prev:                 chal.root,
		presumptiveSuccessor: nil,
		psTimer:              timer,
		subChallenge:         nil,
		winnerIfConfirmed:    assertion,
	}
	chal.nextSequenceNum++
	chal.root.maybeNewPresumptiveSuccessor(leaf)
	chal.feed.Append(&ChallengeLeafEvent{
		SequenceNum:       leaf.sequenceNum,
		WinnerIfConfirmed: assertion.SequenceNum,
		History:           history,
		BecomesPS:         leaf.prev.presumptiveSuccessor == leaf,
	})
	return leaf, nil
}

func (chal *Challenge) Completed() bool {
	return chal.winner != nil
}

func (chal *Challenge) Winner() (*Assertion, error) {
	if chal.winner == nil {
		return nil, ErrNoWinnerYet
	}
	return chal.winner, nil
}

type ChallengeVertex struct {
	challenge            *Challenge
	sequenceNum          uint64 // unique within the challenge
	isLeaf               bool
	status               AssertionState
	commitment           util.HistoryCommitment
	prev                 *ChallengeVertex
	presumptiveSuccessor *ChallengeVertex
	psTimer              *util.CountUpTimer
	subChallenge         *SubChallenge
	winnerIfConfirmed    *Assertion
}

func (vertex *ChallengeVertex) eligibleForNewSuccessor() bool {
	return vertex.presumptiveSuccessor == nil || vertex.presumptiveSuccessor.psTimer.Get() <= vertex.challenge.parent.chain.challengePeriod
}

func (vertex *ChallengeVertex) maybeNewPresumptiveSuccessor(succ *ChallengeVertex) {
	if vertex.presumptiveSuccessor != nil && succ.commitment.Height < vertex.presumptiveSuccessor.commitment.Height {
		vertex.presumptiveSuccessor.psTimer.Stop()
		vertex.presumptiveSuccessor = nil
	}
	if vertex.presumptiveSuccessor == nil {
		vertex.presumptiveSuccessor = succ
		succ.psTimer.Start()
	}
}

func (vertex *ChallengeVertex) isPresumptiveSuccessor() bool {
	return vertex.prev == nil || vertex.prev.presumptiveSuccessor == vertex
}

func (vertex *ChallengeVertex) requiredBisectionHeight() (uint64, error) {
	return util.BisectionPoint(vertex.prev.commitment.Height, vertex.commitment.Height)
}

func (vertex *ChallengeVertex) Bisect(history util.HistoryCommitment, proof []common.Hash) error {
	if vertex.isPresumptiveSuccessor() {
		return ErrWrongState
	}
	if !vertex.prev.eligibleForNewSuccessor() {
		return ErrPastDeadline
	}
	if vertex.challenge.includedHistories[history.Hash()] {
		return ErrVertexAlreadyExists
	}
	bisectionHeight, err := vertex.requiredBisectionHeight()
	if err != nil {
		return err
	}
	if bisectionHeight != history.Height {
		return ErrInvalidHeight
	}
	if err := util.VerifyPrefixProof(history, vertex.commitment, proof); err != nil {
		return err
	}

	vertex.psTimer.Stop()
	newVertex := &ChallengeVertex{
		challenge:            vertex.challenge,
		sequenceNum:          vertex.challenge.nextSequenceNum,
		isLeaf:               false,
		commitment:           history,
		prev:                 vertex.prev,
		presumptiveSuccessor: nil,
		psTimer:              vertex.psTimer.Clone(),
	}
	newVertex.challenge.nextSequenceNum++
	newVertex.maybeNewPresumptiveSuccessor(vertex)
	newVertex.prev.maybeNewPresumptiveSuccessor(vertex)
	newVertex.challenge.includedHistories[history.Hash()] = true
	newVertex.challenge.feed.Append(&ChallengeBisectEvent{
		FromSequenceNum: vertex.sequenceNum,
		SequenceNum:     newVertex.sequenceNum,
		History:         newVertex.commitment,
		BecomesPS:       newVertex.prev.presumptiveSuccessor == newVertex,
	})
	return nil
}

func (vertex *ChallengeVertex) Merge(newPrev *ChallengeVertex, proof []common.Hash) error {
	if !newPrev.eligibleForNewSuccessor() {
		return ErrPastDeadline
	}
	if vertex.prev != newPrev.prev {
		return ErrInvalid
	}
	if vertex.commitment.Height <= newPrev.commitment.Height {
		return ErrInvalidHeight
	}
	if err := util.VerifyPrefixProof(newPrev.commitment, vertex.commitment, proof); err != nil {
		return err
	}

	vertex.prev = newPrev
	newPrev.psTimer.Add(vertex.psTimer.Get())
	newPrev.maybeNewPresumptiveSuccessor(vertex)
	vertex.challenge.feed.Append(&ChallengeMergeEvent{
		DeeperSequenceNum:    vertex.sequenceNum,
		ShallowerSequenceNum: newPrev.sequenceNum,
		BecomesPS:            newPrev.presumptiveSuccessor == vertex,
	})
	return nil
}

func (vertex *ChallengeVertex) ConfirmForSubChallengeWin() error {
	if vertex.status != PendingAssertionState {
		return ErrWrongState
	}
	if vertex.prev.status != ConfirmedAssertionState {
		return ErrWrongPredecessorState
	}
	subChal := vertex.prev.subChallenge
	if subChal == nil || subChal.winner != vertex {
		return ErrInvalid
	}
	vertex._confirm()
	return nil
}

func (vertex *ChallengeVertex) ConfirmForPsTimer() error {
	if vertex.status != PendingAssertionState {
		return ErrWrongState
	}
	if vertex.prev.status != ConfirmedAssertionState {
		return ErrWrongPredecessorState
	}
	if vertex.psTimer.Get() <= vertex.challenge.parent.chain.challengePeriod {
		return ErrNotYet
	}
	vertex._confirm()
	return nil
}

func (vertex *ChallengeVertex) ConfirmForChallengeDeadline() error {
	if vertex.status != PendingAssertionState {
		return ErrWrongState
	}
	if vertex.prev.status != ConfirmedAssertionState {
		return ErrWrongPredecessorState
	}
	chain := vertex.challenge.parent.chain
	chalPeriod := chain.challengePeriod
	if !chain.timeReference.Get().After(vertex.challenge.creationTime.Add(2 * chalPeriod)) {
		return ErrNotYet
	}
	vertex._confirm()
	return nil
}

func (vertex *ChallengeVertex) _confirm() {
	vertex.status = ConfirmedAssertionState
	if vertex.isLeaf {
		vertex.challenge.winner = vertex.winnerIfConfirmed
	}
}

func (vertex *ChallengeVertex) CreateSubChallenge() error {
	if vertex.subChallenge != nil {
		return ErrVertexAlreadyExists
	}
	if vertex.status == ConfirmedAssertionState {
		return ErrWrongState
	}
	vertex.subChallenge = &SubChallenge{
		parent: vertex,
		winner: nil,
	}
	return nil
}

type SubChallenge struct {
	parent *ChallengeVertex
	winner *ChallengeVertex
}

func (sc *SubChallenge) SetWinner(winner *ChallengeVertex) error {
	if sc.winner != nil {
		return ErrInvalid
	}
	if winner.prev != sc.parent {
		return ErrInvalid
	}
	sc.winner = winner
	return nil
}

type vizNode struct {
	parent    util.Option[*Assertion]
	assertion *Assertion
	dotNode   dot.Node
}

// Visualize returns a graphviz string for the current assertion chain tree.
func (chain *AssertionChain) Visualize() string {
	graph := dot.NewGraph(dot.Directed)
	graph.Attr("rankdir", "RL")
	graph.Attr("labeljust", "l")

	assertions := chain.assertions
	// Construct nodes
	m := make(map[[32]byte]*vizNode)
	for i := 0; i < len(assertions); i++ {
		a := assertions[i]
		commit := a.StateCommitment
		// Construct label of each node.
		rStr := hex.EncodeToString(commit.Hash().Bytes())
		staker := common.Address{}
		if !a.staker.IsEmpty() {
			staker = a.staker.OpenKnownFull()
		}
		label := fmt.Sprintf(
			"height: %d\n commitment: %#x\n Staker: %#x",
			commit.Height,
			commit.Hash(),
			staker,
		)

		dotN := graph.Node(rStr).Box().Attr("label", label)
		m[commit.Hash()] = &vizNode{
			parent:    a.prev,
			assertion: a,
			dotNode:   dotN,
		}
	}

	// Construct an edge only if block's parent exist in the tree.
	for _, n := range m {
		if !n.parent.IsEmpty() {
			parentHash := n.parent.OpenKnownFull().StateCommitment.Hash()
			if _, ok := m[parentHash]; ok {
				graph.Edge(n.dotNode, m[parentHash].dotNode)
			}
		}
	}
	return graph.String()
}<|MERGE_RESOLUTION|>--- conflicted
+++ resolved
@@ -59,12 +59,8 @@
 // and a previous assertion.
 type AssertionManager interface {
 	LatestConfirmed() *Assertion
-<<<<<<< HEAD
 	LatestAssertion() *Assertion
-	CreateLeaf(prev *Assertion, commitment util.HistoryCommitment, staker common.Address) (*Assertion, error)
-=======
 	CreateLeaf(prev *Assertion, commitment StateCommitment, staker common.Address) (*Assertion, error)
->>>>>>> b165ae9f
 }
 
 type ChainVisualizer interface {
@@ -105,11 +101,7 @@
 	chain                   *AssertionChain
 	status                  AssertionState
 	SequenceNum             uint64
-<<<<<<< HEAD
-	StateCommitment         util.HistoryCommitment
-=======
 	StateCommitment         StateCommitment
->>>>>>> b165ae9f
 	prev                    util.Option[*Assertion]
 	isFirstChild            bool
 	firstChildCreationTime  util.Option[time.Time]
@@ -132,15 +124,9 @@
 		chain:       nil,
 		status:      ConfirmedAssertionState,
 		SequenceNum: 0,
-<<<<<<< HEAD
-		StateCommitment: util.HistoryCommitment{
-			Height: 0,
-			Merkle: common.Hash{},
-=======
 		StateCommitment: StateCommitment{
 			Height:    0,
 			StateRoot: common.Hash{},
->>>>>>> b165ae9f
 		},
 		prev:                    util.EmptyOption[*Assertion](),
 		isFirstChild:            false,
@@ -216,17 +202,10 @@
 	chain.assertions = append(chain.assertions, leaf)
 	chain.dedupe[dedupeCode] = true
 	chain.feed.Append(&CreateLeafEvent{
-<<<<<<< HEAD
-		PrevSeqNum: prev.SequenceNum,
-		SeqNum:     leaf.SequenceNum,
-		Commitment: leaf.StateCommitment,
-		Staker:     staker,
-=======
 		PrevSeqNum:      prev.SequenceNum,
 		SeqNum:          leaf.SequenceNum,
 		StateCommitment: leaf.StateCommitment,
 		Staker:          staker,
->>>>>>> b165ae9f
 	})
 	return leaf, nil
 }
