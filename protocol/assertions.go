--- conflicted
+++ resolved
@@ -700,13 +700,8 @@
 	if !v.Prev.Unwrap().eligibleForNewSuccessor() {
 		return nil, ErrPastDeadline
 	}
-<<<<<<< HEAD
-	if v.challenge.includedHistories[history.Hash()] {
+	if v.challenge.Unwrap().includedHistories[history.Hash()] {
 		return nil, errors.Wrapf(ErrVertexAlreadyExists, fmt.Sprintf("Hash: %s", history.Hash().String()))
-=======
-	if v.challenge.Unwrap().includedHistories[history.Hash()] {
-		return nil, ErrVertexAlreadyExists
->>>>>>> f8a9b02a
 	}
 	bisectionHeight, err := v.requiredBisectionHeight()
 	if err != nil {
@@ -762,13 +757,8 @@
 	if err != nil {
 		return err
 	}
-<<<<<<< HEAD
-	if v.Commitment.Height <= newPrev.Commitment.Height {
-		return errors.Wrapf(ErrInvalidHeight, "%d <= %d", v.Commitment.Height, newPrev.Commitment.Height)
-=======
 	if mergingTo.Commitment.Height != bisectionPoint {
-		return ErrInvalidHeight
->>>>>>> f8a9b02a
+		return errors.Wrapf(ErrInvalidHeight, "%d != %d", mergingTo.Commitment.Height, bisectionPoint)
 	}
 	if err := util.VerifyPrefixProof(mergingTo.Commitment, v.Commitment, proof); err != nil {
 		return err
@@ -793,13 +783,8 @@
 	if v.status != PendingAssertionState {
 		return errors.Wrapf(ErrWrongState, fmt.Sprintf("Status: %d", v.status))
 	}
-<<<<<<< HEAD
-	if v.Prev.status != ConfirmedAssertionState {
+	if v.Prev.Unwrap().status != ConfirmedAssertionState {
 		return errors.Wrapf(ErrWrongPredecessorState, fmt.Sprintf("State: %d", v.Prev.status))
-=======
-	if v.Prev.Unwrap().status != ConfirmedAssertionState {
-		return ErrWrongPredecessorState
->>>>>>> f8a9b02a
 	}
 	subChal := v.Prev.Unwrap().subChallenge
 	if subChal.IsNone() || subChal.Unwrap().winner != v {
@@ -815,19 +800,11 @@
 	if v.status != PendingAssertionState {
 		return errors.Wrapf(ErrWrongState, fmt.Sprintf("Status: %d", v.status))
 	}
-<<<<<<< HEAD
-	if v.Prev.status != ConfirmedAssertionState {
+	if v.Prev.Unwrap().status != ConfirmedAssertionState {
 		return errors.Wrapf(ErrWrongPredecessorState, fmt.Sprintf("State: %d", v.Prev.status))
 	}
-	if v.psTimer.Get() <= v.challenge.rootAssertion.chain.challengePeriod {
+	if v.psTimer.Get() <= v.challenge.Unwrap().rootAssertion.Unwrap().chain.challengePeriod {
 		return errors.Wrapf(ErrNotYet, fmt.Sprintf("%d <= %d", v.psTimer.Get(), v.challenge.rootAssertion.chain.challengePeriod))
-=======
-	if v.Prev.Unwrap().status != ConfirmedAssertionState {
-		return ErrWrongPredecessorState
-	}
-	if v.psTimer.Get() <= v.challenge.Unwrap().rootAssertion.Unwrap().chain.challengePeriod {
-		return ErrNotYet
->>>>>>> f8a9b02a
 	}
 	v._confirm()
 	return nil
@@ -839,23 +816,13 @@
 	if v.status != PendingAssertionState {
 		return errors.Wrapf(ErrWrongState, fmt.Sprintf("Status: %d", v.status))
 	}
-<<<<<<< HEAD
-	if v.Prev.status != ConfirmedAssertionState {
+	if v.Prev.Unwrap().status != ConfirmedAssertionState {
 		return errors.Wrapf(ErrWrongPredecessorState, fmt.Sprintf("State: %d", v.Prev.status))
-=======
-	if v.Prev.Unwrap().status != ConfirmedAssertionState {
-		return ErrWrongPredecessorState
->>>>>>> f8a9b02a
 	}
 	chain := v.challenge.Unwrap().rootAssertion.Unwrap().chain
 	chalPeriod := chain.challengePeriod
-<<<<<<< HEAD
-	if !chain.timeReference.Get().After(v.challenge.creationTime.Add(2 * chalPeriod)) {
+	if !chain.timeReference.Get().After(v.challenge.Unwrap().creationTime.Add(2 * chalPeriod)) {
 		return errors.Wrapf(ErrNotYet, fmt.Sprintf("%d <= %d", chain.timeReference.Get().Unix(), v.challenge.creationTime.Add(2*chalPeriod).Unix()))
-=======
-	if !chain.timeReference.Get().After(v.challenge.Unwrap().creationTime.Add(2 * chalPeriod)) {
-		return ErrNotYet
->>>>>>> f8a9b02a
 	}
 	v._confirm()
 	return nil
