package protocol

import (
	"context"
	"encoding/binary"
	"encoding/hex"
	"errors"
	"fmt"
	"math/big"
	"sync"
	"time"

	"github.com/OffchainLabs/new-rollup-exploration/util"
	"github.com/emicklei/dot"
	"github.com/ethereum/go-ethereum/common"
	"github.com/ethereum/go-ethereum/crypto"
)

var (
	Gwei              = big.NewInt(1000000000)
	AssertionStakeWei = Gwei

	ErrWrongChain            = errors.New("wrong chain")
	ErrInvalid               = errors.New("invalid operation")
	ErrInvalidHeight         = errors.New("invalid block Height")
	ErrVertexAlreadyExists   = errors.New("vertex already exists")
	ErrWrongState            = errors.New("vertex State does not allow this operation")
	ErrWrongPredecessorState = errors.New("predecessor State does not allow this operation")
	ErrNotYet                = errors.New("deadline has not yet passed")
	ErrNoWinnerYet           = errors.New("challenges does not yet have a winner")
	ErrPastDeadline          = errors.New("deadline has passed")
	ErrInsufficientBalance   = errors.New("insufficient balance")
	ErrNotImplemented        = errors.New("not yet implemented")
)

// OnChainProtocol defines an interface for interacting with the smart contract implementation
// of the assertion protocol, with methods to issue mutating transactions, make eth calls, create
// leafs in the protocol, issue challenges, and subscribe to chain events wrapped in simple abstractions.
type OnChainProtocol interface {
	ChainReader
	ChainWriter
	EventsProvider
	AssertionManager
	ChainVisualizer
}

// ChainReader can make non-mutating calls to the on-chain protocol.
type ChainReader interface {
<<<<<<< HEAD
	ChallengePeriodLength() time.Duration
=======
	AssertionBySequenceNumber(ctx context.Context, seqNum uint64) (*Assertion, error)
>>>>>>> 13e26f87
	NumAssertions() uint64
	ChallengePeriodLength(tx *ActiveTx) time.Duration
	Call(clo func(*ActiveTx, *AssertionChain) error) error
}

// ChainWriter can make mutating calls to the on-chain protocol.
type ChainWriter interface {
	Tx(clo func(*ActiveTx, *AssertionChain) error) error
}

// EventsProvider allows subscribing to chain events for the on-chain protocol.
type EventsProvider interface {
	SubscribeChainEvents(ctx context.Context, ch chan<- AssertionChainEvent)
}

// AssertionManager allows the creation of new leaves for a Staker with a State Commitment
// and a previous assertion.
type AssertionManager interface {
<<<<<<< HEAD
	NumAssertions() uint64
	Genesis() *Assertion
	LatestConfirmed() *Assertion
	LatestAssertion() *Assertion
	AssertionBySequenceNumber(ctx context.Context, sequenceNum uint64) (*Assertion, error)
	CreateLeaf(prev *Assertion, commitment StateCommitment, staker common.Address) (*Assertion, error)
=======
	LatestConfirmed(*ActiveTx) *Assertion
	CreateLeaf(tx *ActiveTx, prev *Assertion, commitment StateCommitment, staker common.Address) (*Assertion, error)
>>>>>>> 13e26f87
}

type ChainVisualizer interface {
	Visualize() string
}

type AssertionChain struct {
<<<<<<< HEAD
	mutex               sync.RWMutex
	timeReference       util.TimeReference
	challengePeriod     time.Duration
	confirmedLatest     uint64
	assertions          []*Assertion
	dedupe              map[common.Hash]bool
	feed                *EventFeed[AssertionChainEvent]
	knownValidatorNames map[common.Address]string
	balances            *util.MapWithDefault[common.Address, *big.Int]
}

func (chain *AssertionChain) Genesis() *Assertion {
	chain.mutex.RLock()
	defer chain.mutex.RUnlock()
	return chain.assertions[0]
}

func (chain *AssertionChain) LatestAssertion() *Assertion {
	chain.mutex.RLock()
	defer chain.mutex.RUnlock()
	return chain.assertions[len(chain.assertions)-1]
=======
	mutex           sync.RWMutex
	timeReference   util.TimeReference
	challengePeriod time.Duration
	confirmedLatest uint64
	assertions      []*Assertion
	dedupe          map[common.Hash]bool
	balances        *util.MapWithDefault[common.Address, *big.Int]
	feed            *EventFeed[AssertionChainEvent]
	inbox           *Inbox
>>>>>>> 13e26f87
}

const (
	deadTxStatus = iota
	readOnlyTxStatus
	readWriteTxStatus
)

type ActiveTx struct {
	txStatus int
}

func (tx *ActiveTx) verifyRead() {
	if tx.txStatus == deadTxStatus {
		panic("tried to read chain after call ended")
	}
}

func (tx *ActiveTx) verifyReadWrite() {
	if tx.txStatus != readWriteTxStatus {
		panic("tried to modify chain in read-only call")
	}
}

func (chain *AssertionChain) Tx(clo func(tx *ActiveTx, chain *AssertionChain) error) error {
	chain.mutex.Lock()
	defer chain.mutex.Unlock()
	tx := &ActiveTx{txStatus: readWriteTxStatus}
	err := clo(tx, chain)
	tx.txStatus = deadTxStatus
	return err
}

func (chain *AssertionChain) Call(clo func(tx *ActiveTx, chain *AssertionChain) error) error {
	chain.mutex.RLock()
	defer chain.mutex.RUnlock()
	tx := &ActiveTx{txStatus: readOnlyTxStatus}
	err := clo(tx, chain)
	tx.txStatus = deadTxStatus
	return err
}

const (
	PendingAssertionState = iota
	ConfirmedAssertionState
	RejectedAssertionState
)

type AssertionState int

type Assertion struct {
	SequenceNum             uint64
	StateCommitment         StateCommitment
	Staker                  util.Option[common.Address]
	Prev                    util.Option[*Assertion]
	chain                   *AssertionChain
	status                  AssertionState
	isFirstChild            bool
	firstChildCreationTime  util.Option[time.Time]
	secondChildCreationTime util.Option[time.Time]
	challenge               util.Option[*Challenge]
}

type StateCommitment struct {
	Height    uint64
	StateRoot common.Hash
}

func (comm *StateCommitment) Hash() common.Hash {
	return crypto.Keccak256Hash(binary.BigEndian.AppendUint64([]byte{}, comm.Height), comm.StateRoot.Bytes())
}

func NewAssertionChain(
	ctx context.Context,
	timeRef util.TimeReference,
	challengePeriod time.Duration,
	knownValidatorNames map[common.Address]string,
) *AssertionChain {
	genesis := &Assertion{
		chain:       nil,
		status:      ConfirmedAssertionState,
		SequenceNum: 0,
		StateCommitment: StateCommitment{
			Height:    0,
			StateRoot: common.Hash{},
		},
		Prev:                    util.EmptyOption[*Assertion](),
		isFirstChild:            false,
		firstChildCreationTime:  util.EmptyOption[time.Time](),
		secondChildCreationTime: util.EmptyOption[time.Time](),
		challenge:               util.EmptyOption[*Challenge](),
		Staker:                  util.EmptyOption[common.Address](),
	}
	chain := &AssertionChain{
<<<<<<< HEAD
		mutex:               sync.RWMutex{},
		timeReference:       timeRef,
		challengePeriod:     challengePeriod,
		confirmedLatest:     0,
		assertions:          []*Assertion{genesis},
		dedupe:              make(map[common.Hash]bool), // no need to insert genesis assertion here
		feed:                NewEventFeed[AssertionChainEvent](ctx),
		knownValidatorNames: knownValidatorNames,
		balances:            util.NewMapWithDefaultAdvanced[common.Address, *big.Int](common.Big0, func(x *big.Int) bool { return x.Sign() == 0 }),
=======
		mutex:           sync.RWMutex{},
		timeReference:   timeRef,
		challengePeriod: challengePeriod,
		confirmedLatest: 0,
		assertions:      []*Assertion{genesis},
		dedupe:          make(map[common.Hash]bool), // no need to insert genesis assertion here
		balances:        util.NewMapWithDefaultAdvanced[common.Address, *big.Int](common.Big0, func(x *big.Int) bool { return x.Sign() == 0 }),
		feed:            NewEventFeed[AssertionChainEvent](ctx),
		inbox:           NewInbox(ctx),
>>>>>>> 13e26f87
	}
	genesis.chain = chain
	return chain
}

func (chain *AssertionChain) TimeReference() util.TimeReference {
	return chain.timeReference
}

func (chain *AssertionChain) Inbox() *Inbox {
	return chain.inbox
}

func (chain *AssertionChain) GetBalance(tx *ActiveTx, addr common.Address) *big.Int {
	tx.verifyRead()
	return chain.balances.Get(addr)
}

func (chain *AssertionChain) SetBalance(tx *ActiveTx, addr common.Address, balance *big.Int) {
	tx.verifyReadWrite()
	oldBalance := chain.balances.Get(addr)
	chain.balances.Set(addr, balance)
	chain.feed.Append(&SetBalanceEvent{Addr: addr, OldBalance: oldBalance, NewBalance: balance})
}

func (chain *AssertionChain) AddToBalance(tx *ActiveTx, addr common.Address, amount *big.Int) {
	tx.verifyReadWrite()
	chain.SetBalance(tx, addr, new(big.Int).Add(chain.GetBalance(tx, addr), amount))
}

func (chain *AssertionChain) DeductFromBalance(tx *ActiveTx, addr common.Address, amount *big.Int) error {
	tx.verifyReadWrite()
	balance := chain.GetBalance(tx, addr)
	if balance.Cmp(amount) < 0 {
		return ErrInsufficientBalance
	}
	chain.SetBalance(tx, addr, new(big.Int).Sub(balance, amount))
	return nil
}

func (chain *AssertionChain) ChallengePeriodLength(tx *ActiveTx) time.Duration {
	tx.verifyRead()
	return chain.challengePeriod
}

<<<<<<< HEAD
func (chain *AssertionChain) LatestConfirmed() *Assertion {
	chain.mutex.RLock()
	defer chain.mutex.RUnlock()
=======
func (chain *AssertionChain) LatestConfirmed(tx *ActiveTx) *Assertion {
	tx.verifyRead()
>>>>>>> 13e26f87
	return chain.assertions[chain.confirmedLatest]
}

func (chain *AssertionChain) NumAssertions() uint64 {
	return uint64(len(chain.assertions))
}

func (chain *AssertionChain) AssertionBySequenceNumber(ctx context.Context, seqNum uint64) (*Assertion, error) {
	if seqNum >= uint64(len(chain.assertions)) {
		return nil, fmt.Errorf("sequencer number out of range %d >= %d", seqNum, len(chain.assertions))
	}
	return chain.assertions[seqNum], nil
}

func (chain *AssertionChain) SubscribeChainEvents(ctx context.Context, ch chan<- AssertionChainEvent) {
	chain.feed.Subscribe(ctx, ch)
}

func (chain *AssertionChain) CreateLeaf(tx *ActiveTx, prev *Assertion, commitment StateCommitment, staker common.Address) (*Assertion, error) {
	tx.verifyReadWrite()
	if prev.chain != chain {
		return nil, ErrWrongChain
	}
	if prev.StateCommitment.Height >= commitment.Height {
		return nil, ErrInvalid
	}
	dedupeCode := crypto.Keccak256Hash(binary.BigEndian.AppendUint64(commitment.Hash().Bytes(), prev.SequenceNum))
	if chain.dedupe[dedupeCode] {
		return nil, ErrVertexAlreadyExists
	}

	if err := prev.Staker.IfLet(
		func(oldStaker common.Address) error {
			if staker != oldStaker {
				if err := chain.DeductFromBalance(tx, staker, AssertionStakeWei); err != nil {
					return err
				}
				chain.AddToBalance(tx, oldStaker, AssertionStakeWei)
				prev.Staker = util.EmptyOption[common.Address]()
			}
			return nil
		},
		func() error {
			if err := chain.DeductFromBalance(tx, staker, AssertionStakeWei); err != nil {
				return err
			}
			return nil
		},
	); err != nil {
		return nil, err
	}

	leaf := &Assertion{
		chain:                   chain,
		status:                  PendingAssertionState,
		SequenceNum:             uint64(len(chain.assertions)),
		StateCommitment:         commitment,
		Prev:                    util.FullOption[*Assertion](prev),
		isFirstChild:            prev.firstChildCreationTime.IsEmpty(),
		firstChildCreationTime:  util.EmptyOption[time.Time](),
		secondChildCreationTime: util.EmptyOption[time.Time](),
		challenge:               util.EmptyOption[*Challenge](),
		Staker:                  util.FullOption[common.Address](staker),
	}
	if prev.firstChildCreationTime.IsEmpty() {
		prev.firstChildCreationTime = util.FullOption[time.Time](chain.timeReference.Get())
	} else if prev.secondChildCreationTime.IsEmpty() {
		prev.secondChildCreationTime = util.FullOption[time.Time](chain.timeReference.Get())
	}
	chain.assertions = append(chain.assertions, leaf)
	chain.dedupe[dedupeCode] = true
	chain.feed.Append(&CreateLeafEvent{
		PrevSeqNum:      prev.SequenceNum,
		SeqNum:          leaf.SequenceNum,
		StateCommitment: leaf.StateCommitment,
		Staker:          staker,
	})
	return leaf, nil
}

func (a *Assertion) RejectForPrev(tx *ActiveTx) error {
	tx.verifyReadWrite()
	if a.status != PendingAssertionState {
		return ErrWrongState
	}
	if a.Prev.IsEmpty() {
		return ErrInvalid
	}
	if a.Prev.OpenKnownFull().status != RejectedAssertionState {
		return ErrWrongPredecessorState
	}
	a.status = RejectedAssertionState
	a.chain.feed.Append(&RejectEvent{
		SeqNum: a.SequenceNum,
	})
	return nil
}

func (a *Assertion) RejectForLoss(tx *ActiveTx) error {
	tx.verifyReadWrite()
	if a.status != PendingAssertionState {
		return ErrWrongState
	}
	if a.Prev.IsEmpty() {
		return ErrInvalid
	}
	chal := a.Prev.OpenKnownFull().challenge
	if chal.IsEmpty() {
		return util.ErrOptionIsEmpty
	}
	winner, err := chal.OpenKnownFull().Winner(tx)
	if err != nil {
		return err
	}
	if winner == a {
		return ErrInvalid
	}
	a.status = RejectedAssertionState
	a.chain.feed.Append(&RejectEvent{
		SeqNum: a.SequenceNum,
	})
	return nil
}

func (a *Assertion) ConfirmNoRival(tx *ActiveTx) error {
	tx.verifyReadWrite()
	if a.status != PendingAssertionState {
		return ErrWrongState
	}
	if a.Prev.IsEmpty() {
		return ErrInvalid
	}
	prev := a.Prev.OpenKnownFull()
	if prev.status != ConfirmedAssertionState {
		return ErrWrongPredecessorState
	}
	if !prev.secondChildCreationTime.IsEmpty() {
		return ErrInvalid
	}
	if !a.chain.timeReference.Get().After(prev.firstChildCreationTime.OpenKnownFull().Add(a.chain.challengePeriod)) {
		return ErrNotYet
	}
	a.status = ConfirmedAssertionState
	a.chain.confirmedLatest = a.SequenceNum
	a.chain.feed.Append(&ConfirmEvent{
		SeqNum: a.SequenceNum,
	})
	if !a.Staker.IsEmpty() {
		a.chain.AddToBalance(tx, a.Staker.OpenKnownFull(), AssertionStakeWei)
		a.Staker = util.EmptyOption[common.Address]()
	}
	return nil
}

func (a *Assertion) ConfirmForWin(tx *ActiveTx) error {
	tx.verifyReadWrite()
	if a.status != PendingAssertionState {
		return ErrWrongState
	}
	if a.Prev.IsEmpty() {
		return ErrInvalid
	}
	prev := a.Prev.OpenKnownFull()
	if prev.status != ConfirmedAssertionState {
		return ErrWrongPredecessorState
	}
	if prev.challenge.IsEmpty() {
		return ErrWrongPredecessorState
	}
	winner, err := prev.challenge.OpenKnownFull().Winner(tx)
	if err != nil {
		return err
	}
	if winner != a {
		return ErrInvalid
	}
	a.status = ConfirmedAssertionState
	a.chain.confirmedLatest = a.SequenceNum
	a.chain.feed.Append(&ConfirmEvent{
		SeqNum: a.SequenceNum,
	})
	return nil
}

type Challenge struct {
	parent            *Assertion
	winner            *Assertion
	root              *ChallengeVertex
	latestConfirmed   *ChallengeVertex
	creationTime      time.Time
	includedHistories map[common.Hash]bool
	nextSequenceNum   uint64
	feed              *EventFeed[ChallengeEvent]
}

func (parent *Assertion) CreateChallenge(tx *ActiveTx, ctx context.Context) (*Challenge, error) {
	tx.verifyReadWrite()
	if parent.status != PendingAssertionState && parent.chain.LatestConfirmed(tx) != parent {
		return nil, ErrWrongState
	}
	if !parent.challenge.IsEmpty() {
		return nil, ErrInvalid
	}
	if parent.secondChildCreationTime.IsEmpty() {
		return nil, ErrInvalid
	}
	root := &ChallengeVertex{
		challenge:   nil,
		sequenceNum: 0,
		isLeaf:      false,
		status:      ConfirmedAssertionState,
		commitment: util.HistoryCommitment{
			Height: 0,
			Merkle: common.Hash{},
		},
		prev:                 nil,
		presumptiveSuccessor: nil,
		psTimer:              util.NewCountUpTimer(parent.chain.timeReference),
		subChallenge:         nil,
	}
	ret := &Challenge{
		parent:            parent,
		winner:            nil,
		root:              root,
		latestConfirmed:   root,
		creationTime:      parent.chain.timeReference.Get(),
		includedHistories: make(map[common.Hash]bool),
		nextSequenceNum:   1,
		feed:              NewEventFeed[ChallengeEvent](ctx),
	}
	root.challenge = ret
	ret.includedHistories[root.commitment.Hash()] = true
	parent.challenge = util.FullOption[*Challenge](ret)
	parent.chain.feed.Append(&StartChallengeEvent{
		ParentSeqNum: parent.SequenceNum,
	})
	return ret, nil
}

func (chal *Challenge) AddLeaf(tx *ActiveTx, assertion *Assertion, history util.HistoryCommitment) (*ChallengeVertex, error) {
	tx.verifyReadWrite()
	if assertion.Prev.IsEmpty() {
		return nil, ErrInvalid
	}
	prev := assertion.Prev.OpenKnownFull()
	if prev != chal.parent {
		return nil, ErrInvalid
	}
	if chal.Completed(tx) {
		return nil, ErrWrongState
	}
	chain := assertion.chain
	if !chal.root.eligibleForNewSuccessor() {
		return nil, ErrPastDeadline
	}

	timer := util.NewCountUpTimer(chain.timeReference)
	if assertion.isFirstChild {
		delta := prev.secondChildCreationTime.OpenKnownFull().Sub(prev.firstChildCreationTime.OpenKnownFull())
		timer.Set(delta)
	}
	leaf := &ChallengeVertex{
		challenge:            chal,
		sequenceNum:          chal.nextSequenceNum,
		isLeaf:               true,
		status:               PendingAssertionState,
		commitment:           history,
		prev:                 chal.root,
		presumptiveSuccessor: nil,
		psTimer:              timer,
		subChallenge:         nil,
		winnerIfConfirmed:    assertion,
	}
	chal.nextSequenceNum++
	chal.root.maybeNewPresumptiveSuccessor(leaf)
	chal.feed.Append(&ChallengeLeafEvent{
		SequenceNum:       leaf.sequenceNum,
		WinnerIfConfirmed: assertion.SequenceNum,
		History:           history,
		BecomesPS:         leaf.prev.presumptiveSuccessor == leaf,
	})
	return leaf, nil
}

func (chal *Challenge) Completed(tx *ActiveTx) bool {
	tx.verifyRead()
	return chal.winner != nil
}

func (chal *Challenge) Winner(tx *ActiveTx) (*Assertion, error) {
	tx.verifyRead()
	if chal.winner == nil {
		return nil, ErrNoWinnerYet
	}
	return chal.winner, nil
}

type ChallengeVertex struct {
	challenge            *Challenge
	sequenceNum          uint64 // unique within the challenge
	isLeaf               bool
	status               AssertionState
	commitment           util.HistoryCommitment
	prev                 *ChallengeVertex
	presumptiveSuccessor *ChallengeVertex
	psTimer              *util.CountUpTimer
	subChallenge         *SubChallenge
	winnerIfConfirmed    *Assertion
}

func (vertex *ChallengeVertex) eligibleForNewSuccessor() bool {
	return vertex.presumptiveSuccessor == nil || vertex.presumptiveSuccessor.psTimer.Get() <= vertex.challenge.parent.chain.challengePeriod
}

func (vertex *ChallengeVertex) maybeNewPresumptiveSuccessor(succ *ChallengeVertex) {
	if vertex.presumptiveSuccessor != nil && succ.commitment.Height < vertex.presumptiveSuccessor.commitment.Height {
		vertex.presumptiveSuccessor.psTimer.Stop()
		vertex.presumptiveSuccessor = nil
	}
	if vertex.presumptiveSuccessor == nil {
		vertex.presumptiveSuccessor = succ
		succ.psTimer.Start()
	}
}

func (vertex *ChallengeVertex) isPresumptiveSuccessor() bool {
	return vertex.prev == nil || vertex.prev.presumptiveSuccessor == vertex
}

func (vertex *ChallengeVertex) requiredBisectionHeight() (uint64, error) {
	return util.BisectionPoint(vertex.prev.commitment.Height, vertex.commitment.Height)
}

func (vertex *ChallengeVertex) Bisect(tx *ActiveTx, history util.HistoryCommitment, proof []common.Hash) (*ChallengeVertex, error) {
	tx.verifyReadWrite()
	if vertex.isPresumptiveSuccessor() {
		return nil, ErrWrongState
	}
	if !vertex.prev.eligibleForNewSuccessor() {
		return nil, ErrPastDeadline
	}
	if vertex.challenge.includedHistories[history.Hash()] {
		return nil, ErrVertexAlreadyExists
	}
	bisectionHeight, err := vertex.requiredBisectionHeight()
	if err != nil {
		return nil, err
	}
	if bisectionHeight != history.Height {
		return nil, ErrInvalidHeight
	}
	if err := util.VerifyPrefixProof(history, vertex.commitment, proof); err != nil {
		return nil, err
	}

	vertex.psTimer.Stop()
	newVertex := &ChallengeVertex{
		challenge:            vertex.challenge,
		sequenceNum:          vertex.challenge.nextSequenceNum,
		isLeaf:               false,
		commitment:           history,
		prev:                 vertex.prev,
		presumptiveSuccessor: nil,
		psTimer:              vertex.psTimer.Clone(),
	}
	newVertex.challenge.nextSequenceNum++
	newVertex.maybeNewPresumptiveSuccessor(vertex)
	newVertex.prev.maybeNewPresumptiveSuccessor(newVertex)
	newVertex.challenge.includedHistories[history.Hash()] = true
	newVertex.challenge.feed.Append(&ChallengeBisectEvent{
		FromSequenceNum: vertex.sequenceNum,
		SequenceNum:     newVertex.sequenceNum,
		History:         newVertex.commitment,
		BecomesPS:       newVertex.prev.presumptiveSuccessor == newVertex,
	})
	return newVertex, nil
}

func (vertex *ChallengeVertex) Merge(tx *ActiveTx, newPrev *ChallengeVertex, proof []common.Hash) error {
	tx.verifyReadWrite()
	if !newPrev.eligibleForNewSuccessor() {
		return ErrPastDeadline
	}
	if vertex.prev != newPrev.prev {
		return ErrInvalid
	}
	if vertex.commitment.Height <= newPrev.commitment.Height {
		return ErrInvalidHeight
	}
	if err := util.VerifyPrefixProof(newPrev.commitment, vertex.commitment, proof); err != nil {
		return err
	}

	vertex.prev = newPrev
	newPrev.psTimer.Add(vertex.psTimer.Get())
	newPrev.maybeNewPresumptiveSuccessor(vertex)
	vertex.challenge.feed.Append(&ChallengeMergeEvent{
		DeeperSequenceNum:    vertex.sequenceNum,
		ShallowerSequenceNum: newPrev.sequenceNum,
		BecomesPS:            newPrev.presumptiveSuccessor == vertex,
	})
	return nil
}

func (vertex *ChallengeVertex) ConfirmForSubChallengeWin(tx *ActiveTx) error {
	tx.verifyReadWrite()
	if vertex.status != PendingAssertionState {
		return ErrWrongState
	}
	if vertex.prev.status != ConfirmedAssertionState {
		return ErrWrongPredecessorState
	}
	subChal := vertex.prev.subChallenge
	if subChal == nil || subChal.winner != vertex {
		return ErrInvalid
	}
	vertex._confirm()
	return nil
}

func (vertex *ChallengeVertex) ConfirmForPsTimer(tx *ActiveTx) error {
	tx.verifyReadWrite()
	if vertex.status != PendingAssertionState {
		return ErrWrongState
	}
	if vertex.prev.status != ConfirmedAssertionState {
		return ErrWrongPredecessorState
	}
	if vertex.psTimer.Get() <= vertex.challenge.parent.chain.challengePeriod {
		return ErrNotYet
	}
	vertex._confirm()
	return nil
}

func (vertex *ChallengeVertex) ConfirmForChallengeDeadline(tx *ActiveTx) error {
	tx.verifyReadWrite()
	if vertex.status != PendingAssertionState {
		return ErrWrongState
	}
	if vertex.prev.status != ConfirmedAssertionState {
		return ErrWrongPredecessorState
	}
	chain := vertex.challenge.parent.chain
	chalPeriod := chain.challengePeriod
	if !chain.timeReference.Get().After(vertex.challenge.creationTime.Add(2 * chalPeriod)) {
		return ErrNotYet
	}
	vertex._confirm()
	return nil
}

func (vertex *ChallengeVertex) _confirm() {
	vertex.status = ConfirmedAssertionState
	if vertex.isLeaf {
		vertex.challenge.winner = vertex.winnerIfConfirmed
	}
}

func (vertex *ChallengeVertex) CreateSubChallenge(tx *ActiveTx) error {
	tx.verifyReadWrite()
	if vertex.subChallenge != nil {
		return ErrVertexAlreadyExists
	}
	if vertex.status == ConfirmedAssertionState {
		return ErrWrongState
	}
	vertex.subChallenge = &SubChallenge{
		parent: vertex,
		winner: nil,
	}
	return nil
}

type SubChallenge struct {
	parent *ChallengeVertex
	winner *ChallengeVertex
}

func (sc *SubChallenge) SetWinner(tx *ActiveTx, winner *ChallengeVertex) error {
	tx.verifyReadWrite()
	if sc.winner != nil {
		return ErrInvalid
	}
	if winner.prev != sc.parent {
		return ErrInvalid
	}
	sc.winner = winner
	return nil
}

type vizNode struct {
	isConfirmed bool
	parent      util.Option[*Assertion]
	assertion   *Assertion
	dotNode     dot.Node
}

// Visualize returns a graphviz string for the current assertion chain tree.
func (chain *AssertionChain) Visualize() string {
	graph := dot.NewGraph(dot.Directed)
	graph.Attr("rankdir", "BT")
	graph.Attr("labeljust", "l")

	assertions := chain.assertions
	latestConfirmed := chain.LatestConfirmed()
	// Construct nodes
	m := make(map[[32]byte]*vizNode)
	for i := 0; i < len(assertions); i++ {
		a := assertions[i]
		commit := a.StateCommitment
		// Construct label of each node.
		rStr := hex.EncodeToString(commit.Hash().Bytes())
		isConfirmed := a.SequenceNum <= latestConfirmed.SequenceNum
		label := fmt.Sprintf(
			"height: %d\n state root: %#x\ncommitment hash: %#x\n Confirmed: %v",
			commit.Height,
			util.FormatHash(commit.StateRoot),
			util.FormatHash(commit.Hash()),
			isConfirmed,
		)

		dotN := graph.Node(rStr).Box().Attr("label", label)
		if isConfirmed {
			dotN.Attr("fillcolor", "#39C141").Attr("style", "filled")
		}
		m[commit.Hash()] = &vizNode{
			isConfirmed: isConfirmed,
			parent:      a.Prev,
			assertion:   a,
			dotNode:     dotN,
		}
	}

	// Construct an edge only if block's parent exist in the tree.
	for _, n := range m {
		if !n.parent.IsEmpty() {
			parentHash := n.parent.OpenKnownFull().StateCommitment.Hash()
			if _, ok := m[parentHash]; ok {
				graph.Edge(n.dotNode, m[parentHash].dotNode)
			}
		}
	}
	return graph.String()
}<|MERGE_RESOLUTION|>--- conflicted
+++ resolved
@@ -46,13 +46,6 @@
 
 // ChainReader can make non-mutating calls to the on-chain protocol.
 type ChainReader interface {
-<<<<<<< HEAD
-	ChallengePeriodLength() time.Duration
-=======
-	AssertionBySequenceNumber(ctx context.Context, seqNum uint64) (*Assertion, error)
->>>>>>> 13e26f87
-	NumAssertions() uint64
-	ChallengePeriodLength(tx *ActiveTx) time.Duration
 	Call(clo func(*ActiveTx, *AssertionChain) error) error
 }
 
@@ -69,17 +62,13 @@
 // AssertionManager allows the creation of new leaves for a Staker with a State Commitment
 // and a previous assertion.
 type AssertionManager interface {
-<<<<<<< HEAD
-	NumAssertions() uint64
+	NumAssertions(tx *ActiveTx) uint64
+	ChallengePeriodLength(tx *ActiveTx) time.Duration
 	Genesis() *Assertion
-	LatestConfirmed() *Assertion
 	LatestAssertion() *Assertion
 	AssertionBySequenceNumber(ctx context.Context, sequenceNum uint64) (*Assertion, error)
-	CreateLeaf(prev *Assertion, commitment StateCommitment, staker common.Address) (*Assertion, error)
-=======
 	LatestConfirmed(*ActiveTx) *Assertion
 	CreateLeaf(tx *ActiveTx, prev *Assertion, commitment StateCommitment, staker common.Address) (*Assertion, error)
->>>>>>> 13e26f87
 }
 
 type ChainVisualizer interface {
@@ -87,16 +76,16 @@
 }
 
 type AssertionChain struct {
-<<<<<<< HEAD
 	mutex               sync.RWMutex
 	timeReference       util.TimeReference
 	challengePeriod     time.Duration
 	confirmedLatest     uint64
 	assertions          []*Assertion
 	dedupe              map[common.Hash]bool
+	balances            *util.MapWithDefault[common.Address, *big.Int]
 	feed                *EventFeed[AssertionChainEvent]
+	inbox               *Inbox
 	knownValidatorNames map[common.Address]string
-	balances            *util.MapWithDefault[common.Address, *big.Int]
 }
 
 func (chain *AssertionChain) Genesis() *Assertion {
@@ -109,17 +98,6 @@
 	chain.mutex.RLock()
 	defer chain.mutex.RUnlock()
 	return chain.assertions[len(chain.assertions)-1]
-=======
-	mutex           sync.RWMutex
-	timeReference   util.TimeReference
-	challengePeriod time.Duration
-	confirmedLatest uint64
-	assertions      []*Assertion
-	dedupe          map[common.Hash]bool
-	balances        *util.MapWithDefault[common.Address, *big.Int]
-	feed            *EventFeed[AssertionChainEvent]
-	inbox           *Inbox
->>>>>>> 13e26f87
 }
 
 const (
@@ -214,27 +192,16 @@
 		Staker:                  util.EmptyOption[common.Address](),
 	}
 	chain := &AssertionChain{
-<<<<<<< HEAD
 		mutex:               sync.RWMutex{},
 		timeReference:       timeRef,
 		challengePeriod:     challengePeriod,
 		confirmedLatest:     0,
 		assertions:          []*Assertion{genesis},
 		dedupe:              make(map[common.Hash]bool), // no need to insert genesis assertion here
+		balances:            util.NewMapWithDefaultAdvanced[common.Address, *big.Int](common.Big0, func(x *big.Int) bool { return x.Sign() == 0 }),
 		feed:                NewEventFeed[AssertionChainEvent](ctx),
+		inbox:               NewInbox(ctx),
 		knownValidatorNames: knownValidatorNames,
-		balances:            util.NewMapWithDefaultAdvanced[common.Address, *big.Int](common.Big0, func(x *big.Int) bool { return x.Sign() == 0 }),
-=======
-		mutex:           sync.RWMutex{},
-		timeReference:   timeRef,
-		challengePeriod: challengePeriod,
-		confirmedLatest: 0,
-		assertions:      []*Assertion{genesis},
-		dedupe:          make(map[common.Hash]bool), // no need to insert genesis assertion here
-		balances:        util.NewMapWithDefaultAdvanced[common.Address, *big.Int](common.Big0, func(x *big.Int) bool { return x.Sign() == 0 }),
-		feed:            NewEventFeed[AssertionChainEvent](ctx),
-		inbox:           NewInbox(ctx),
->>>>>>> 13e26f87
 	}
 	genesis.chain = chain
 	return chain
@@ -280,18 +247,13 @@
 	return chain.challengePeriod
 }
 
-<<<<<<< HEAD
-func (chain *AssertionChain) LatestConfirmed() *Assertion {
-	chain.mutex.RLock()
-	defer chain.mutex.RUnlock()
-=======
 func (chain *AssertionChain) LatestConfirmed(tx *ActiveTx) *Assertion {
 	tx.verifyRead()
->>>>>>> 13e26f87
 	return chain.assertions[chain.confirmedLatest]
 }
 
-func (chain *AssertionChain) NumAssertions() uint64 {
+func (chain *AssertionChain) NumAssertions(tx *ActiveTx) uint64 {
+	tx.verifyRead()
 	return uint64(len(chain.assertions))
 }
 
@@ -793,7 +755,7 @@
 	graph.Attr("labeljust", "l")
 
 	assertions := chain.assertions
-	latestConfirmed := chain.LatestConfirmed()
+	latestConfirmed := chain.LatestConfirmed(&ActiveTx{txStatus: readOnlyTxStatus})
 	// Construct nodes
 	m := make(map[[32]byte]*vizNode)
 	for i := 0; i < len(assertions); i++ {
