package solimpl

import (
	"context"
	"math/big"
	"strings"

	"github.com/OffchainLabs/challenge-protocol-v2/util"
	"github.com/ethereum/go-ethereum/accounts/abi/bind"
	"github.com/ethereum/go-ethereum/common"
	"github.com/ethereum/go-ethereum/core/types"
	"github.com/pkg/errors"
)

<<<<<<< HEAD
// HasConfirmedSibling checks if the vertex has a confirmed sibling in the protocol.
func (v *ChallengeVertex) HasConfirmedSibling(ctx context.Context) (bool, error) {
	return v.manager.caller.HasConfirmedSibling(v.manager.assertionChain.callOpts, v.id)
}

// IsPresumptiveSuccessor checks if a vertex is the presumptive successor
// within its challenge.
func (v *ChallengeVertex) IsPresumptiveSuccessor(ctx context.Context) (bool, error) {
	return v.manager.caller.IsPresumptiveSuccessor(v.manager.assertionChain.callOpts, v.id)
}

// ChildrenAreAtOneStepFork checks if child vertices are at a one-step-fork in the challenge
// it is contained in.
func (v *ChallengeVertex) ChildrenAreAtOneStepFork(ctx context.Context) (bool, error) {
	atFork, err := v.manager.caller.ChildrenAreAtOneStepFork(v.manager.assertionChain.callOpts, v.id)
	if err != nil {
		errS := err.Error()
		switch {
		case strings.Contains(errS, "Lowest height not one above"):
			return false, nil
		default:
			return false, err
		}
	}
	return atFork, nil
=======
// Merge a challenge vertex to another by providing its history
// commitment and a prefix proof.
func (v *ChallengeVertex) Merge(
	ctx context.Context,
	mergingToHistory util.HistoryCommitment,
	proof []common.Hash,
) (*ChallengeVertex, error) {
	// Flatten the last leaf proof for submission to the chain.
	flatProof := make([]byte, 0)
	for _, h := range proof {
		flatProof = append(flatProof, h[:]...)
	}
	_, err := transact(ctx, v.manager.assertionChain.backend, func() (*types.Transaction, error) {
		return v.manager.writer.Merge(
			v.manager.assertionChain.txOpts,
			v.id,
			mergingToHistory.Merkle,
			flatProof,
		)
	})
	if err != nil {
		return nil, err
	}
	return getVertexFromComponents(
		v.manager,
		v.manager.assertionChain.callOpts,
		v.inner.ChallengeId,
		mergingToHistory,
	)
>>>>>>> 908d11c2
}

// Bisect a challenge vertex by providing a history commitment.
func (v *ChallengeVertex) Bisect(
	ctx context.Context,
	history util.HistoryCommitment,
	proof []common.Hash,
) (*ChallengeVertex, error) {
	// Flatten the last leaf proof for submission to the chain.
	flatProof := make([]byte, 0)
	for _, h := range proof {
		flatProof = append(flatProof, h[:]...)
	}
	_, err := transact(ctx, v.manager.assertionChain.backend, func() (*types.Transaction, error) {
		return v.manager.writer.Bisect(
			v.manager.assertionChain.txOpts,
			v.id,
			history.Merkle,
			flatProof,
		)
	})
	if err != nil {
		return nil, err
	}
	return getVertexFromComponents(
		v.manager,
		v.manager.assertionChain.callOpts,
		v.inner.ChallengeId,
		history,
	)
}

func getVertexFromComponents(
	manager *ChallengeManager,
	opts *bind.CallOpts,
	challengeId [32]byte,
	history util.HistoryCommitment,
) (*ChallengeVertex, error) {
	vertexId, err := manager.caller.CalculateChallengeVertexId(
		opts,
		challengeId,
		history.Merkle,
		big.NewInt(int64(history.Height)),
	)
	if err != nil {
		return nil, err
	}
	vertex, err := manager.caller.GetVertex(
		opts,
		vertexId,
	)
	if err != nil {
		return nil, err
	}
	return &ChallengeVertex{
		id:      vertexId,
		inner:   vertex,
		manager: manager,
	}, nil
}

func (v *ChallengeVertex) ConfirmPsTimer(ctx context.Context) error {
	_, err := transact(ctx, v.manager.assertionChain.backend, func() (*types.Transaction, error) {
		return v.manager.writer.ConfirmForPsTimer(
			v.manager.assertionChain.txOpts,
			v.id,
		)
	})
	if err == nil {
		return nil
	}
	switch {
	case strings.Contains(err.Error(), "PsTimer not greater than challenge period"):
		return errors.Wrapf(ErrPsTimerNotYet, "vertex id %#v", v.id)
	default:
		return err
	}
}

func (v *ChallengeVertex) CreateSubChallenge(ctx context.Context) error {
	_, err := transact(ctx, v.manager.assertionChain.backend, func() (*types.Transaction, error) {
		return v.manager.writer.CreateSubChallenge(
			v.manager.assertionChain.txOpts,
			v.id,
		)
	})
	return err
}<|MERGE_RESOLUTION|>--- conflicted
+++ resolved
@@ -12,7 +12,6 @@
 	"github.com/pkg/errors"
 )
 
-<<<<<<< HEAD
 // HasConfirmedSibling checks if the vertex has a confirmed sibling in the protocol.
 func (v *ChallengeVertex) HasConfirmedSibling(ctx context.Context) (bool, error) {
 	return v.manager.caller.HasConfirmedSibling(v.manager.assertionChain.callOpts, v.id)
@@ -38,7 +37,8 @@
 		}
 	}
 	return atFork, nil
-=======
+}
+
 // Merge a challenge vertex to another by providing its history
 // commitment and a prefix proof.
 func (v *ChallengeVertex) Merge(
@@ -68,7 +68,6 @@
 		v.inner.ChallengeId,
 		mergingToHistory,
 	)
->>>>>>> 908d11c2
 }
 
 // Bisect a challenge vertex by providing a history commitment.
