--- conflicted
+++ resolved
@@ -122,13 +122,8 @@
 		id:    uint64(seqNum),
 		chain: ac,
 		StateCommitment: util.StateCommitment{
-<<<<<<< HEAD
-			Height:    res.Height.Uint64(),
-			StateRoot: res.ChallengeHash,
-=======
 			Height:    res.CreatedAtBlock - genesis.CreatedAtBlock,
 			StateRoot: res.StateHash,
->>>>>>> db68e809
 		},
 	}, nil
 }
