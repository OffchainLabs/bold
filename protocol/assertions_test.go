--- conflicted
+++ resolved
@@ -2,10 +2,7 @@
 
 import (
 	"context"
-<<<<<<< HEAD
 	"fmt"
-=======
->>>>>>> b165ae9f
 	"testing"
 	"time"
 
@@ -42,13 +39,13 @@
 	chain.feed.Subscribe(ctx, eventChan)
 
 	// Create two leaves, one at height 1 and another at height 2
-	comm := util.HistoryCommitment{Height: 1, Merkle: hashes[0]}
+	comm := StateCommitment{Height: 1, StateRoot: hashes[0]}
 	a1, err := chain.CreateLeaf(genesis, comm, staker1)
 	require.NoError(t, err)
 	require.Equal(t, 2, len(chain.assertions))
 	verifyCreateLeafEventInFeed(t, eventChan, 1, 0, staker1, comm)
 
-	comm2 := util.HistoryCommitment{Height: 2, Merkle: hashes[1]}
+	comm2 := StateCommitment{Height: 2, StateRoot: hashes[1]}
 	_, err = chain.CreateLeaf(a1, comm2, staker2)
 	require.NoError(t, err)
 	require.Equal(t, 3, len(chain.assertions))
@@ -80,15 +77,9 @@
 	require.Equal(t, 1, len(chain.assertions))
 	require.Equal(t, uint64(0), chain.confirmedLatest)
 	genesis := chain.LatestConfirmed()
-<<<<<<< HEAD
-	require.Equal(t, util.HistoryCommitment{
-		Height: 0,
-		Merkle: common.Hash{},
-=======
 	require.Equal(t, StateCommitment{
 		Height:    0,
 		StateRoot: common.Hash{},
->>>>>>> b165ae9f
 	}, genesis.StateCommitment)
 
 	eventChan := make(chan AssertionChainEvent)
@@ -112,11 +103,7 @@
 	verifyConfirmEventInFeed(t, eventChan, 1)
 
 	// try to create a duplicate assertion
-<<<<<<< HEAD
-	_, err = chain.CreateLeaf(genesis, util.HistoryCommitment{1, correctBlockHashes[99]}, staker1)
-=======
 	_, err = chain.CreateLeaf(genesis, StateCommitment{1, correctBlockHashes[99]}, staker1)
->>>>>>> b165ae9f
 	require.ErrorIs(t, err, ErrVertexAlreadyExists)
 
 	// create a fork, let first branch win by timeout
@@ -214,15 +201,9 @@
 	staker2 := common.BytesToAddress([]byte{2})
 
 	chain := NewAssertionChain(ctx, timeRef, testChallengePeriod)
-<<<<<<< HEAD
-	correctBranch, err := chain.CreateLeaf(chain.LatestConfirmed(), util.HistoryCommitment{100, correctBlockHashes[100]}, staker1)
-	require.NoError(t, err)
-	wrongBranch, err := chain.CreateLeaf(chain.LatestConfirmed(), util.HistoryCommitment{100, wrongBlockHashes[100]}, staker2)
-=======
 	correctBranch, err := chain.CreateLeaf(chain.LatestConfirmed(), StateCommitment{100, correctBlockHashes[100]}, staker1)
 	require.NoError(t, err)
 	wrongBranch, err := chain.CreateLeaf(chain.LatestConfirmed(), StateCommitment{100, wrongBlockHashes[100]}, staker2)
->>>>>>> b165ae9f
 	require.NoError(t, err)
 	challenge, err := chain.LatestConfirmed().CreateChallenge(ctx)
 	require.NoError(t, err)
