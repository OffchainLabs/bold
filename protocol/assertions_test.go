--- conflicted
+++ resolved
@@ -28,7 +28,6 @@
 	chain := NewAssertionChain(ctx, timeRef, testChallengePeriod)
 	require.Equal(t, 1, len(chain.assertions))
 	require.Equal(t, uint64(0), chain.confirmedLatest)
-<<<<<<< HEAD
 	var eventChan chan AssertionChainEvent
 	err := chain.Tx(func(tx *ActiveTx, chain *AssertionChain) error {
 		genesis := chain.LatestConfirmed(tx)
@@ -37,8 +36,19 @@
 			StateRoot: common.Hash{},
 		}, genesis.StateCommitment)
 
-		eventChan = make(chan AssertionChainEvent)
-		chain.feed.Subscribe(ctx, eventChan)
+		bigBalance := new(big.Int).Mul(AssertionStakeWei, big.NewInt(1000))
+		chain.SetBalance(tx, staker1, bigBalance)
+		chain.SetBalance(tx, staker2, bigBalance)
+
+		eventChan := make(chan AssertionChainEvent)
+		chain.feed.SubscribeWithFilter(ctx, eventChan, func(ev AssertionChainEvent) bool {
+			switch ev.(type) {
+			case *SetBalanceEvent:
+				return false
+			default:
+				return true
+			}
+		})
 
 		// add an assertion, then confirm it
 		comm := StateCommitment{Height: 1, StateRoot: correctBlockHashes[99]}
@@ -60,7 +70,7 @@
 		// try to create a duplicate assertion
 		_, err = chain.CreateLeaf(tx, genesis, StateCommitment{1, correctBlockHashes[99]}, staker1)
 		require.ErrorIs(t, err, ErrVertexAlreadyExists)
-		
+
 		// create a fork, let first branch win by timeout
 		comm = StateCommitment{2, correctBlockHashes[199]}
 		branch1, err := chain.CreateLeaf(tx, newAssertion, comm, staker1)
@@ -92,79 +102,6 @@
 		return nil
 	})
 	require.NoError(t, err)
-=======
-	genesis := chain.LatestConfirmed()
-	require.Equal(t, StateCommitment{
-		Height:    0,
-		StateRoot: common.Hash{},
-	}, genesis.StateCommitment)
-
-	bigBalance := new(big.Int).Mul(AssertionStakeWei, big.NewInt(1000))
-	chain.SetBalance(staker1, bigBalance)
-	chain.SetBalance(staker2, bigBalance)
-
-	eventChan := make(chan AssertionChainEvent)
-	chain.feed.SubscribeWithFilter(ctx, eventChan, func(ev AssertionChainEvent) bool {
-		switch ev.(type) {
-		case *SetBalanceEvent:
-			return false
-		default:
-			return true
-		}
-	})
-
-	// add an assertion, then confirm it
-	comm := StateCommitment{Height: 1, StateRoot: correctBlockHashes[99]}
-	newAssertion, err := chain.CreateLeaf(genesis, comm, staker1)
-	require.NoError(t, err)
-	require.Equal(t, 2, len(chain.assertions))
-	require.Equal(t, genesis, chain.LatestConfirmed())
-	verifyCreateLeafEventInFeed(t, eventChan, 1, 0, staker1, comm)
-	require.True(t, new(big.Int).Add(chain.GetBalance(staker1), AssertionStakeWei).Cmp(bigBalance) == 0)
-
-	err = newAssertion.ConfirmNoRival()
-	require.ErrorIs(t, err, ErrNotYet)
-	timeRef.Add(testChallengePeriod + time.Second)
-	require.NoError(t, newAssertion.ConfirmNoRival())
-	require.True(t, chain.GetBalance(staker1).Cmp(bigBalance) == 0)
-
-	require.Equal(t, newAssertion, chain.LatestConfirmed())
-	require.Equal(t, ConfirmedAssertionState, int(newAssertion.status))
-	verifyConfirmEventInFeed(t, eventChan, 1)
-
-	// try to create a duplicate assertion
-	_, err = chain.CreateLeaf(genesis, StateCommitment{1, correctBlockHashes[99]}, staker1)
-	require.ErrorIs(t, err, ErrVertexAlreadyExists)
-
-	// create a fork, let first branch win by timeout
-	comm = StateCommitment{2, correctBlockHashes[199]}
-	branch1, err := chain.CreateLeaf(newAssertion, comm, staker1)
-	require.NoError(t, err)
-	timeRef.Add(5 * time.Second)
-	verifyCreateLeafEventInFeed(t, eventChan, 2, 1, staker1, comm)
-	comm = StateCommitment{2, wrongBlockHashes[199]}
-	branch2, err := chain.CreateLeaf(newAssertion, comm, staker2)
-	require.NoError(t, err)
-	verifyCreateLeafEventInFeed(t, eventChan, 3, 1, staker2, comm)
-	challenge, err := newAssertion.CreateChallenge(ctx)
-	require.NoError(t, err)
-	verifyStartChallengeEventInFeed(t, eventChan, newAssertion.SequenceNum)
-	chal1, err := challenge.AddLeaf(branch1, util.HistoryCommitment{100, util.ExpansionFromLeaves(correctBlockHashes[99:200]).Root()})
-	require.NoError(t, err)
-	_, err = challenge.AddLeaf(branch2, util.HistoryCommitment{100, util.ExpansionFromLeaves(wrongBlockHashes[99:200]).Root()})
-	require.NoError(t, err)
-	err = chal1.ConfirmForPsTimer()
-	require.ErrorIs(t, err, ErrNotYet)
-
-	timeRef.Add(testChallengePeriod)
-	require.NoError(t, chal1.ConfirmForPsTimer())
-	require.NoError(t, branch1.ConfirmForWin())
-	require.Equal(t, branch1, chain.LatestConfirmed())
-
-	verifyConfirmEventInFeed(t, eventChan, 2)
-	require.NoError(t, branch2.RejectForLoss())
-	verifyRejectEventInFeed(t, eventChan, 3)
->>>>>>> 1cc21bfd
 
 	// verify that feed is empty
 	time.Sleep(500 * time.Millisecond)
@@ -233,10 +170,10 @@
 
 	chain := NewAssertionChain(ctx, timeRef, testChallengePeriod)
 
-<<<<<<< HEAD
 	err := chain.Tx(func(tx *ActiveTx, chain *AssertionChain) error {
 		// We create a fork with genesis as the parent, where one branch is a higher depth than the other.
 		genesis := chain.LatestConfirmed(tx)
+		require.NoError(chain, AddTo)
 		correctBranch, err := chain.CreateLeaf(tx, genesis, StateCommitment{6, correctBlockHashes[6]}, staker1)
 		require.NoError(t, err)
 		wrongBranch, err := chain.CreateLeaf(tx, genesis, StateCommitment{7, wrongBlockHashes[7]}, staker2)
@@ -310,36 +247,7 @@
 		require.Equal(t, true, bisection.prev.isPresumptiveSuccessor())
 		return nil
 	})
-=======
-	bigBalance := new(big.Int).Mul(AssertionStakeWei, big.NewInt(1000))
-	chain.SetBalance(staker1, bigBalance)
-	chain.SetBalance(staker2, bigBalance)
-
-	// We create a fork with genesis as the parent, where one branch is a higher depth than the other.
-	genesis := chain.LatestConfirmed()
-	correctBranch, err := chain.CreateLeaf(genesis, StateCommitment{6, correctBlockHashes[6]}, staker1)
-	require.NoError(t, err)
-	wrongBranch, err := chain.CreateLeaf(genesis, StateCommitment{7, wrongBlockHashes[7]}, staker2)
-	require.NoError(t, err)
-
-	challenge, err := genesis.CreateChallenge(ctx)
-	require.NoError(t, err)
-
-	// Add some leaves to the mix...
-	expectedBisectionHeight := uint64(4)
-	lo := expectedBisectionHeight
-	hi := uint64(7)
-	loExp := util.ExpansionFromLeaves(wrongBlockHashes[:lo])
-	hiExp := util.ExpansionFromLeaves(wrongBlockHashes[:hi])
-
-	cl1, err := challenge.AddLeaf(
-		wrongBranch,
-		util.HistoryCommitment{
-			Height: 6,
-			Merkle: util.ExpansionFromLeaves(correctBlockHashes[:7]).Root(),
-		},
-	)
->>>>>>> 1cc21bfd
+
 	require.NoError(t, err)
 }
 
