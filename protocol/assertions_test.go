package protocol

import (
	"context"
	"math/big"
	"testing"
	"time"

	"github.com/OffchainLabs/new-rollup-exploration/util"
	"github.com/ethereum/go-ethereum/common"
	"github.com/stretchr/testify/require"
)

var _ = OnChainProtocol(&AssertionChain{})

const testChallengePeriod = 100 * time.Second

func TestAssertionChain(t *testing.T) {
	ctx, cancel := context.WithCancel(context.Background())
	defer cancel()

	timeRef := util.NewArtificialTimeReference()
	correctBlockHashes := correctBlockHashesForTest(200)
	wrongBlockHashes := wrongBlockHashesForTest(200)
	staker1 := common.BytesToAddress([]byte{1})
	staker2 := common.BytesToAddress([]byte{2})

	chain := NewAssertionChain(ctx, timeRef, testChallengePeriod)
	require.Equal(t, 1, len(chain.assertions))
	require.Equal(t, uint64(0), chain.confirmedLatest)
	var eventChan chan AssertionChainEvent
	err := chain.Tx(func(tx *ActiveTx, chain *AssertionChain) error {
		genesis := chain.LatestConfirmed(tx)
		require.Equal(t, StateCommitment{
			Height:    0,
			StateRoot: common.Hash{},
		}, genesis.StateCommitment)

		bigBalance := new(big.Int).Mul(AssertionStakeWei, big.NewInt(1000))
		chain.SetBalance(tx, staker1, bigBalance)
		chain.SetBalance(tx, staker2, bigBalance)

		eventChan := make(chan AssertionChainEvent)
		chain.feed.SubscribeWithFilter(ctx, eventChan, func(ev AssertionChainEvent) bool {
			switch ev.(type) {
			case *SetBalanceEvent:
				return false
			default:
				return true
			}
		})

		// add an assertion, then confirm it
		comm := StateCommitment{Height: 1, StateRoot: correctBlockHashes[99]}
		newAssertion, err := chain.CreateLeaf(tx, genesis, comm, staker1)
		require.NoError(t, err)
		require.Equal(t, 2, len(chain.assertions))
		require.Equal(t, genesis, chain.LatestConfirmed(tx))
		verifyCreateLeafEventInFeed(t, eventChan, 1, 0, staker1, comm)

		err = newAssertion.ConfirmNoRival(tx)
		require.ErrorIs(t, err, ErrNotYet)
		timeRef.Add(testChallengePeriod + time.Second)
		require.NoError(t, newAssertion.ConfirmNoRival(tx))

		require.Equal(t, newAssertion, chain.LatestConfirmed(tx))
		require.Equal(t, ConfirmedAssertionState, int(newAssertion.status))
		verifyConfirmEventInFeed(t, eventChan, 1)

		// try to create a duplicate assertion
		_, err = chain.CreateLeaf(tx, genesis, StateCommitment{1, correctBlockHashes[99]}, staker1)
		require.ErrorIs(t, err, ErrVertexAlreadyExists)

		// create a fork, let first branch win by timeout
		comm = StateCommitment{2, correctBlockHashes[199]}
		branch1, err := chain.CreateLeaf(tx, newAssertion, comm, staker1)
		require.NoError(t, err)
		timeRef.Add(5 * time.Second)
		verifyCreateLeafEventInFeed(t, eventChan, 2, 1, staker1, comm)
		comm = StateCommitment{2, wrongBlockHashes[199]}
		branch2, err := chain.CreateLeaf(tx, newAssertion, comm, staker2)
		require.NoError(t, err)
		verifyCreateLeafEventInFeed(t, eventChan, 3, 1, staker2, comm)
		challenge, err := newAssertion.CreateChallenge(tx, ctx)
		require.NoError(t, err)
		verifyStartChallengeEventInFeed(t, eventChan, newAssertion.SequenceNum)
		chal1, err := challenge.AddLeaf(tx, branch1, util.HistoryCommitment{100, util.ExpansionFromLeaves(correctBlockHashes[99:200]).Root()})
		require.NoError(t, err)
		_, err = challenge.AddLeaf(tx, branch2, util.HistoryCommitment{100, util.ExpansionFromLeaves(wrongBlockHashes[99:200]).Root()})
		require.NoError(t, err)
		err = chal1.ConfirmForPsTimer(tx)
		require.ErrorIs(t, err, ErrNotYet)

		timeRef.Add(testChallengePeriod)
		require.NoError(t, chal1.ConfirmForPsTimer(tx))
		require.NoError(t, branch1.ConfirmForWin(tx))
		require.Equal(t, branch1, chain.LatestConfirmed(tx))

		verifyConfirmEventInFeed(t, eventChan, 2)
		require.NoError(t, branch2.RejectForLoss(tx))
		verifyRejectEventInFeed(t, eventChan, 3)
		return nil
	})
	require.NoError(t, err)

	// verify that feed is empty
	time.Sleep(500 * time.Millisecond)
	select {
	case ev := <-eventChan:
		t.Fatal(ev)
	default:
	}
}

func TestAssertionChain_LeafCreationThroughDiffStakers(t *testing.T) {
	ctx := context.Background()
	chain := NewAssertionChain(ctx, util.NewArtificialTimeReference(), testChallengePeriod)

	require.NoError(t, chain.Tx(func(tx *ActiveTx, chian *AssertionChain) error {
		oldStaker := common.BytesToAddress([]byte{1})
		staker := common.BytesToAddress([]byte{2})
		require.Equal(t, chain.GetBalance(tx, oldStaker), big.NewInt(0)) // Old staker has 0 because it's already staked.
		chain.SetBalance(tx, staker, AssertionStakeWei)
		require.Equal(t, chain.GetBalance(tx, staker), AssertionStakeWei) // New staker has full balance because it's not yet staked.

		lc := chain.LatestConfirmed(tx)
		lc.staker = util.FullOption[common.Address](oldStaker)
		_, err := chain.CreateLeaf(tx, lc, StateCommitment{Height: 1, StateRoot: common.Hash{}}, staker)
		require.NoError(t, err)

		require.Equal(t, chain.GetBalance(tx, staker), big.NewInt(0))        // New staker has 0 balance after staking.
		require.Equal(t, chain.GetBalance(tx, oldStaker), AssertionStakeWei) // Old staker has full balance after unstaking.
		return nil
	}))
}

func TestAssertionChain_LeafCreationsInsufficientStakes(t *testing.T) {
	ctx := context.Background()
	chain := NewAssertionChain(ctx, util.NewArtificialTimeReference(), testChallengePeriod)

	require.NoError(t, chain.Tx(func(tx *ActiveTx, chain *AssertionChain) error {
		lc := chain.LatestConfirmed(tx)
		staker := common.BytesToAddress([]byte{1})
		lc.staker = util.EmptyOption[common.Address]()
		_, err := chain.CreateLeaf(tx, lc, StateCommitment{Height: 1, StateRoot: common.Hash{}}, staker)
		require.ErrorIs(t, err, ErrInsufficientBalance)

		diffStaker := common.BytesToAddress([]byte{2})
		lc.staker = util.FullOption[common.Address](diffStaker)
		_, err = chain.CreateLeaf(tx, lc, StateCommitment{Height: 1, StateRoot: common.Hash{}}, staker)
		require.ErrorIs(t, err, ErrInsufficientBalance)
		return nil
	}))
}

func verifyCreateLeafEventInFeed(t *testing.T, c <-chan AssertionChainEvent, seqNum, prevSeqNum uint64, staker common.Address, comm StateCommitment) {
	t.Helper()
	ev := <-c
	switch e := ev.(type) {
	case *CreateLeafEvent:
		if e.SeqNum != seqNum || e.PrevSeqNum != prevSeqNum || e.Staker != staker || e.StateCommitment != comm {
			t.Fatal(e)
		}
	default:
		t.Fatal(e)
	}
}

func verifyConfirmEventInFeed(t *testing.T, c <-chan AssertionChainEvent, seqNum uint64) {
	t.Helper()
	ev := <-c
	switch e := ev.(type) {
	case *ConfirmEvent:
		require.Equal(t, seqNum, e.SeqNum)
	default:
		t.Fatal()
	}
}

func verifyRejectEventInFeed(t *testing.T, c <-chan AssertionChainEvent, seqNum uint64) {
	t.Helper()
	ev := <-c
	switch e := ev.(type) {
	case *RejectEvent:
		require.Equal(t, seqNum, e.SeqNum)
	default:
		t.Fatal()
	}
}

func verifyStartChallengeEventInFeed(t *testing.T, c <-chan AssertionChainEvent, parentSeqNum uint64) {
	t.Helper()
	ev := <-c
	switch e := ev.(type) {
	case *StartChallengeEvent:
		require.Equal(t, parentSeqNum, e.ParentSeqNum)
	default:
		t.Fatal()
	}
}

func TestBisectionChallengeGame(t *testing.T) {
	ctx, cancel := context.WithCancel(context.Background())
	defer cancel()

	timeRef := util.NewArtificialTimeReference()
	correctBlockHashes := correctBlockHashesForTest(10)
	wrongBlockHashes := wrongBlockHashesForTest(10)
	staker1 := common.BytesToAddress([]byte{1})
	staker2 := common.BytesToAddress([]byte{2})

	chain := NewAssertionChain(ctx, timeRef, testChallengePeriod)

<<<<<<< HEAD
	err := chain.Tx(func(tx *ActiveTx, chain *AssertionChain) error {
		// We create a fork with genesis as the parent, where one branch is a higher depth than the other.
		genesis := chain.LatestConfirmed(tx)
		bigBalance := new(big.Int).Mul(AssertionStakeWei, big.NewInt(1000))
		chain.SetBalance(tx, staker1, bigBalance)
		chain.SetBalance(tx, staker2, bigBalance)

		correctBranch, err := chain.CreateLeaf(tx, genesis, StateCommitment{6, correctBlockHashes[6]}, staker1)
		require.NoError(t, err)
		wrongBranch, err := chain.CreateLeaf(tx, genesis, StateCommitment{7, wrongBlockHashes[7]}, staker2)
		require.NoError(t, err)

		challenge, err := genesis.CreateChallenge(tx, ctx)
		require.NoError(t, err)

		// Add some leaves to the mix...
		expectedBisectionHeight := uint64(4)
		lo := expectedBisectionHeight
		hi := uint64(7)
		loExp := util.ExpansionFromLeaves(wrongBlockHashes[:lo])
		hiExp := util.ExpansionFromLeaves(wrongBlockHashes[:hi])

		cl1, err := challenge.AddLeaf(
			tx,
			wrongBranch,
			util.HistoryCommitment{
				Height: 6,
				Merkle: util.ExpansionFromLeaves(correctBlockHashes[:7]).Root(),
			},
		)
		require.NoError(t, err)
		cl2, err := challenge.AddLeaf(
			tx,
			correctBranch,
			util.HistoryCommitment{
				Height: 7,
				Merkle: hiExp.Root(),
			},
		)
		require.NoError(t, err)

		// Ensure the lower height challenge vertex is the ps.
		require.Equal(t, true, cl1.isPresumptiveSuccessor())
		require.Equal(t, false, cl2.isPresumptiveSuccessor())

		// Next, only the vertex that is not the presumptive successor can start a bisection move.
		bisectionHeight, err := cl2.requiredBisectionHeight()
		require.NoError(t, err)
		require.Equal(t, expectedBisectionHeight, bisectionHeight)

		proof := util.GeneratePrefixProof(lo, loExp, correctBlockHashes[lo:6])
		_, err = cl1.Bisect(
			tx,
			util.HistoryCommitment{
				Height: lo,
				Merkle: loExp.Root(),
			},
			proof,
		)
		require.ErrorIs(t, err, ErrWrongState)

		// Generate a prefix proof for the associated history commitments from the bisection
		// height up to the height of the state commitment for the non-presumptive challenge leaf.
		proof = util.GeneratePrefixProof(lo, loExp, wrongBlockHashes[lo:hi])
		bisection, err := cl2.Bisect(
			tx,
			util.HistoryCommitment{
				Height: lo,
				Merkle: loExp.Root(),
			},
			proof,
		)
		require.NoError(t, err)

		// The parent of the bisectoin should be the root of this challenge and the bisection
		// should be the new presumptive successor.
		require.Equal(t, challenge.root.commitment.Merkle, bisection.prev.commitment.Merkle)
		require.Equal(t, true, bisection.prev.isPresumptiveSuccessor())
		return nil
	})

	require.NoError(t, err)
=======
	bigBalance := new(big.Int).Mul(AssertionStakeWei, big.NewInt(1000))
	chain.SetBalance(staker1, bigBalance)
	chain.SetBalance(staker2, bigBalance)

	// We create a fork with genesis as the parent, where one branch is a higher depth than the other.
	lowerHeight := uint64(6)
	higherHeight := uint64(7)
	genesis := chain.LatestConfirmed()
	wrongLeaf, err := chain.CreateLeaf(
		genesis, StateCommitment{
			Height:    lowerHeight,
			StateRoot: wrongBlockHashes[lowerHeight],
		}, staker1,
	)
	require.NoError(t, err)
	correctLeaf, err := chain.CreateLeaf(
		genesis,
		StateCommitment{
			Height:    higherHeight,
			StateRoot: correctBlockHashes[higherHeight],
		},
		staker2,
	)
	require.NoError(t, err)

	challenge, err := genesis.CreateChallenge(ctx)
	require.NoError(t, err)

	// Add the relevant leaves to the challenge along with
	// their historical state commitments.
	expectedBisectionHeight := uint64(4)

	lowerLeaf, err := challenge.AddLeaf(
		wrongLeaf,
		util.HistoryCommitment{
			Height: lowerHeight,
			Merkle: util.ExpansionFromLeaves(wrongBlockHashes[:lowerHeight]).Root(),
		},
	)
	require.NoError(t, err)
	higherLeaf, err := challenge.AddLeaf(
		correctLeaf,
		util.HistoryCommitment{
			Height: higherHeight,
			Merkle: util.ExpansionFromLeaves(correctBlockHashes[:higherHeight]).Root(),
		},
	)
	require.NoError(t, err)

	// Ensure the lower height challenge vertex is the ps.
	require.Equal(t, true, lowerLeaf.isPresumptiveSuccessor())
	require.Equal(t, false, higherLeaf.isPresumptiveSuccessor())

	// Next, only the vertex that is not the presumptive successor can start a bisection move.
	bisectionHeight, err := higherLeaf.requiredBisectionHeight()
	require.NoError(t, err)
	require.Equal(t, expectedBisectionHeight, bisectionHeight)

	// Expect a lower leaf to be disallowed from bisecting, despite correct proof.
	bisectionExpansion := util.ExpansionFromLeaves(wrongBlockHashes[:bisectionHeight])
	proof := util.GeneratePrefixProof(
		expectedBisectionHeight,
		util.ExpansionFromLeaves(wrongBlockHashes[:bisectionHeight]),
		wrongBlockHashes[bisectionHeight:lowerHeight],
	)
	_, err = lowerLeaf.Bisect(
		util.HistoryCommitment{
			Height: bisectionHeight,
			Merkle: bisectionExpansion.Root(),
		},
		proof,
	)
	require.ErrorIs(t, err, ErrWrongState)

	// Generate a prefix proof for the associated history commitments from the bisection
	// height up to the height of the state commitment for the non-presumptive challenge leaf.
	bisectionExpansion = util.ExpansionFromLeaves(correctBlockHashes[:bisectionHeight])
	proof = util.GeneratePrefixProof(
		bisectionHeight,
		bisectionExpansion,
		correctBlockHashes[bisectionHeight:higherHeight],
	)
	bisection, err := higherLeaf.Bisect(
		util.HistoryCommitment{
			Height: bisectionHeight,
			Merkle: bisectionExpansion.Root(),
		},
		proof,
	)
	require.NoError(t, err)

	// Expect the ps of the root to change after we bisect. It should be the new challenge
	// vertex created by bisecting the highest leaf.
	require.Equal(t, true, bisection.isPresumptiveSuccessor())
>>>>>>> 4ff252f8
}

func correctBlockHashesForTest(numBlocks uint64) []common.Hash {
	ret := []common.Hash{}
	for i := uint64(0); i < numBlocks; i++ {
		ret = append(ret, util.HashForUint(i))
	}
	return ret
}

func wrongBlockHashesForTest(numBlocks uint64) []common.Hash {
	ret := []common.Hash{}
	for i := uint64(0); i < numBlocks; i++ {
		ret = append(ret, util.HashForUint(71285937102384-i))
	}
	return ret
}<|MERGE_RESOLUTION|>--- conflicted
+++ resolved
@@ -211,7 +211,6 @@
 
 	chain := NewAssertionChain(ctx, timeRef, testChallengePeriod)
 
-<<<<<<< HEAD
 	err := chain.Tx(func(tx *ActiveTx, chain *AssertionChain) error {
 		// We create a fork with genesis as the parent, where one branch is a higher depth than the other.
 		genesis := chain.LatestConfirmed(tx)
@@ -294,102 +293,6 @@
 	})
 
 	require.NoError(t, err)
-=======
-	bigBalance := new(big.Int).Mul(AssertionStakeWei, big.NewInt(1000))
-	chain.SetBalance(staker1, bigBalance)
-	chain.SetBalance(staker2, bigBalance)
-
-	// We create a fork with genesis as the parent, where one branch is a higher depth than the other.
-	lowerHeight := uint64(6)
-	higherHeight := uint64(7)
-	genesis := chain.LatestConfirmed()
-	wrongLeaf, err := chain.CreateLeaf(
-		genesis, StateCommitment{
-			Height:    lowerHeight,
-			StateRoot: wrongBlockHashes[lowerHeight],
-		}, staker1,
-	)
-	require.NoError(t, err)
-	correctLeaf, err := chain.CreateLeaf(
-		genesis,
-		StateCommitment{
-			Height:    higherHeight,
-			StateRoot: correctBlockHashes[higherHeight],
-		},
-		staker2,
-	)
-	require.NoError(t, err)
-
-	challenge, err := genesis.CreateChallenge(ctx)
-	require.NoError(t, err)
-
-	// Add the relevant leaves to the challenge along with
-	// their historical state commitments.
-	expectedBisectionHeight := uint64(4)
-
-	lowerLeaf, err := challenge.AddLeaf(
-		wrongLeaf,
-		util.HistoryCommitment{
-			Height: lowerHeight,
-			Merkle: util.ExpansionFromLeaves(wrongBlockHashes[:lowerHeight]).Root(),
-		},
-	)
-	require.NoError(t, err)
-	higherLeaf, err := challenge.AddLeaf(
-		correctLeaf,
-		util.HistoryCommitment{
-			Height: higherHeight,
-			Merkle: util.ExpansionFromLeaves(correctBlockHashes[:higherHeight]).Root(),
-		},
-	)
-	require.NoError(t, err)
-
-	// Ensure the lower height challenge vertex is the ps.
-	require.Equal(t, true, lowerLeaf.isPresumptiveSuccessor())
-	require.Equal(t, false, higherLeaf.isPresumptiveSuccessor())
-
-	// Next, only the vertex that is not the presumptive successor can start a bisection move.
-	bisectionHeight, err := higherLeaf.requiredBisectionHeight()
-	require.NoError(t, err)
-	require.Equal(t, expectedBisectionHeight, bisectionHeight)
-
-	// Expect a lower leaf to be disallowed from bisecting, despite correct proof.
-	bisectionExpansion := util.ExpansionFromLeaves(wrongBlockHashes[:bisectionHeight])
-	proof := util.GeneratePrefixProof(
-		expectedBisectionHeight,
-		util.ExpansionFromLeaves(wrongBlockHashes[:bisectionHeight]),
-		wrongBlockHashes[bisectionHeight:lowerHeight],
-	)
-	_, err = lowerLeaf.Bisect(
-		util.HistoryCommitment{
-			Height: bisectionHeight,
-			Merkle: bisectionExpansion.Root(),
-		},
-		proof,
-	)
-	require.ErrorIs(t, err, ErrWrongState)
-
-	// Generate a prefix proof for the associated history commitments from the bisection
-	// height up to the height of the state commitment for the non-presumptive challenge leaf.
-	bisectionExpansion = util.ExpansionFromLeaves(correctBlockHashes[:bisectionHeight])
-	proof = util.GeneratePrefixProof(
-		bisectionHeight,
-		bisectionExpansion,
-		correctBlockHashes[bisectionHeight:higherHeight],
-	)
-	bisection, err := higherLeaf.Bisect(
-		util.HistoryCommitment{
-			Height: bisectionHeight,
-			Merkle: bisectionExpansion.Root(),
-		},
-		proof,
-	)
-	require.NoError(t, err)
-
-	// Expect the ps of the root to change after we bisect. It should be the new challenge
-	// vertex created by bisecting the highest leaf.
-	require.Equal(t, true, bisection.isPresumptiveSuccessor())
->>>>>>> 4ff252f8
 }
 
 func correctBlockHashesForTest(numBlocks uint64) []common.Hash {
