--- conflicted
+++ resolved
@@ -114,7 +114,7 @@
 
 func TestAssertionChain_LeafCreationThroughDiffStakers(t *testing.T) {
 	ctx := context.Background()
-	chain := NewAssertionChain(ctx, util.NewArtificialTimeReference(), testChallengePeriod)
+	chain := NewAssertionChain(ctx, util.NewArtificialTimeReference(), testChallengePeriod, nil)
 
 	require.NoError(t, chain.Tx(func(tx *ActiveTx, chian *AssertionChain) error {
 		oldStaker := common.BytesToAddress([]byte{1})
@@ -136,7 +136,7 @@
 
 func TestAssertionChain_LeafCreationsInsufficientStakes(t *testing.T) {
 	ctx := context.Background()
-	chain := NewAssertionChain(ctx, util.NewArtificialTimeReference(), testChallengePeriod)
+	chain := NewAssertionChain(ctx, util.NewArtificialTimeReference(), testChallengePeriod, nil)
 
 	require.NoError(t, chain.Tx(func(tx *ActiveTx, chain *AssertionChain) error {
 		lc := chain.LatestConfirmed(tx)
@@ -211,103 +211,6 @@
 
 	chain := NewAssertionChain(ctx, timeRef, testChallengePeriod, make(map[common.Address]string))
 
-<<<<<<< HEAD
-	bigBalance := new(big.Int).Mul(AssertionStakeWei, big.NewInt(1000))
-	chain.SetBalance(staker1, bigBalance)
-	chain.SetBalance(staker2, bigBalance)
-
-	// We create a fork with genesis as the parent, where one branch is a higher depth than the other.
-	lowerHeight := uint64(6)
-	higherHeight := uint64(7)
-	genesis := chain.LatestConfirmed()
-	wrongLeaf, err := chain.CreateLeaf(
-		genesis, StateCommitment{
-			Height:    lowerHeight,
-			StateRoot: wrongBlockHashes[lowerHeight],
-		}, staker1,
-	)
-	require.NoError(t, err)
-	correctLeaf, err := chain.CreateLeaf(
-		genesis,
-		StateCommitment{
-			Height:    higherHeight,
-			StateRoot: correctBlockHashes[higherHeight],
-		},
-		staker2,
-	)
-	require.NoError(t, err)
-
-	challenge, err := genesis.CreateChallenge(ctx)
-	require.NoError(t, err)
-
-	// Add the relevant leaves to the challenge along with
-	// their historical state commitments.
-	expectedBisectionHeight := uint64(4)
-
-	lowerLeaf, err := challenge.AddLeaf(
-		wrongLeaf,
-		util.HistoryCommitment{
-			Height: lowerHeight,
-			Merkle: util.ExpansionFromLeaves(wrongBlockHashes[:lowerHeight]).Root(),
-		},
-	)
-	require.NoError(t, err)
-	higherLeaf, err := challenge.AddLeaf(
-		correctLeaf,
-		util.HistoryCommitment{
-			Height: higherHeight,
-			Merkle: util.ExpansionFromLeaves(correctBlockHashes[:higherHeight]).Root(),
-		},
-	)
-	require.NoError(t, err)
-
-	// Ensure the lower height challenge vertex is the ps.
-	require.Equal(t, true, lowerLeaf.isPresumptiveSuccessor())
-	require.Equal(t, false, higherLeaf.isPresumptiveSuccessor())
-
-	// Next, only the vertex that is not the presumptive successor can start a bisection move.
-	bisectionHeight, err := higherLeaf.requiredBisectionHeight()
-	require.NoError(t, err)
-	require.Equal(t, expectedBisectionHeight, bisectionHeight)
-
-	// Expect a lower leaf to be disallowed from bisecting, despite correct proof.
-	bisectionExpansion := util.ExpansionFromLeaves(wrongBlockHashes[:bisectionHeight])
-	proof := util.GeneratePrefixProof(
-		expectedBisectionHeight,
-		util.ExpansionFromLeaves(wrongBlockHashes[:bisectionHeight]),
-		wrongBlockHashes[bisectionHeight:lowerHeight],
-	)
-	_, err = lowerLeaf.Bisect(
-		util.HistoryCommitment{
-			Height: bisectionHeight,
-			Merkle: bisectionExpansion.Root(),
-		},
-		proof,
-	)
-	require.ErrorIs(t, err, ErrWrongState)
-
-	// Generate a prefix proof for the associated history commitments from the bisection
-	// height up to the height of the state commitment for the non-presumptive challenge leaf.
-	bisectionExpansion = util.ExpansionFromLeaves(correctBlockHashes[:bisectionHeight])
-	proof = util.GeneratePrefixProof(
-		bisectionHeight,
-		bisectionExpansion,
-		correctBlockHashes[bisectionHeight:higherHeight],
-	)
-	bisection, err := higherLeaf.Bisect(
-		util.HistoryCommitment{
-			Height: bisectionHeight,
-			Merkle: bisectionExpansion.Root(),
-		},
-		proof,
-	)
-	require.NoError(t, err)
-	_ = bisection
-
-	// Expect the ps of the root to change after we bisect. It should be the new challenge
-	// vertex created by bisecting the highest leaf.
-	require.Equal(t, true, bisection.isPresumptiveSuccessor())
-=======
 	err := chain.Tx(func(tx *ActiveTx, chain *AssertionChain) error {
 		// We create a fork with genesis as the parent, where one branch is a higher depth than the other.
 		genesis := chain.LatestConfirmed(tx)
@@ -388,9 +291,7 @@
 		require.Equal(t, true, bisection.prev.isPresumptiveSuccessor())
 		return nil
 	})
-
 	require.NoError(t, err)
->>>>>>> 13e26f87
 }
 
 func correctBlockHashesForTest(numBlocks uint64) []common.Hash {
@@ -411,7 +312,7 @@
 
 func TestAssertionChain_StakerInsufficientBalance(t *testing.T) {
 	ctx := context.Background()
-	chain := NewAssertionChain(ctx, util.NewArtificialTimeReference(), testChallengePeriod)
+	chain := NewAssertionChain(ctx, util.NewArtificialTimeReference(), testChallengePeriod, nil)
 	require.Equal(t, chain.DeductFromBalance(
 		&ActiveTx{txStatus: readWriteTxStatus},
 		common.BytesToAddress([]byte{1}),
@@ -423,14 +324,14 @@
 	ctx := context.Background()
 	cp := 123 * time.Second
 	tx := &ActiveTx{txStatus: readOnlyTxStatus}
-	chain := NewAssertionChain(ctx, util.NewArtificialTimeReference(), cp)
+	chain := NewAssertionChain(ctx, util.NewArtificialTimeReference(), cp, nil)
 	require.Equal(t, chain.ChallengePeriodLength(tx), cp)
 }
 
 func TestAssertionChain_LeafCreationErrors(t *testing.T) {
 	ctx := context.Background()
-	chain := NewAssertionChain(ctx, util.NewArtificialTimeReference(), testChallengePeriod)
-	badChain := NewAssertionChain(ctx, util.NewArtificialTimeReference(), testChallengePeriod+1)
+	chain := NewAssertionChain(ctx, util.NewArtificialTimeReference(), testChallengePeriod, nil)
+	badChain := NewAssertionChain(ctx, util.NewArtificialTimeReference(), testChallengePeriod+1, nil)
 	tx := &ActiveTx{txStatus: readWriteTxStatus}
 	lc := chain.LatestConfirmed(tx)
 	_, err := badChain.CreateLeaf(tx, lc, StateCommitment{}, common.BytesToAddress([]byte{}))
@@ -441,7 +342,7 @@
 
 func TestAssertion_ErrWrongState(t *testing.T) {
 	ctx := context.Background()
-	chain := NewAssertionChain(ctx, util.NewArtificialTimeReference(), testChallengePeriod)
+	chain := NewAssertionChain(ctx, util.NewArtificialTimeReference(), testChallengePeriod, nil)
 	tx := &ActiveTx{txStatus: readWriteTxStatus}
 	a := chain.LatestConfirmed(tx)
 	require.ErrorIs(t, a.RejectForPrev(tx), ErrWrongState)
@@ -451,7 +352,7 @@
 
 func TestAssertion_ErrWrongPredecessorState(t *testing.T) {
 	ctx := context.Background()
-	chain := NewAssertionChain(ctx, util.NewArtificialTimeReference(), testChallengePeriod)
+	chain := NewAssertionChain(ctx, util.NewArtificialTimeReference(), testChallengePeriod, nil)
 	staker := common.BytesToAddress([]byte{1})
 	bigBalance := new(big.Int).Mul(AssertionStakeWei, big.NewInt(1000))
 	tx := &ActiveTx{txStatus: readWriteTxStatus}
@@ -464,7 +365,7 @@
 
 func TestAssertion_ErrNotYet(t *testing.T) {
 	ctx := context.Background()
-	chain := NewAssertionChain(ctx, util.NewArtificialTimeReference(), testChallengePeriod)
+	chain := NewAssertionChain(ctx, util.NewArtificialTimeReference(), testChallengePeriod, nil)
 	staker := common.BytesToAddress([]byte{1})
 	bigBalance := new(big.Int).Mul(AssertionStakeWei, big.NewInt(1000))
 	tx := &ActiveTx{txStatus: readWriteTxStatus}
