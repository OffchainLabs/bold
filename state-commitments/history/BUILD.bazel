load("@io_bazel_rules_go//go:def.bzl", "go_library", "go_test")

go_library(
    name = "history",
    srcs = [
        "history_commitment.go",
        "inclusion_proof.go",
        "legacy.go",
    ],
    importpath = "github.com/OffchainLabs/bold/state-commitments/history",
    visibility = ["//visibility:public"],
    deps = [
        "//state-commitments/inclusion-proofs",
        "//state-commitments/prefix-proofs",
        "@com_github_ethereum_go_ethereum//common",
        "@com_github_ethereum_go_ethereum//crypto",
    ],
)

go_test(
    name = "history_test",
<<<<<<< HEAD
    srcs = [
        "history_commitment_test.go",
        "legacy_test.go",
    ],
=======
    size = "small",
    srcs = ["commitments_test.go"],
>>>>>>> 7f7c63dc
    embed = [":history"],
    deps = [
        "//solgen/go/mocksgen",
        "//state-commitments/inclusion-proofs",
        "//state-commitments/prefix-proofs",
        "@com_github_ethereum_go_ethereum//accounts/abi/bind",
        "@com_github_ethereum_go_ethereum//common",
        "@com_github_ethereum_go_ethereum//core",
        "@com_github_ethereum_go_ethereum//crypto",
        "@com_github_ethereum_go_ethereum//ethclient/simulated",
        "@com_github_stretchr_testify//require",
    ],
)<|MERGE_RESOLUTION|>--- conflicted
+++ resolved
@@ -19,15 +19,11 @@
 
 go_test(
     name = "history_test",
-<<<<<<< HEAD
     srcs = [
         "history_commitment_test.go",
         "legacy_test.go",
     ],
-=======
     size = "small",
-    srcs = ["commitments_test.go"],
->>>>>>> 7f7c63dc
     embed = [":history"],
     deps = [
         "//solgen/go/mocksgen",
