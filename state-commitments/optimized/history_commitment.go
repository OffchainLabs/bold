--- conflicted
+++ resolved
@@ -95,7 +95,6 @@
 	}
 	rehashedLeaves := make([]common.Hash, len(leaves))
 	for i, leaf := range leaves {
-<<<<<<< HEAD
 		result, err := h.hash(leaf[:])
 		if err != nil {
 			return common.Hash{}, err
@@ -103,13 +102,6 @@
 		rehashedLeaves[i] = result
 	}
 	return h.computeVirtualSparseTree(rehashedLeaves, virtual, 0)
-=======
-		var copied common.Hash
-		copy(copied[:], leaf[:])
-		copiedLeaves[i] = copied
-	}
-	return h.computeVirtualSparseTree(copiedLeaves, virtual, 0)
->>>>>>> 1b08ab19
 }
 
 func (h *HistoryCommitter) GeneratePrefixProof(prefixIndex uint64, leaves []common.Hash, virtual uint64) ([]common.Hash, []common.Hash, error) {
@@ -220,21 +212,6 @@
 	var err error
 	if limit == 0 {
 		limit = nextPowerOf2(virtual)
-<<<<<<< HEAD
-		// Check if m-1 is a valid index before accessing leaves[m-1]
-		if m > 0 {
-			n := 1
-			if virtual > m {
-				logValue := math.Log2(float64(virtual - m))
-				n = int(logValue) + 1
-			}
-			h.lastLeafFillers, err = h.precomputeRepeatedHashes(&leaves[m-1], n)
-			if err != nil {
-				return emptyHash, err
-			}
-		} else {
-			return emptyHash, errors.New("leaves slice is empty")
-=======
 		n := 1
 		if virtual > m {
 			logValue := math.Log2(float64(limit))
@@ -242,8 +219,7 @@
 		}
 		h.lastLeafFillers, err = h.precomputeRepeatedHashes(&leaves[m-1], n)
 		if err != nil {
-			return common.Hash{}, err
->>>>>>> 1b08ab19
+			return emptyHash, err
 		}
 	}
 	if limit == 1 {
