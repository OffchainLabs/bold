--- conflicted
+++ resolved
@@ -158,23 +158,17 @@
 }
 
 func TestEndToEnd_MultipleEvilValidators(t *testing.T) {
-<<<<<<< HEAD
 	protocolCfg := defaultProtocolParams()
 	timeCfg := defaultTimeParams()
 	timeCfg.blockTime = time.Millisecond * 500
 	timeCfg.challengeMoveInterval = time.Millisecond * 500
 	timeCfg.assertionPostingInterval = time.Hour
-=======
-	timeCfg := defaultTimeParams()
-	timeCfg.blockTime = time.Millisecond * 500
-	timeCfg.challengeMoveInterval = time.Millisecond * 500
->>>>>>> ed9971db
 	runEndToEndTest(t, &e2eConfig{
 		backend:  simulated,
 		protocol: protocolCfg,
 		inbox:    defaultInboxParams(),
 		actors: actorParams{
-			numEvilValidators: 4,
+			numEvilValidators: 5,
 		},
 		timings: defaultTimeParams(),
 		expectations: []expect{
@@ -251,6 +245,7 @@
 		baseChallengeManagerOpts,
 		challengemanager.WithAddress(txOpts.From),
 		challengemanager.WithName(name),
+		challengemanager.WithAPIEnabled("localhost:3000", "/Users/zypherpunk/Desktop/boldsqlite.db"),
 	)
 	honestManager := setupChallengeManager(
 		t, ctx, bk.Client(), rollupAddr, honestStateManager, txOpts, name, honestOpts...,
@@ -303,9 +298,4 @@
 		})
 	}
 	require.NoError(t, g.Wait())
-<<<<<<< HEAD
-	// ch := make(chan struct{})
-	// <-ch
-=======
->>>>>>> ed9971db
 }