load("@rules_go//go:def.bzl", "go_library", "go_test")

test_suite(
    name = "endtoend_suite",
    tags = ["manual"],
    tests = [
        ":endtoend_test",
        "//testing/endtoend/backend:backend_test",
    ],
)

go_test(
    name = "endtoend_test",
    size = "large",
    srcs = [
        "e2e_test.go",
        "helpers_test.go",
    ],
    embed = [":endtoend"],
    tags = [
        "exclusive-if-local",
        "manual",
    ],
    deps = [
        "//chain-abstraction:protocol",
        "//chain-abstraction/sol-implementation",
        "//challenge-manager",
        "//challenge-manager/types",
        "//solgen/go/bridgegen",
        "//solgen/go/mocksgen",
        "//solgen/go/rollupgen",
        "//testing",
        "//testing/endtoend/backend",
        "//testing/mocks/state-provider",
        "//testing/setup:setup_lib",
        "@com_github_ethereum_go_ethereum//:go-ethereum",
        "@com_github_ethereum_go_ethereum//accounts/abi",
        "@com_github_ethereum_go_ethereum//accounts/abi/bind",
        "@com_github_ethereum_go_ethereum//common",
        "@com_github_ethereum_go_ethereum//core/types",
        "@com_github_stretchr_testify//require",
        "@org_golang_x_sync//errgroup",
    ],
)

go_library(
    name = "endtoend",
    testonly = 1,
    srcs = [
        "expectations.go",
        "headers.go",
    ],
    importpath = "github.com/offchainlabs/bold/testing/endtoend",
    visibility = ["//visibility:public"],
    deps = [
        "//chain-abstraction:protocol",
        "//runtime",
        "//solgen/go/challengeV2gen",
        "//solgen/go/rollupgen",
        "//testing/endtoend/backend",
        "//testing/setup:setup_lib",
        "//util/stopwaiter",
        "@com_github_ethereum_go_ethereum//accounts/abi/bind",
<<<<<<< HEAD
=======
        "@com_github_ethereum_go_ethereum//common",
>>>>>>> 218c2a3f
        "@com_github_ethereum_go_ethereum//core/types",
        "@com_github_stretchr_testify//require",
    ],
)<|MERGE_RESOLUTION|>--- conflicted
+++ resolved
@@ -61,10 +61,7 @@
         "//testing/setup:setup_lib",
         "//util/stopwaiter",
         "@com_github_ethereum_go_ethereum//accounts/abi/bind",
-<<<<<<< HEAD
-=======
         "@com_github_ethereum_go_ethereum//common",
->>>>>>> 218c2a3f
         "@com_github_ethereum_go_ethereum//core/types",
         "@com_github_stretchr_testify//require",
     ],
