--- conflicted
+++ resolved
@@ -7,14 +7,6 @@
 import (
 	"context"
 	"testing"
-<<<<<<< HEAD
-=======
-	"time"
-
-	"github.com/stretchr/testify/require"
-
-	retry "github.com/offchainlabs/bold/runtime"
->>>>>>> 3fcf7270
 )
 
 func TestLocalAnvilLoadAccounts(t *testing.T) {
