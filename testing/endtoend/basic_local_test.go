--- conflicted
+++ resolved
@@ -382,23 +382,15 @@
 		}
 
 		// Post assertions.
-<<<<<<< HEAD
-		alicePoster, err := assertions.NewManager(aChain, scenario.AliceStateManager, be.Client(), a, rollup, "alice", time.Hour, time.Second*10, scenario.AliceStateManager, time.Hour, time.Second)
-		if err != nil {
-			t.Fatal(err)
-		}
-		bobPoster, err := assertions.NewManager(bChain, scenario.BobStateManager, be.Client(), b, rollup, "bob", time.Hour, time.Second*10, scenario.BobStateManager, time.Hour, time.Second)
-=======
 		alicePoster, err := retry.UntilSucceeds(ctx, func() (*assertions.Manager, error) {
-			return assertions.NewManager(aChain, scenario.AliceStateManager, be.Client(), a, rollup, "alice", time.Hour, time.Second*10, scenario.AliceStateManager, time.Hour)
+			return assertions.NewManager(aChain, scenario.AliceStateManager, be.Client(), a, rollup, "alice", time.Hour, time.Second*10, scenario.AliceStateManager, time.Hour, time.Second)
 		})
 		if err != nil {
 			t.Fatal(err)
 		}
 		bobPoster, err := retry.UntilSucceeds(ctx, func() (*assertions.Manager, error) {
-			return assertions.NewManager(bChain, scenario.BobStateManager, be.Client(), b, rollup, "bob", time.Hour, time.Second*10, scenario.BobStateManager, time.Hour)
+			return assertions.NewManager(bChain, scenario.BobStateManager, be.Client(), b, rollup, "bob", time.Hour, time.Second*10, scenario.BobStateManager, time.Hour, time.Second)
 		})
->>>>>>> 5ee97ecd
 		if err != nil {
 			t.Fatal(err)
 		}
