--- conflicted
+++ resolved
@@ -10,11 +10,8 @@
 	solimpl "github.com/OffchainLabs/challenge-protocol-v2/chain-abstraction/sol-implementation"
 	validator "github.com/OffchainLabs/challenge-protocol-v2/challenge-manager"
 	l2stateprovider "github.com/OffchainLabs/challenge-protocol-v2/layer2-state-provider"
-<<<<<<< HEAD
 	retry "github.com/OffchainLabs/challenge-protocol-v2/runtime"
-=======
 	challenge_testing "github.com/OffchainLabs/challenge-protocol-v2/testing"
->>>>>>> 0c6e1f8a
 	"github.com/OffchainLabs/challenge-protocol-v2/testing/endtoend/internal/backend"
 	"github.com/OffchainLabs/challenge-protocol-v2/testing/toys/assertions"
 	statemanager "github.com/OffchainLabs/challenge-protocol-v2/testing/toys/state-provider"
@@ -140,79 +137,6 @@
 	testChallengeProtocol_AliceAndBob(t, be, scenario)
 }
 
-<<<<<<< HEAD
-=======
-func TestChallengeProtocol_AliceAndBobAndCharlie_AnvilLocal(t *testing.T) {
-	t.Skip()
-	be, err := backend.NewAnvilLocal(context.Background())
-	if err != nil {
-		t.Fatal(err)
-	}
-
-	if err := be.Start(); err != nil {
-		t.Fatal(err)
-	}
-	defer func() {
-		if err := be.Stop(); err != nil {
-			t.Log(fmt.Errorf("error stopping backend: %v", err))
-		}
-	}()
-
-	scenarios := []*ChallengeScenario{
-		{
-			Name: "forked assertion at different heights",
-			AliceStateManager: func() l2stateprovider.Provider {
-				sm, err := statemanager.NewForSimpleMachine()
-				if err != nil {
-					t.Fatal(err)
-				}
-				return sm
-			}(),
-			BobStateManager: func() l2stateprovider.Provider {
-				cfg := &challengeProtocolTestConfig{
-					assertionDivergenceHeight: 4,
-					bigStepDivergenceHeight:   4,
-					smallStepDivergenceHeight: 4,
-				}
-				sm, err := statemanager.NewForSimpleMachine(
-					statemanager.WithMachineDivergenceStep(cfg.bigStepDivergenceHeight*challenge_testing.LevelZeroSmallStepEdgeHeight+cfg.smallStepDivergenceHeight),
-					statemanager.WithBlockDivergenceHeight(cfg.assertionDivergenceHeight),
-					statemanager.WithDivergentBlockHeightOffset(cfg.assertionBlockHeightDifference),
-				)
-				if err != nil {
-					t.Fatal(err)
-				}
-				return sm
-			}(),
-			CharlieStateManager: func() l2stateprovider.Provider {
-				cfg := &challengeProtocolTestConfig{
-					assertionDivergenceHeight: 5,
-					bigStepDivergenceHeight:   5,
-					smallStepDivergenceHeight: 5,
-				}
-				sm, err := statemanager.NewForSimpleMachine(
-					statemanager.WithMachineDivergenceStep(cfg.bigStepDivergenceHeight*challenge_testing.LevelZeroSmallStepEdgeHeight+cfg.smallStepDivergenceHeight),
-					statemanager.WithBlockDivergenceHeight(cfg.assertionDivergenceHeight),
-					statemanager.WithDivergentBlockHeightOffset(cfg.assertionBlockHeightDifference),
-				)
-				if err != nil {
-					t.Fatal(err)
-				}
-				return sm
-
-			}(),
-			Expectations: []expect{
-				expectOneStepProofSuccessful,
-			},
-		},
-	}
-
-	for _, scenario := range scenarios {
-		testChallengeProtocol_AliceAndBobAndCharlie(t, be, scenario)
-	}
-}
-
->>>>>>> 0c6e1f8a
 func TestSync_HonestBobStopsCharlieJoins(t *testing.T) {
 	be, err := backend.NewAnvilLocal(context.Background())
 	require.NoError(t, err)
