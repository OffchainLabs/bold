--- conflicted
+++ resolved
@@ -212,11 +212,7 @@
 }
 
 // ExecutionStateAfterBatchCount produces the l2 state to assert at the message number specified.
-<<<<<<< HEAD
-func (s *L2StateBackend) ExecutionStateAfterPreviousState(ctx context.Context, maxInboxCount uint64, previousBlockHash common.Hash, maxNumberOfBlocks uint64) (*protocol.ExecutionState, error) {
-=======
 func (s *L2StateBackend) ExecutionStateAfterPreviousState(ctx context.Context, maxInboxCount uint64, previousGlobalState *protocol.GoGlobalState, maxNumberOfBlocks uint64) (*protocol.ExecutionState, error) {
->>>>>>> 3917b21e
 	if len(s.executionStates) == 0 {
 		return nil, errors.New("no execution states")
 	}
@@ -225,21 +221,12 @@
 	}
 	blocksSincePrevious := -1
 	for _, st := range s.executionStates {
-<<<<<<< HEAD
-		if st.GlobalState.BlockHash == previousBlockHash {
-			blocksSincePrevious = 0
-		}
-		if st.GlobalState.Batch == maxInboxCount || (blocksSincePrevious >= 0 && uint64(blocksSincePrevious) >= maxNumberOfBlocks) {
-			if blocksSincePrevious < 0 && previousBlockHash != (common.Hash{}) {
-				return nil, fmt.Errorf("missing previous block hash %#x", previousBlockHash)
-=======
 		if previousGlobalState != nil && st.GlobalState.Equals(*previousGlobalState) {
 			blocksSincePrevious = 0
 		}
 		if st.GlobalState.Batch == maxInboxCount || (blocksSincePrevious >= 0 && uint64(blocksSincePrevious) >= maxNumberOfBlocks) {
 			if blocksSincePrevious < 0 && previousGlobalState != nil {
 				return nil, fmt.Errorf("missing previous global state %+v", previousGlobalState)
->>>>>>> 3917b21e
 			}
 			return st, nil
 		}
