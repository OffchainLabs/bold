--- conflicted
+++ resolved
@@ -233,11 +233,7 @@
 	return l2stateprovider.ErrNoExecutionState
 }
 
-<<<<<<< HEAD
-func (s *L2StateBackend) statesUpTo(blockStart, blockEnd, toBatch uint64) (mmap.Mmap, error) {
-=======
-func (s *L2StateBackend) statesUpTo(blockStart, blockEnd, fromBatch, toBatch uint64) ([]common.Hash, error) {
->>>>>>> 5b0dc535
+func (s *L2StateBackend) statesUpTo(blockStart, blockEnd, fromBatch, toBatch uint64) (mmap.Mmap, error) {
 	if blockEnd < blockStart {
 		return nil, fmt.Errorf("end block %v is less than start block %v", blockEnd, blockStart)
 	}
