package mocks

import (
	"context"
	"errors"
	"math/big"

	protocol "github.com/OffchainLabs/challenge-protocol-v2/chain-abstraction"
	"github.com/OffchainLabs/challenge-protocol-v2/containers/option"
	l2stateprovider "github.com/OffchainLabs/challenge-protocol-v2/layer2-state-provider"
	"github.com/OffchainLabs/challenge-protocol-v2/solgen/go/rollupgen"
	commitments "github.com/OffchainLabs/challenge-protocol-v2/state-commitments/history"
	"github.com/ethereum/go-ethereum/common"
	"github.com/stretchr/testify/mock"
)

var (
	_ = protocol.SpecChallengeManager(&MockSpecChallengeManager{})
	_ = protocol.SpecEdge(&MockSpecEdge{})
	_ = protocol.AssertionChain(&MockProtocol{})
	_ = l2stateprovider.Provider(&MockStateManager{})
)

type MockAssertion struct {
	MockId                protocol.AssertionId
	MockPrevId            protocol.AssertionId
	Prev                  option.Option[*MockAssertion]
	MockHeight            uint64
	MockStateHash         common.Hash
	MockInboxMsgCountSeen uint64
	MockCreatedAtBlock    uint64
	MockIsFirstChild      bool
	CreatedAt             uint64
}

func (m *MockAssertion) Id() protocol.AssertionId {
	return m.MockId
}

func (m *MockAssertion) PrevId() protocol.AssertionId {
	return m.MockPrevId
}

func (m *MockAssertion) StateHash() (common.Hash, error) {
	return m.MockStateHash, nil
}

func (m *MockAssertion) IsFirstChild() (bool, error) {
	return m.MockIsFirstChild, nil
}

func (m *MockAssertion) InboxMsgCountSeen() (uint64, error) {
	return m.MockInboxMsgCountSeen, nil
}
func (m *MockAssertion) CreatedAtBlock() (uint64, error) {
	return m.CreatedAt, nil
}

type MockStateManager struct {
	mock.Mock
	Agreement protocol.Agreement
	AgreeErr  bool
}

func (m *MockStateManager) AssertionExecutionState(
	ctx context.Context,
	assertionStateHash common.Hash,
) (*protocol.ExecutionState, error) {
	args := m.Called(ctx, assertionStateHash)
	return args.Get(0).(*protocol.ExecutionState), args.Error(1)
}
func (m *MockStateManager) LatestExecutionState(ctx context.Context) (*protocol.ExecutionState, error) {
	args := m.Called(ctx)
	return args.Get(0).(*protocol.ExecutionState), args.Error(1)
}

func (m *MockStateManager) HistoryCommitmentUpTo(ctx context.Context, height uint64) (commitments.History, error) {
	args := m.Called(ctx, height)
	return args.Get(0).(commitments.History), args.Error(1)
}

func (m *MockStateManager) AgreesWithHistoryCommitment(
	_ context.Context,
	_ protocol.EdgeType,
	_ uint64,
	_ *protocol.OriginHeights,
	_,
	_ commitments.History,
) (protocol.Agreement, error) {
	if m.AgreeErr {
		return protocol.Agreement{}, errors.New("failed")
	}
	return m.Agreement, nil
}

func (m *MockStateManager) HistoryCommitmentUpToBatch(ctx context.Context, startBlock, endBlock, batchCount uint64) (commitments.History, error) {
	args := m.Called(ctx, startBlock, endBlock, batchCount)
	return args.Get(0).(commitments.History), args.Error(1)
}

func (m *MockStateManager) PrefixProof(ctx context.Context, from, to uint64) ([]byte, error) {
	args := m.Called(ctx, from, to)
	return args.Get(0).([]byte), args.Error(1)
}

func (m *MockStateManager) PrefixProofUpToBatch(ctx context.Context, start, from, to, batchCount uint64) ([]byte, error) {
	args := m.Called(ctx, start, from, to, batchCount)
	return args.Get(0).([]byte), args.Error(1)
}

func (m *MockStateManager) BigStepPrefixProof(
	ctx context.Context,
	fromBlockChallengeHeight,
	toBlockChallengeHeight,
	fromBigStep,
	toBigStep uint64,
) ([]byte, error) {
	args := m.Called(ctx, fromBlockChallengeHeight, toBlockChallengeHeight, fromBigStep, toBigStep)
	return args.Get(0).([]byte), args.Error(1)
}

func (m *MockStateManager) SmallStepPrefixProof(
	ctx context.Context,
	fromBlockChallengeHeight,
	toBlockChallengeHeight,
	fromBigStep,
	toBigStep,
	fromSmallStep,
	toSmallStep uint64,
) ([]byte, error) {
	args := m.Called(ctx, fromBlockChallengeHeight, toBlockChallengeHeight, fromBigStep, toBigStep, fromSmallStep, toSmallStep)
	return args.Get(0).([]byte), args.Error(1)
}

func (m *MockStateManager) ExecutionStateBlockHeight(ctx context.Context, state *protocol.ExecutionState) (uint64, bool) {
	args := m.Called(ctx, state)
	return args.Get(0).(uint64), args.Bool(1)
}

func (m *MockStateManager) BigStepLeafCommitment(
	ctx context.Context,
	fromBlockChallengeHeight,
	toBlockChallengeHeight uint64,
) (commitments.History, error) {
	args := m.Called(ctx, fromBlockChallengeHeight, toBlockChallengeHeight)
	return args.Get(0).(commitments.History), args.Error(1)
}

func (m *MockStateManager) BigStepCommitmentUpTo(
	ctx context.Context,
	fromBlockChallengeHeight,
	toBlockChallengeHeight,
	toBigStep uint64,
) (commitments.History, error) {
	args := m.Called(ctx, fromBlockChallengeHeight, toBlockChallengeHeight, toBigStep)
	return args.Get(0).(commitments.History), args.Error(1)
}

func (m *MockStateManager) SmallStepLeafCommitment(
	ctx context.Context,
	fromBlockChallengeHeight,
	toBlockChallengeHeight,
	fromBigStep,
	toBigStep uint64,
) (commitments.History, error) {
	args := m.Called(ctx, fromBlockChallengeHeight, toBlockChallengeHeight, fromBigStep, toBigStep)
	return args.Get(0).(commitments.History), args.Error(1)
}

func (m *MockStateManager) SmallStepCommitmentUpTo(
	ctx context.Context,
	fromBlockChallengeHeight,
	toBlockChallengeHeight,
	fromBigStep,
	toBigStep,
	toSmallStep uint64,
) (commitments.History, error) {
	args := m.Called(ctx, fromBlockChallengeHeight, toBlockChallengeHeight, fromBigStep, toBigStep, toSmallStep)
	return args.Get(0).(commitments.History), args.Error(1)
}

func (m *MockStateManager) OneStepProofData(
	ctx context.Context,
	cfgSnapshot *l2stateprovider.ConfigSnapshot,
	postState rollupgen.ExecutionState,
	fromBlockChallengeHeight,
	toBlockChallengeHeight,
	fromBigStep,
	toBigStep,
	fromSmallStep,
	toSmallStep uint64,
) (data *protocol.OneStepData, startLeafInclusionProof, endLeafInclusionProof []common.Hash, err error) {
	args := m.Called(ctx, cfgSnapshot, postState, fromBlockChallengeHeight, toBlockChallengeHeight, fromBigStep, toBigStep, fromSmallStep, toSmallStep)
	return args.Get(0).(*protocol.OneStepData), args.Get(1).([]common.Hash), args.Get(2).([]common.Hash), args.Error(3)
}

type MockChallengeManager struct {
	mock.Mock
	MockAddr common.Address
}

func (m *MockChallengeManager) ChallengePeriodBlocks(ctx context.Context) (uint64, error) {
	args := m.Called(ctx)
	return args.Get(0).(uint64), args.Error(1)
}

func (m *MockChallengeManager) Address() common.Address {
	return m.MockAddr
}

// MockSpecChallengeManager is a mock implementation of the SpecChallengeManager interface.
type MockSpecChallengeManager struct {
	mock.Mock
	MockAddr common.Address
}

func (m *MockSpecChallengeManager) Address() common.Address {
	return m.MockAddr
}

func (m *MockSpecChallengeManager) ChallengePeriodBlocks(ctx context.Context) (uint64, error) {
	args := m.Called(ctx)
	return args.Get(0).(uint64), args.Error(1)
}

func (m *MockSpecChallengeManager) GetEdge(
	ctx context.Context,
	edgeId protocol.EdgeId,
) (option.Option[protocol.SpecEdge], error) {
	args := m.Called(ctx, edgeId)
	return args.Get(0).(option.Option[protocol.SpecEdge]), args.Error(1)
}

func (m *MockSpecChallengeManager) CalculateMutualId(
	ctx context.Context,
	edgeType protocol.EdgeType,
	originId protocol.OriginId,
	startHeight protocol.Height,
	startHistoryRoot common.Hash,
	endHeight protocol.Height,
) (protocol.MutualId, error) {
	args := m.Called(ctx, edgeType, originId, startHeight, startHistoryRoot, endHeight)
	return args.Get(0).(protocol.MutualId), args.Error(1)
}

func (m *MockSpecChallengeManager) CalculateEdgeId(
	ctx context.Context,
	edgeType protocol.EdgeType,
	originId protocol.OriginId,
	startHeight protocol.Height,
	startHistoryRoot common.Hash,
	endHeight protocol.Height,
	endHistoryRoot common.Hash,
) (protocol.EdgeId, error) {
	args := m.Called(ctx, edgeType, originId, startHeight, startHistoryRoot, endHeight, endHistoryRoot)
	return args.Get(0).(protocol.EdgeId), args.Error(1)
}

func (m *MockSpecChallengeManager) AddBlockChallengeLevelZeroEdge(
	ctx context.Context,
	assertion protocol.Assertion,
	startCommit,
	endCommit commitments.History,
	startEndPrefixProof []byte,
) (protocol.SpecEdge, error) {
	args := m.Called(ctx, assertion, startCommit, endCommit, startEndPrefixProof)
	return args.Get(0).(protocol.SpecEdge), args.Error(1)
}

func (m *MockSpecChallengeManager) AddSubChallengeLevelZeroEdge(
	ctx context.Context,
	challengedEdge protocol.SpecEdge,
	startCommit,
	endCommit commitments.History,
	startParentInclusionProof []common.Hash,
	endParentInclusionProof []common.Hash,
	startEndPrefixProof []byte,
) (protocol.SpecEdge, error) {
	args := m.Called(ctx, challengedEdge, startCommit, endCommit, startParentInclusionProof, endParentInclusionProof, startEndPrefixProof)
	return args.Get(0).(protocol.SpecEdge), args.Error(1)
}
func (m *MockSpecChallengeManager) ConfirmEdgeByOneStepProof(
	ctx context.Context,
	tentativeWinnerId protocol.EdgeId,
	oneStepData *protocol.OneStepData,
	preHistoryInclusionProof []common.Hash,
	postHistoryInclusionProof []common.Hash,
) error {
	args := m.Called(ctx, tentativeWinnerId, oneStepData, preHistoryInclusionProof, postHistoryInclusionProof)
	return args.Error(0)
}

// MockSpecEdge is a mock implementation of the SpecEdge interface.
type MockSpecEdge struct {
	mock.Mock
}

func (m *MockSpecEdge) Id() protocol.EdgeId {
	args := m.Called()
	return args.Get(0).(protocol.EdgeId)
}
func (m *MockSpecEdge) GetType() protocol.EdgeType {
	args := m.Called()
	return args.Get(0).(protocol.EdgeType)
}
func (m *MockSpecEdge) MiniStaker() option.Option[common.Address] {
	args := m.Called()
	return args.Get(0).(option.Option[common.Address])
}
func (m *MockSpecEdge) StartCommitment() (protocol.Height, common.Hash) {
	args := m.Called()
	return args.Get(0).(protocol.Height), args.Get(1).(common.Hash)
}
func (m *MockSpecEdge) EndCommitment() (protocol.Height, common.Hash) {
	args := m.Called()
	return args.Get(0).(protocol.Height), args.Get(1).(common.Hash)
}
func (m *MockSpecEdge) TopLevelClaimHeight(ctx context.Context) (*protocol.OriginHeights, error) {
	args := m.Called(ctx)
	return args.Get(0).(*protocol.OriginHeights), args.Error(1)
}
func (m *MockSpecEdge) AssertionId(ctx context.Context) (protocol.AssertionId, error) {
	args := m.Called(ctx)
	return args.Get(0).(protocol.AssertionId), args.Error(1)
}
func (m *MockSpecEdge) TimeUnrivaled(ctx context.Context) (uint64, error) {
	args := m.Called(ctx)
	return args.Get(0).(uint64), args.Error(1)
}
func (m *MockSpecEdge) HasRival(ctx context.Context) (bool, error) {
	args := m.Called(ctx)
	return args.Get(0).(bool), args.Error(1)
}
func (m *MockSpecEdge) Status(ctx context.Context) (protocol.EdgeStatus, error) {
	args := m.Called(ctx)
	return args.Get(0).(protocol.EdgeStatus), args.Error(1)
}
func (m *MockSpecEdge) CreatedAtBlock() uint64 {
	args := m.Called()
	return args.Get(0).(uint64)
}
func (m *MockSpecEdge) MutualId() protocol.MutualId {
	args := m.Called()
	return args.Get(0).(protocol.MutualId)
}
func (m *MockSpecEdge) OriginId() protocol.OriginId {
	args := m.Called()
	return args.Get(0).(protocol.OriginId)
}
func (m *MockSpecEdge) ClaimId() option.Option[protocol.ClaimId] {
	args := m.Called()
	return args.Get(0).(option.Option[protocol.ClaimId])
}
func (m *MockSpecEdge) LowerChild(ctx context.Context) (option.Option[protocol.EdgeId], error) {
	args := m.Called(ctx)
	return args.Get(0).(option.Option[protocol.EdgeId]), args.Error(1)
}
func (m *MockSpecEdge) UpperChild(ctx context.Context) (option.Option[protocol.EdgeId], error) {
	args := m.Called(ctx)
	return args.Get(0).(option.Option[protocol.EdgeId]), args.Error(1)
}
<<<<<<< HEAD
func (m *MockSpecEdge) HasChildren(ctx context.Context) (bool, error) {
	args := m.Called(ctx)
	return args.Get(0).(bool), args.Error(1)
}
func (m *MockSpecEdge) LowerChildSnapshot() option.Option[protocol.EdgeId] {
	args := m.Called()
	return args.Get(0).(option.Option[protocol.EdgeId])
}
func (m *MockSpecEdge) UpperChildSnapshot() option.Option[protocol.EdgeId] {
	args := m.Called()
	return args.Get(0).(option.Option[protocol.EdgeId])
}
=======
>>>>>>> b1404ad8
func (m *MockSpecEdge) Bisect(
	ctx context.Context,
	prefixHistoryRoot common.Hash,
	prefixProof []byte,
) (protocol.SpecEdge, protocol.SpecEdge, error) {
	args := m.Called(ctx, prefixHistoryRoot, prefixProof)
	return args.Get(0).(protocol.SpecEdge), args.Get(1).(protocol.SpecEdge), args.Error(2)
}
func (m *MockSpecEdge) ConfirmByTimer(ctx context.Context, ancestorIds []protocol.EdgeId) error {
	args := m.Called(ctx, ancestorIds)
	return args.Error(0)
}
func (m *MockSpecEdge) ConfirmByClaim(ctx context.Context, claimId protocol.ClaimId) error {
	args := m.Called(ctx, claimId)
	return args.Error(0)
}
func (m *MockSpecEdge) ConfirmByOneStepProof(ctx context.Context) error {
	args := m.Called(ctx)
	return args.Error(0)
}
func (m *MockSpecEdge) ConfirmByChildren(ctx context.Context) error {
	args := m.Called(ctx)
	return args.Error(0)
}
func (m *MockSpecEdge) HasLengthOneRival(ctx context.Context) (bool, error) {
	args := m.Called(ctx)
	return args.Get(0).(bool), args.Error(1)
}

type MockProtocol struct {
	mock.Mock
}

// Read-only methods.
func (m *MockProtocol) NumAssertions(ctx context.Context) (uint64, error) {
	args := m.Called(ctx)
	return args.Get(0).(uint64), args.Error(1)
}

func (m *MockProtocol) BaseStake(ctx context.Context) (*big.Int, error) {
	args := m.Called(ctx)
	return args.Get(0).(*big.Int), args.Error(1)
}

func (m *MockProtocol) WasmModuleRoot(ctx context.Context) ([32]byte, error) {
	args := m.Called(ctx)
	return args.Get(0).([32]byte), args.Error(1)
}

func (m *MockProtocol) GetAssertion(ctx context.Context, id protocol.AssertionId) (protocol.Assertion, error) {
	args := m.Called(ctx, id)
	return args.Get(0).(protocol.Assertion), args.Error(1)
}

func (m *MockProtocol) AssertionUnrivaledTime(ctx context.Context, assertionId protocol.AssertionId) (uint64, error) {
	args := m.Called(ctx, assertionId)
	return args.Get(0).(uint64), args.Error(1)
}

func (m *MockProtocol) TopLevelAssertion(ctx context.Context, edgeId protocol.EdgeId) (protocol.AssertionId, error) {
	args := m.Called(ctx, edgeId)
	return args.Get(0).(protocol.AssertionId), args.Error(1)
}

func (m *MockProtocol) TopLevelClaimHeights(ctx context.Context, edgeId protocol.EdgeId) (*protocol.OriginHeights, error) {
	args := m.Called(ctx, edgeId)
	return args.Get(0).(*protocol.OriginHeights), args.Error(1)
}

func (m *MockProtocol) LatestCreatedAssertion(ctx context.Context) (protocol.Assertion, error) {
	args := m.Called(ctx)
	return args.Get(0).(protocol.Assertion), args.Error(1)
}

func (m *MockProtocol) LatestConfirmed(ctx context.Context) (protocol.Assertion, error) {
	args := m.Called(ctx)
	return args.Get(0).(protocol.Assertion), args.Error(1)
}

func (m *MockProtocol) ReadAssertionCreationInfo(
	ctx context.Context, id protocol.AssertionId,
) (*protocol.AssertionCreatedInfo, error) {
	args := m.Called(ctx, id)
	return args.Get(0).(*protocol.AssertionCreatedInfo), args.Error(1)
}

// Mutating methods.
func (m *MockProtocol) CreateAssertion(
	ctx context.Context,
	assertionCreationInfo *protocol.AssertionCreatedInfo,
	postState *protocol.ExecutionState,
) (protocol.Assertion, error) {
	args := m.Called(ctx, assertionCreationInfo, postState)
	return args.Get(0).(protocol.Assertion), args.Error(1)
}

func (m *MockProtocol) SpecChallengeManager(ctx context.Context) (protocol.SpecChallengeManager, error) {
	args := m.Called(ctx)
	return args.Get(0).(protocol.SpecChallengeManager), args.Error(1)
}

func (m *MockProtocol) Confirm(ctx context.Context, blockHash, sendRoot common.Hash) error {
	args := m.Called(ctx, blockHash, sendRoot)
	return args.Error(0)
}<|MERGE_RESOLUTION|>--- conflicted
+++ resolved
@@ -359,21 +359,10 @@
 	args := m.Called(ctx)
 	return args.Get(0).(option.Option[protocol.EdgeId]), args.Error(1)
 }
-<<<<<<< HEAD
 func (m *MockSpecEdge) HasChildren(ctx context.Context) (bool, error) {
 	args := m.Called(ctx)
 	return args.Get(0).(bool), args.Error(1)
 }
-func (m *MockSpecEdge) LowerChildSnapshot() option.Option[protocol.EdgeId] {
-	args := m.Called()
-	return args.Get(0).(option.Option[protocol.EdgeId])
-}
-func (m *MockSpecEdge) UpperChildSnapshot() option.Option[protocol.EdgeId] {
-	args := m.Called()
-	return args.Get(0).(option.Option[protocol.EdgeId])
-}
-=======
->>>>>>> b1404ad8
 func (m *MockSpecEdge) Bisect(
 	ctx context.Context,
 	prefixHistoryRoot common.Hash,
