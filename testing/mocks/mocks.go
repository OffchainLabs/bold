package mocks

import (
	"context"
	"errors"
	"math/big"

	protocol "github.com/OffchainLabs/challenge-protocol-v2/chain-abstraction"
	"github.com/OffchainLabs/challenge-protocol-v2/containers/option"
	l2stateprovider "github.com/OffchainLabs/challenge-protocol-v2/layer2-state-provider"
	"github.com/OffchainLabs/challenge-protocol-v2/solgen/go/rollupgen"
	commitments "github.com/OffchainLabs/challenge-protocol-v2/state-commitments/history"
	"github.com/ethereum/go-ethereum/common"
	"github.com/stretchr/testify/mock"
)

var (
	_ = protocol.SpecChallengeManager(&MockSpecChallengeManager{})
	_ = protocol.SpecEdge(&MockSpecEdge{})
	_ = protocol.AssertionChain(&MockProtocol{})
	_ = l2stateprovider.Provider(&MockStateManager{})
)

type MockAssertion struct {
	MockId                protocol.AssertionId
	MockPrevId            protocol.AssertionId
	Prev                  option.Option[*MockAssertion]
	MockHeight            uint64
	MockStateHash         common.Hash
	MockInboxMsgCountSeen uint64
	MockCreatedAtBlock    uint64
	MockIsFirstChild      bool
	CreatedAt             uint64
}

func (m *MockAssertion) Id() protocol.AssertionId {
	return m.MockId
}

func (m *MockAssertion) PrevId() protocol.AssertionId {
	return m.MockPrevId
}

func (m *MockAssertion) StateHash() (common.Hash, error) {
	return m.MockStateHash, nil
}

func (m *MockAssertion) IsFirstChild() (bool, error) {
	return m.MockIsFirstChild, nil
}

func (m *MockAssertion) InboxMsgCountSeen() (uint64, error) {
	return m.MockInboxMsgCountSeen, nil
}
func (m *MockAssertion) CreatedAtBlock() (uint64, error) {
	return m.CreatedAt, nil
}

type MockStateManager struct {
	mock.Mock
	Agreement protocol.Agreement
	AgreeErr  bool
}

func (m *MockStateManager) AssertionExecutionState(
	ctx context.Context,
	assertionStateHash common.Hash,
) (*protocol.ExecutionState, error) {
	args := m.Called(ctx, assertionStateHash)
	return args.Get(0).(*protocol.ExecutionState), args.Error(1)
}
func (m *MockStateManager) LatestExecutionState(ctx context.Context) (*protocol.ExecutionState, error) {
	args := m.Called(ctx)
	return args.Get(0).(*protocol.ExecutionState), args.Error(1)
}

func (m *MockStateManager) HistoryCommitmentUpTo(ctx context.Context, height uint64) (commitments.History, error) {
	args := m.Called(ctx, height)
	return args.Get(0).(commitments.History), args.Error(1)
}

func (m *MockStateManager) AgreesWithHistoryCommitment(
	ctx context.Context,
	edgeType protocol.EdgeType,
	prevAssertionMaxInboxCount uint64,
	heights *protocol.OriginHeights,
	startCommit,
	endCommit commitments.History,
) (protocol.Agreement, error) {
	if m.AgreeErr {
		return protocol.Agreement{}, errors.New("failed")
	}
	return m.Agreement, nil
}

func (m *MockStateManager) HistoryCommitmentUpToBatch(ctx context.Context, startBlock, endBlock, batchCount uint64) (commitments.History, error) {
	args := m.Called(ctx, startBlock, endBlock, batchCount)
	return args.Get(0).(commitments.History), args.Error(1)
}

func (m *MockStateManager) PrefixProof(ctx context.Context, from, to uint64) ([]byte, error) {
	args := m.Called(ctx, from, to)
	return args.Get(0).([]byte), args.Error(1)
}

func (m *MockStateManager) PrefixProofUpToBatch(ctx context.Context, start, from, to, batchCount uint64) ([]byte, error) {
	args := m.Called(ctx, start, from, to, batchCount)
	return args.Get(0).([]byte), args.Error(1)
}

func (m *MockStateManager) BigStepPrefixProof(
	ctx context.Context,
	fromBlockChallengeHeight,
	toBlockChallengeHeight,
	fromBigStep,
	toBigStep uint64,
) ([]byte, error) {
	args := m.Called(ctx, fromBlockChallengeHeight, toBlockChallengeHeight, fromBigStep, toBigStep)
	return args.Get(0).([]byte), args.Error(1)
}

func (m *MockStateManager) SmallStepPrefixProof(
	ctx context.Context,
	fromBlockChallengeHeight,
	toBlockChallengeHeight,
	fromBigStep,
	toBigStep,
	fromSmallStep,
	toSmallStep uint64,
) ([]byte, error) {
	args := m.Called(ctx, fromBlockChallengeHeight, toBlockChallengeHeight, fromBigStep, toBigStep, fromSmallStep, toSmallStep)
	return args.Get(0).([]byte), args.Error(1)
}

func (m *MockStateManager) ExecutionStateBlockHeight(ctx context.Context, state *protocol.ExecutionState) (uint64, bool) {
	args := m.Called(ctx, state)
	return args.Get(0).(uint64), args.Bool(1)
}

func (m *MockStateManager) BigStepLeafCommitment(
	ctx context.Context,
	fromBlockChallengeHeight,
	toBlockChallengeHeight uint64,
) (commitments.History, error) {
	args := m.Called(ctx, fromBlockChallengeHeight, toBlockChallengeHeight)
	return args.Get(0).(commitments.History), args.Error(1)
}

func (m *MockStateManager) BigStepCommitmentUpTo(
	ctx context.Context,
	fromBlockChallengeHeight,
	toBlockChallengeHeight,
	toBigStep uint64,
) (commitments.History, error) {
	args := m.Called(ctx, fromBlockChallengeHeight, toBlockChallengeHeight, toBigStep)
	return args.Get(0).(commitments.History), args.Error(1)
}

func (m *MockStateManager) SmallStepLeafCommitment(
	ctx context.Context,
	fromBlockChallengeHeight,
	toBlockChallengeHeight,
	fromBigStep,
	toBigStep uint64,
) (commitments.History, error) {
	args := m.Called(ctx, fromBlockChallengeHeight, toBlockChallengeHeight, fromBigStep, toBigStep)
	return args.Get(0).(commitments.History), args.Error(1)
}

func (m *MockStateManager) SmallStepCommitmentUpTo(
	ctx context.Context,
	fromBlockChallengeHeight,
	toBlockChallengeHeight,
	fromBigStep,
	toBigStep,
	toSmallStep uint64,
) (commitments.History, error) {
	args := m.Called(ctx, fromBlockChallengeHeight, toBlockChallengeHeight, fromBigStep, toBigStep, toSmallStep)
	return args.Get(0).(commitments.History), args.Error(1)
}

func (m *MockStateManager) OneStepProofData(
	ctx context.Context,
	cfgSnapshot *l2stateprovider.ConfigSnapshot,
	postState rollupgen.ExecutionState,
	fromBlockChallengeHeight,
	toBlockChallengeHeight,
	fromBigStep,
	toBigStep,
	fromSmallStep,
	toSmallStep uint64,
) (data *protocol.OneStepData, startLeafInclusionProof, endLeafInclusionProof []common.Hash, err error) {
	args := m.Called(ctx, cfgSnapshot, postState, fromBlockChallengeHeight, toBlockChallengeHeight, fromBigStep, toBigStep, fromSmallStep, toSmallStep)
	return args.Get(0).(*protocol.OneStepData), args.Get(1).([]common.Hash), args.Get(2).([]common.Hash), args.Error(3)
}

type MockChallengeManager struct {
	mock.Mock
	MockAddr common.Address
}

func (m *MockChallengeManager) ChallengePeriodBlocks(ctx context.Context) (uint64, error) {
	args := m.Called(ctx)
	return args.Get(0).(uint64), args.Error(1)
}

func (m *MockChallengeManager) Address() common.Address {
	return m.MockAddr
}

// MockSpecChallengeManager is a mock implementation of the SpecChallengeManager interface.
type MockSpecChallengeManager struct {
	mock.Mock
	MockAddr common.Address
}

func (m *MockSpecChallengeManager) Address() common.Address {
	return m.MockAddr
}

func (m *MockSpecChallengeManager) ChallengePeriodBlocks(ctx context.Context) (uint64, error) {
	args := m.Called(ctx)
	return args.Get(0).(uint64), args.Error(1)
}

func (m *MockSpecChallengeManager) GetEdge(
	ctx context.Context,
	edgeId protocol.EdgeId,
) (option.Option[protocol.SpecEdge], error) {
	args := m.Called(ctx, edgeId)
	return args.Get(0).(option.Option[protocol.SpecEdge]), args.Error(1)
}

func (m *MockSpecChallengeManager) CalculateMutualId(
	ctx context.Context,
	edgeType protocol.EdgeType,
	originId protocol.OriginId,
	startHeight protocol.Height,
	startHistoryRoot common.Hash,
	endHeight protocol.Height,
) (protocol.MutualId, error) {
	args := m.Called(ctx, edgeType, originId, startHeight, startHistoryRoot, endHeight)
	return args.Get(0).(protocol.MutualId), args.Error(1)
}

func (m *MockSpecChallengeManager) CalculateEdgeId(
	ctx context.Context,
	edgeType protocol.EdgeType,
	originId protocol.OriginId,
	startHeight protocol.Height,
	startHistoryRoot common.Hash,
	endHeight protocol.Height,
	endHistoryRoot common.Hash,
) (protocol.EdgeId, error) {
	args := m.Called(ctx, edgeType, originId, startHeight, startHistoryRoot, endHeight, endHistoryRoot)
	return args.Get(0).(protocol.EdgeId), args.Error(1)
}

func (m *MockSpecChallengeManager) AddBlockChallengeLevelZeroEdge(
	ctx context.Context,
	assertion protocol.Assertion,
	startCommit,
	endCommit commitments.History,
	startEndPrefixProof []byte,
) (protocol.SpecEdge, error) {
	args := m.Called(ctx, assertion, startCommit, endCommit, startEndPrefixProof)
	return args.Get(0).(protocol.SpecEdge), args.Error(1)
}

func (m *MockSpecChallengeManager) AddSubChallengeLevelZeroEdge(
	ctx context.Context,
	challengedEdge protocol.SpecEdge,
	startCommit,
	endCommit commitments.History,
	startParentInclusionProof []common.Hash,
	endParentInclusionProof []common.Hash,
	startEndPrefixProof []byte,
) (protocol.SpecEdge, error) {
	args := m.Called(ctx, challengedEdge, startCommit, endCommit, startParentInclusionProof, endParentInclusionProof, startEndPrefixProof)
	return args.Get(0).(protocol.SpecEdge), args.Error(1)
}
func (m *MockSpecChallengeManager) ConfirmEdgeByOneStepProof(
	ctx context.Context,
	tentativeWinnerId protocol.EdgeId,
	oneStepData *protocol.OneStepData,
	preHistoryInclusionProof []common.Hash,
	postHistoryInclusionProof []common.Hash,
) error {
	args := m.Called(ctx, tentativeWinnerId, oneStepData, preHistoryInclusionProof, postHistoryInclusionProof)
	return args.Error(0)
}

// MockSpecEdge is a mock implementation of the SpecEdge interface.
type MockSpecEdge struct {
	mock.Mock
}

func (m *MockSpecEdge) Id() protocol.EdgeId {
	args := m.Called()
	return args.Get(0).(protocol.EdgeId)
}
func (m *MockSpecEdge) GetType() protocol.EdgeType {
	args := m.Called()
	return args.Get(0).(protocol.EdgeType)
}
func (m *MockSpecEdge) MiniStaker() option.Option[common.Address] {
	args := m.Called()
	return args.Get(0).(option.Option[common.Address])
}
func (m *MockSpecEdge) StartCommitment() (protocol.Height, common.Hash) {
	args := m.Called()
	return args.Get(0).(protocol.Height), args.Get(1).(common.Hash)
}
func (m *MockSpecEdge) EndCommitment() (protocol.Height, common.Hash) {
	args := m.Called()
	return args.Get(0).(protocol.Height), args.Get(1).(common.Hash)
}
func (m *MockSpecEdge) TopLevelClaimHeight(ctx context.Context) (*protocol.OriginHeights, error) {
	args := m.Called(ctx)
	return args.Get(0).(*protocol.OriginHeights), args.Error(1)
}
func (m *MockSpecEdge) PrevAssertionId(ctx context.Context) (protocol.AssertionId, error) {
	args := m.Called(ctx)
	return args.Get(0).(protocol.AssertionId), args.Error(1)
}
func (m *MockSpecEdge) TimeUnrivaled(ctx context.Context) (uint64, error) {
	args := m.Called(ctx)
	return args.Get(0).(uint64), args.Error(1)
}
func (m *MockSpecEdge) HasRival(ctx context.Context) (bool, error) {
	args := m.Called(ctx)
	return args.Get(0).(bool), args.Error(1)
}
func (m *MockSpecEdge) Status(ctx context.Context) (protocol.EdgeStatus, error) {
	args := m.Called(ctx)
	return args.Get(0).(protocol.EdgeStatus), args.Error(1)
}
func (m *MockSpecEdge) CreatedAtBlock() uint64 {
	args := m.Called()
	return args.Get(0).(uint64)
}
func (m *MockSpecEdge) MutualId() protocol.MutualId {
	args := m.Called()
	return args.Get(0).(protocol.MutualId)
}
func (m *MockSpecEdge) OriginId() protocol.OriginId {
	args := m.Called()
	return args.Get(0).(protocol.OriginId)
}
func (m *MockSpecEdge) ClaimId() option.Option[protocol.ClaimId] {
	args := m.Called()
	return args.Get(0).(option.Option[protocol.ClaimId])
}
func (m *MockSpecEdge) LowerChild(ctx context.Context) (option.Option[protocol.EdgeId], error) {
	args := m.Called(ctx)
	return args.Get(0).(option.Option[protocol.EdgeId]), args.Error(1)
}
func (m *MockSpecEdge) UpperChild(ctx context.Context) (option.Option[protocol.EdgeId], error) {
	args := m.Called(ctx)
	return args.Get(0).(option.Option[protocol.EdgeId]), args.Error(1)
}
func (m *MockSpecEdge) LowerChildSnapshot() option.Option[protocol.EdgeId] {
	args := m.Called()
	return args.Get(0).(option.Option[protocol.EdgeId])
}
func (m *MockSpecEdge) UpperChildSnapshot() option.Option[protocol.EdgeId] {
	args := m.Called()
	return args.Get(0).(option.Option[protocol.EdgeId])
}
func (m *MockSpecEdge) Bisect(
	ctx context.Context,
	prefixHistoryRoot common.Hash,
	prefixProof []byte,
) (protocol.SpecEdge, protocol.SpecEdge, error) {
	args := m.Called(ctx, prefixHistoryRoot, prefixProof)
	return args.Get(0).(protocol.SpecEdge), args.Get(1).(protocol.SpecEdge), args.Error(2)
}
func (m *MockSpecEdge) ConfirmByTimer(ctx context.Context, ancestorIds []protocol.EdgeId) error {
	args := m.Called(ctx, ancestorIds)
	return args.Error(0)
}
func (m *MockSpecEdge) ConfirmByClaim(ctx context.Context, claimId protocol.ClaimId) error {
	args := m.Called(ctx, claimId)
	return args.Error(0)
}
func (m *MockSpecEdge) ConfirmByOneStepProof(ctx context.Context) error {
	args := m.Called(ctx)
	return args.Error(0)
}
func (m *MockSpecEdge) ConfirmByChildren(ctx context.Context) error {
	args := m.Called(ctx)
	return args.Error(0)
}
func (m *MockSpecEdge) HasLengthOneRival(ctx context.Context) (bool, error) {
	args := m.Called(ctx)
	return args.Get(0).(bool), args.Error(1)
}

type MockProtocol struct {
	mock.Mock
}

// Read-only methods.
func (m *MockProtocol) NumAssertions(ctx context.Context) (uint64, error) {
	args := m.Called(ctx)
	return args.Get(0).(uint64), args.Error(1)
}

<<<<<<< HEAD
func (m *MockProtocol) GetAssertion(ctx context.Context, id protocol.AssertionId) (protocol.Assertion, error) {
	args := m.Called(ctx, id)
	return args.Get(0).(protocol.Assertion), args.Error(1)
}

func (m *MockProtocol) GenesisAssertionHashes(
	ctx context.Context,
) (common.Hash, common.Hash, common.Hash, error) {
	args := m.Called(ctx)
	return args.Get(0).(common.Hash), args.Get(1).(common.Hash), args.Get(2).(common.Hash), args.Error(3)
=======
func (m *MockProtocol) BaseStake(ctx context.Context) (*big.Int, error) {
	args := m.Called(ctx)
	return args.Get(0).(*big.Int), args.Error(1)
}

func (m *MockProtocol) WasmModuleRoot(ctx context.Context) ([32]byte, error) {
	args := m.Called(ctx)
	return args.Get(0).([32]byte), args.Error(1)
}

func (m *MockProtocol) GetAssertion(ctx context.Context, id protocol.AssertionId) (protocol.Assertion, error) {
	args := m.Called(ctx, id)
	return args.Get(0).(protocol.Assertion), args.Error(1)
>>>>>>> 567eeb6d
}

func (m *MockProtocol) AssertionUnrivaledTime(ctx context.Context, assertionId protocol.AssertionId) (uint64, error) {
	args := m.Called(ctx, assertionId)
	return args.Get(0).(uint64), args.Error(1)
}

func (m *MockProtocol) TopLevelAssertion(ctx context.Context, edgeId protocol.EdgeId) (protocol.AssertionId, error) {
	args := m.Called(ctx, edgeId)
	return args.Get(0).(protocol.AssertionId), args.Error(1)
}

func (m *MockProtocol) TopLevelClaimHeights(ctx context.Context, edgeId protocol.EdgeId) (*protocol.OriginHeights, error) {
	args := m.Called(ctx, edgeId)
	return args.Get(0).(*protocol.OriginHeights), args.Error(1)
}

func (m *MockProtocol) LatestCreatedAssertion(ctx context.Context) (protocol.Assertion, error) {
	args := m.Called(ctx)
	return args.Get(0).(protocol.Assertion), args.Error(1)
}

func (m *MockProtocol) LatestConfirmed(ctx context.Context) (protocol.Assertion, error) {
	args := m.Called(ctx)
	return args.Get(0).(protocol.Assertion), args.Error(1)
}

func (m *MockProtocol) ReadAssertionCreationInfo(
	ctx context.Context, id protocol.AssertionId,
) (*protocol.AssertionCreatedInfo, error) {
	args := m.Called(ctx, id)
	return args.Get(0).(*protocol.AssertionCreatedInfo), args.Error(1)
}

// Mutating methods.
func (m *MockProtocol) CreateAssertion(
	ctx context.Context,
	prevAssertionCreationInfo *protocol.AssertionCreatedInfo,
	postState *protocol.ExecutionState,
) (protocol.Assertion, error) {
	args := m.Called(ctx, prevAssertionCreationInfo, postState)
	return args.Get(0).(protocol.Assertion), args.Error(1)
}

func (m *MockProtocol) SpecChallengeManager(ctx context.Context) (protocol.SpecChallengeManager, error) {
	args := m.Called(ctx)
	return args.Get(0).(protocol.SpecChallengeManager), args.Error(1)
}

func (m *MockProtocol) Confirm(ctx context.Context, blockHash, sendRoot common.Hash) error {
	args := m.Called(ctx, blockHash, sendRoot)
	return args.Error(0)
}<|MERGE_RESOLUTION|>--- conflicted
+++ resolved
@@ -406,32 +406,19 @@
 	return args.Get(0).(uint64), args.Error(1)
 }
 
-<<<<<<< HEAD
+func (m *MockProtocol) BaseStake(ctx context.Context) (*big.Int, error) {
+	args := m.Called(ctx)
+	return args.Get(0).(*big.Int), args.Error(1)
+}
+
+func (m *MockProtocol) WasmModuleRoot(ctx context.Context) ([32]byte, error) {
+	args := m.Called(ctx)
+	return args.Get(0).([32]byte), args.Error(1)
+}
+
 func (m *MockProtocol) GetAssertion(ctx context.Context, id protocol.AssertionId) (protocol.Assertion, error) {
 	args := m.Called(ctx, id)
 	return args.Get(0).(protocol.Assertion), args.Error(1)
-}
-
-func (m *MockProtocol) GenesisAssertionHashes(
-	ctx context.Context,
-) (common.Hash, common.Hash, common.Hash, error) {
-	args := m.Called(ctx)
-	return args.Get(0).(common.Hash), args.Get(1).(common.Hash), args.Get(2).(common.Hash), args.Error(3)
-=======
-func (m *MockProtocol) BaseStake(ctx context.Context) (*big.Int, error) {
-	args := m.Called(ctx)
-	return args.Get(0).(*big.Int), args.Error(1)
-}
-
-func (m *MockProtocol) WasmModuleRoot(ctx context.Context) ([32]byte, error) {
-	args := m.Called(ctx)
-	return args.Get(0).([32]byte), args.Error(1)
-}
-
-func (m *MockProtocol) GetAssertion(ctx context.Context, id protocol.AssertionId) (protocol.Assertion, error) {
-	args := m.Called(ctx, id)
-	return args.Get(0).(protocol.Assertion), args.Error(1)
->>>>>>> 567eeb6d
 }
 
 func (m *MockProtocol) AssertionUnrivaledTime(ctx context.Context, assertionId protocol.AssertionId) (uint64, error) {
