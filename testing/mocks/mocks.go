--- conflicted
+++ resolved
@@ -114,20 +114,12 @@
 
 func (m *MockStateManager) SmallStepLeafCommitment(
 	ctx context.Context,
-<<<<<<< HEAD
-	fromAssertionHeight,
-	toAssertionHeight,
-	fromBigStep uint64,
-) (util.HistoryCommitment, error) {
-	args := m.Called(ctx, fromAssertionHeight, toAssertionHeight, fromBigStep)
-=======
 	fromBlockChallengeHeight,
 	toBlockChallengeHeight,
 	fromBigStep,
 	toBigStep uint64,
 ) (util.HistoryCommitment, error) {
 	args := m.Called(ctx, fromBlockChallengeHeight, toBlockChallengeHeight, fromBigStep, toBigStep)
->>>>>>> 8f54e3fa
 	return args.Get(0).(util.HistoryCommitment), args.Error(1)
 }
 
