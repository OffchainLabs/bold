package mocks

import (
	"context"

	"errors"
	"github.com/OffchainLabs/challenge-protocol-v2/protocol"
	statemanager "github.com/OffchainLabs/challenge-protocol-v2/state-manager"
	"github.com/OffchainLabs/challenge-protocol-v2/util"
	"github.com/ethereum/go-ethereum/common"
	"github.com/stretchr/testify/mock"
)

var (
	_ = protocol.SpecChallengeManager(&MockSpecChallengeManager{})
	_ = protocol.SpecEdge(&MockSpecEdge{})
	_ = protocol.AssertionChain(&MockProtocol{})
	_ = statemanager.Manager(&MockStateManager{})
)

type MockAssertion struct {
	Prev                  util.Option[*MockAssertion]
	MockHeight            uint64
	MockSeqNum            protocol.AssertionSequenceNumber
	MockPrevSeqNum        protocol.AssertionSequenceNumber
	MockStateHash         common.Hash
	MockInboxMsgCountSeen uint64
	MockCreatedAtBlock    uint64
	MockIsFirstChild      bool
	CreatedAt             uint64
}

func (m *MockAssertion) SeqNum() protocol.AssertionSequenceNumber {
	return m.MockSeqNum
}

func (m *MockAssertion) PrevSeqNum() (protocol.AssertionSequenceNumber, error) {
	return m.MockPrevSeqNum, nil
}

func (m *MockAssertion) StateHash() (common.Hash, error) {
	return m.MockStateHash, nil
}

func (m *MockAssertion) IsFirstChild() (bool, error) {
	return m.MockIsFirstChild, nil
}

func (m *MockAssertion) InboxMsgCountSeen() (uint64, error) {
	return m.MockInboxMsgCountSeen, nil
}
func (m *MockAssertion) CreatedAtBlock() (uint64, error) {
	return m.CreatedAt, nil
}

type MockStateManager struct {
	mock.Mock
	Agreement protocol.Agreement
	AgreeErr  bool
}

func (m *MockStateManager) AssertionExecutionState(
	ctx context.Context,
	assertionStateHash common.Hash,
) (*protocol.ExecutionState, error) {
	args := m.Called(ctx, assertionStateHash)
	return args.Get(0).(*protocol.ExecutionState), args.Error(1)
}
func (m *MockStateManager) LatestExecutionState(ctx context.Context) (*protocol.ExecutionState, error) {
	args := m.Called(ctx)
	return args.Get(0).(*protocol.ExecutionState), args.Error(1)
}

func (m *MockStateManager) HistoryCommitmentUpTo(ctx context.Context, height uint64) (util.HistoryCommitment, error) {
	args := m.Called(ctx, height)
	return args.Get(0).(util.HistoryCommitment), args.Error(1)
}

func (m *MockStateManager) AgreesWithHistoryCommitment(
	ctx context.Context,
	edgeType protocol.EdgeType,
	prevAssertionMaxInboxCount uint64,
	heights *protocol.OriginHeights,
	startCommit,
	endCommit util.HistoryCommitment,
) (protocol.Agreement, error) {
<<<<<<< HEAD
	args := m.Called(ctx, edgeType, prevAssertionMaxInboxCount, heights, startCommit, endCommit)
	return args.Get(0).(protocol.Agreement), args.Error(1)
=======
	if m.AgreeErr {
		return protocol.Agreement{}, errors.New("failed")
	}
	return m.Agreement, nil
>>>>>>> c842a7a0
}

func (m *MockStateManager) HistoryCommitmentUpToBatch(ctx context.Context, startBlock, endBlock, batchCount uint64) (util.HistoryCommitment, error) {
	args := m.Called(ctx, startBlock, endBlock, batchCount)
	return args.Get(0).(util.HistoryCommitment), args.Error(1)
}

func (m *MockStateManager) PrefixProof(ctx context.Context, from, to uint64) ([]byte, error) {
	args := m.Called(ctx, from, to)
	return args.Get(0).([]byte), args.Error(1)
}

func (m *MockStateManager) PrefixProofUpToBatch(ctx context.Context, start, from, to, batchCount uint64) ([]byte, error) {
	args := m.Called(ctx, start, from, to, batchCount)
	return args.Get(0).([]byte), args.Error(1)
}

func (m *MockStateManager) BigStepPrefixProof(
	ctx context.Context,
	fromBlockChallengeHeight,
	toBlockChallengeHeight,
	fromBigStep,
	toBigStep uint64,
) ([]byte, error) {
	args := m.Called(ctx, fromBlockChallengeHeight, toBlockChallengeHeight, fromBigStep, toBigStep)
	return args.Get(0).([]byte), args.Error(1)
}

func (m *MockStateManager) SmallStepPrefixProof(
	ctx context.Context,
	fromBlockChallengeHeight,
	toBlockChallengeHeight,
	fromBigStep,
	toBigStep,
	fromSmallStep,
	toSmallStep uint64,
) ([]byte, error) {
	args := m.Called(ctx, fromBlockChallengeHeight, toBlockChallengeHeight, fromBigStep, toBigStep, fromSmallStep, toSmallStep)
	return args.Get(0).([]byte), args.Error(1)
}

func (m *MockStateManager) ExecutionStateBlockHeight(ctx context.Context, state *protocol.ExecutionState) (uint64, bool) {
	args := m.Called(ctx, state)
	return args.Get(0).(uint64), args.Bool(1)
}

func (m *MockStateManager) BigStepLeafCommitment(
	ctx context.Context,
	fromBlockChallengeHeight,
	toBlockChallengeHeight uint64,
) (util.HistoryCommitment, error) {
	args := m.Called(ctx, fromBlockChallengeHeight, toBlockChallengeHeight)
	return args.Get(0).(util.HistoryCommitment), args.Error(1)
}

func (m *MockStateManager) BigStepCommitmentUpTo(
	ctx context.Context,
	fromBlockChallengeHeight,
	toBlockChallengeHeight,
	toBigStep uint64,
) (util.HistoryCommitment, error) {
	args := m.Called(ctx, fromBlockChallengeHeight, toBlockChallengeHeight, toBigStep)
	return args.Get(0).(util.HistoryCommitment), args.Error(1)
}

func (m *MockStateManager) SmallStepLeafCommitment(
	ctx context.Context,
	fromBlockChallengeHeight,
	toBlockChallengeHeight,
	fromBigStep,
	toBigStep uint64,
) (util.HistoryCommitment, error) {
	args := m.Called(ctx, fromBlockChallengeHeight, toBlockChallengeHeight, fromBigStep, toBigStep)
	return args.Get(0).(util.HistoryCommitment), args.Error(1)
}

func (m *MockStateManager) SmallStepCommitmentUpTo(
	ctx context.Context,
	fromBlockChallengeHeight,
	toBlockChallengeHeight,
	fromBigStep,
	toBigStep,
	toSmallStep uint64,
) (util.HistoryCommitment, error) {
	args := m.Called(ctx, fromBlockChallengeHeight, toBlockChallengeHeight, fromBigStep, toBigStep, toSmallStep)
	return args.Get(0).(util.HistoryCommitment), args.Error(1)
}

func (m *MockStateManager) OneStepProofData(
	ctx context.Context,
	parentAssertionCreationInfo *protocol.AssertionCreatedInfo,
	fromBlockChallengeHeight,
	toBlockChallengeHeight,
	fromBigStep,
	toBigStep,
	fromSmallStep,
	toSmallStep uint64,
) (data *protocol.OneStepData, startLeafInclusionProof, endLeafInclusionProof []common.Hash, err error) {
	args := m.Called(ctx, parentAssertionCreationInfo, fromBlockChallengeHeight, toBlockChallengeHeight, fromBigStep, toBigStep, fromSmallStep, toSmallStep)
	return args.Get(0).(*protocol.OneStepData), args.Get(1).([]common.Hash), args.Get(2).([]common.Hash), args.Error(3)
}

type MockChallengeManager struct {
	mock.Mock
	MockAddr common.Address
}

func (m *MockChallengeManager) ChallengePeriodBlocks(ctx context.Context) (uint64, error) {
	args := m.Called(ctx)
	return args.Get(0).(uint64), args.Error(1)
}

func (m *MockChallengeManager) Address() common.Address {
	return m.MockAddr
}

// MockSpecChallengeManager is a mock implementation of the SpecChallengeManager interface.
type MockSpecChallengeManager struct {
	mock.Mock
	MockAddr common.Address
}

func (m *MockSpecChallengeManager) Address() common.Address {
	return m.MockAddr
}

func (m *MockSpecChallengeManager) ChallengePeriodBlocks(ctx context.Context) (uint64, error) {
	args := m.Called(ctx)
	return args.Get(0).(uint64), args.Error(1)
}

func (m *MockSpecChallengeManager) GetEdge(
	ctx context.Context,
	edgeId protocol.EdgeId,
) (util.Option[protocol.SpecEdge], error) {
	args := m.Called(ctx, edgeId)
	return args.Get(0).(util.Option[protocol.SpecEdge]), args.Error(1)
}

func (m *MockSpecChallengeManager) CalculateMutualId(
	ctx context.Context,
	edgeType protocol.EdgeType,
	originId protocol.OriginId,
	startHeight protocol.Height,
	startHistoryRoot common.Hash,
	endHeight protocol.Height,
) (protocol.MutualId, error) {
	args := m.Called(ctx, edgeType, originId, startHeight, startHistoryRoot, endHeight)
	return args.Get(0).(protocol.MutualId), args.Error(1)
}

func (m *MockSpecChallengeManager) CalculateEdgeId(
	ctx context.Context,
	edgeType protocol.EdgeType,
	originId protocol.OriginId,
	startHeight protocol.Height,
	startHistoryRoot common.Hash,
	endHeight protocol.Height,
	endHistoryRoot common.Hash,
) (protocol.EdgeId, error) {
	args := m.Called(ctx, edgeType, originId, startHeight, startHistoryRoot, endHeight, endHistoryRoot)
	return args.Get(0).(protocol.EdgeId), args.Error(1)
}

func (m *MockSpecChallengeManager) AddBlockChallengeLevelZeroEdge(
	ctx context.Context,
	assertion protocol.Assertion,
	startCommit,
	endCommit util.HistoryCommitment,
	startEndPrefixProof []byte,
) (protocol.SpecEdge, error) {
	args := m.Called(ctx, assertion, startCommit, endCommit, startEndPrefixProof)
	return args.Get(0).(protocol.SpecEdge), args.Error(1)
}

func (m *MockSpecChallengeManager) AddSubChallengeLevelZeroEdge(
	ctx context.Context,
	challengedEdge protocol.SpecEdge,
	startCommit,
	endCommit util.HistoryCommitment,
	startParentInclusionProof []common.Hash,
	endParentInclusionProof []common.Hash,
	startEndPrefixProof []byte,
) (protocol.SpecEdge, error) {
	args := m.Called(ctx, challengedEdge, startCommit, endCommit, startParentInclusionProof, endParentInclusionProof, startEndPrefixProof)
	return args.Get(0).(protocol.SpecEdge), args.Error(1)
}
func (m *MockSpecChallengeManager) ConfirmEdgeByOneStepProof(
	ctx context.Context,
	tentativeWinnerId protocol.EdgeId,
	oneStepData *protocol.OneStepData,
	preHistoryInclusionProof []common.Hash,
	postHistoryInclusionProof []common.Hash,
) error {
	args := m.Called(ctx, tentativeWinnerId, oneStepData, preHistoryInclusionProof, postHistoryInclusionProof)
	return args.Error(0)
}

// MockSpecEdge is a mock implementation of the SpecEdge interface.
type MockSpecEdge struct {
	mock.Mock
}

func (m *MockSpecEdge) Id() protocol.EdgeId {
	args := m.Called()
	return args.Get(0).(protocol.EdgeId)
}
func (m *MockSpecEdge) GetType() protocol.EdgeType {
	args := m.Called()
	return args.Get(0).(protocol.EdgeType)
}
func (m *MockSpecEdge) MiniStaker() util.Option[common.Address] {
	args := m.Called()
	return args.Get(0).(util.Option[common.Address])
}
func (m *MockSpecEdge) StartCommitment() (protocol.Height, common.Hash) {
	args := m.Called()
	return args.Get(0).(protocol.Height), args.Get(1).(common.Hash)
}
func (m *MockSpecEdge) EndCommitment() (protocol.Height, common.Hash) {
	args := m.Called()
	return args.Get(0).(protocol.Height), args.Get(1).(common.Hash)
}
func (m *MockSpecEdge) TopLevelClaimHeight(ctx context.Context) (*protocol.OriginHeights, error) {
	args := m.Called(ctx)
	return args.Get(0).(*protocol.OriginHeights), args.Error(1)
}
func (m *MockSpecEdge) PrevAssertionId(ctx context.Context) (protocol.AssertionId, error) {
	args := m.Called(ctx)
	return args.Get(0).(protocol.AssertionId), args.Error(1)
}
func (m *MockSpecEdge) TimeUnrivaled(ctx context.Context) (uint64, error) {
	args := m.Called(ctx)
	return args.Get(0).(uint64), args.Error(1)
}
func (m *MockSpecEdge) HasRival(ctx context.Context) (bool, error) {
	args := m.Called(ctx)
	return args.Get(0).(bool), args.Error(1)
}
func (m *MockSpecEdge) Status(ctx context.Context) (protocol.EdgeStatus, error) {
	args := m.Called(ctx)
	return args.Get(0).(protocol.EdgeStatus), args.Error(1)
}
func (m *MockSpecEdge) CreatedAtBlock() uint64 {
	args := m.Called()
	return args.Get(0).(uint64)
}
func (m *MockSpecEdge) MutualId() protocol.MutualId {
	args := m.Called()
	return args.Get(0).(protocol.MutualId)
}
func (m *MockSpecEdge) OriginId() protocol.OriginId {
	args := m.Called()
	return args.Get(0).(protocol.OriginId)
}
func (m *MockSpecEdge) ClaimId() util.Option[protocol.ClaimId] {
	args := m.Called()
	return args.Get(0).(util.Option[protocol.ClaimId])
}
func (m *MockSpecEdge) LowerChild(ctx context.Context) (util.Option[protocol.EdgeId], error) {
	args := m.Called(ctx)
	return args.Get(0).(util.Option[protocol.EdgeId]), args.Error(1)
}
func (m *MockSpecEdge) UpperChild(ctx context.Context) (util.Option[protocol.EdgeId], error) {
	args := m.Called(ctx)
	return args.Get(0).(util.Option[protocol.EdgeId]), args.Error(1)
}
func (m *MockSpecEdge) LowerChildSnapshot() util.Option[protocol.EdgeId] {
	args := m.Called()
	return args.Get(0).(util.Option[protocol.EdgeId])
}
func (m *MockSpecEdge) UpperChildSnapshot() util.Option[protocol.EdgeId] {
	args := m.Called()
	return args.Get(0).(util.Option[protocol.EdgeId])
}
func (m *MockSpecEdge) Bisect(
	ctx context.Context,
	prefixHistoryRoot common.Hash,
	prefixProof []byte,
) (protocol.SpecEdge, protocol.SpecEdge, error) {
	args := m.Called(ctx, prefixHistoryRoot, prefixProof)
	return args.Get(0).(protocol.SpecEdge), args.Get(1).(protocol.SpecEdge), args.Error(2)
}
func (m *MockSpecEdge) ConfirmByTimer(ctx context.Context, ancestorIds []protocol.EdgeId) error {
	args := m.Called(ctx, ancestorIds)
	return args.Error(0)
}
func (m *MockSpecEdge) ConfirmByClaim(ctx context.Context, claimId protocol.ClaimId) error {
	args := m.Called(ctx, claimId)
	return args.Error(0)
}
func (m *MockSpecEdge) ConfirmByOneStepProof(ctx context.Context) error {
	args := m.Called(ctx)
	return args.Error(0)
}
func (m *MockSpecEdge) ConfirmByChildren(ctx context.Context) error {
	args := m.Called(ctx)
	return args.Error(0)
}
func (m *MockSpecEdge) HasLengthOneRival(ctx context.Context) (bool, error) {
	args := m.Called(ctx)
	return args.Get(0).(bool), args.Error(1)
}

type MockProtocol struct {
	mock.Mock
}

// Read-only methods.
func (m *MockProtocol) NumAssertions(ctx context.Context) (uint64, error) {
	args := m.Called(ctx)
	return args.Get(0).(uint64), args.Error(1)
}

func (m *MockProtocol) AssertionBySequenceNum(ctx context.Context, seqNum protocol.AssertionSequenceNumber) (protocol.Assertion, error) {
	args := m.Called(ctx, seqNum)
	return args.Get(0).(protocol.Assertion), args.Error(1)
}

func (m *MockProtocol) GetAssertionId(ctx context.Context, seqNum protocol.AssertionSequenceNumber) (protocol.AssertionId, error) {
	args := m.Called(ctx, seqNum)
	return args.Get(0).(protocol.AssertionId), args.Error(1)
}

func (m *MockProtocol) GetAssertionNum(ctx context.Context, assertionHash protocol.AssertionId) (protocol.AssertionSequenceNumber, error) {
	args := m.Called(ctx, assertionHash)
	return args.Get(0).(protocol.AssertionSequenceNumber), args.Error(1)
}
func (m *MockProtocol) GenesisAssertionHashes(
	ctx context.Context,
) (common.Hash, common.Hash, common.Hash, error) {
	args := m.Called(ctx)
	return args.Get(0).(common.Hash), args.Get(1).(common.Hash), args.Get(2).(common.Hash), args.Error(3)
}

func (m *MockProtocol) AssertionUnrivaledTime(ctx context.Context, assertionId protocol.AssertionId) (uint64, error) {
	args := m.Called(ctx, assertionId)
	return args.Get(0).(uint64), args.Error(1)
}

func (m *MockProtocol) TopLevelAssertion(ctx context.Context, edgeId protocol.EdgeId) (protocol.AssertionId, error) {
	args := m.Called(ctx, edgeId)
	return args.Get(0).(protocol.AssertionId), args.Error(1)
}

func (m *MockProtocol) TopLevelClaimHeights(ctx context.Context, edgeId protocol.EdgeId) (*protocol.OriginHeights, error) {
	args := m.Called(ctx, edgeId)
	return args.Get(0).(*protocol.OriginHeights), args.Error(1)
}

func (m *MockProtocol) LatestConfirmed(ctx context.Context) (protocol.Assertion, error) {
	args := m.Called(ctx)
	return args.Get(0).(protocol.Assertion), args.Error(1)
}

func (m *MockProtocol) ReadAssertionCreationInfo(
	ctx context.Context, seqNum protocol.AssertionSequenceNumber,
) (*protocol.AssertionCreatedInfo, error) {
	args := m.Called(ctx, seqNum)
	return args.Get(0).(*protocol.AssertionCreatedInfo), args.Error(1)
}

// Mutating methods.
func (m *MockProtocol) CreateAssertion(
	ctx context.Context,
	prevAssertionState *protocol.ExecutionState,
	postState *protocol.ExecutionState,
) (protocol.Assertion, error) {
	args := m.Called(ctx, prevAssertionState, postState)
	return args.Get(0).(protocol.Assertion), args.Error(1)
}

func (m *MockProtocol) SpecChallengeManager(ctx context.Context) (protocol.SpecChallengeManager, error) {
	args := m.Called(ctx)
	return args.Get(0).(protocol.SpecChallengeManager), args.Error(1)
}

func (m *MockProtocol) CreateSpecChallenge(ctx context.Context, seqNum protocol.AssertionSequenceNumber) error {
	args := m.Called(ctx, seqNum)
	return args.Error(0)
}

func (m *MockProtocol) Confirm(ctx context.Context, blockHash, sendRoot common.Hash) error {
	args := m.Called(ctx, blockHash, sendRoot)
	return args.Error(0)
}<|MERGE_RESOLUTION|>--- conflicted
+++ resolved
@@ -84,15 +84,10 @@
 	startCommit,
 	endCommit util.HistoryCommitment,
 ) (protocol.Agreement, error) {
-<<<<<<< HEAD
-	args := m.Called(ctx, edgeType, prevAssertionMaxInboxCount, heights, startCommit, endCommit)
-	return args.Get(0).(protocol.Agreement), args.Error(1)
-=======
 	if m.AgreeErr {
 		return protocol.Agreement{}, errors.New("failed")
 	}
 	return m.Agreement, nil
->>>>>>> c842a7a0
 }
 
 func (m *MockStateManager) HistoryCommitmentUpToBatch(ctx context.Context, startBlock, endBlock, batchCount uint64) (util.HistoryCommitment, error) {
