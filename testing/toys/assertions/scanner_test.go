package assertions_test

import (
	"context"
	"fmt"
	"testing"
	"time"

	protocol "github.com/OffchainLabs/challenge-protocol-v2/chain-abstraction"
	challengemanager "github.com/OffchainLabs/challenge-protocol-v2/challenge-manager"
	"github.com/OffchainLabs/challenge-protocol-v2/solgen/go/rollupgen"
	"github.com/OffchainLabs/challenge-protocol-v2/testing/logging"
	"github.com/OffchainLabs/challenge-protocol-v2/testing/mocks"
	"github.com/OffchainLabs/challenge-protocol-v2/testing/setup"
	"github.com/OffchainLabs/challenge-protocol-v2/testing/toys/assertions"
	"github.com/ethereum/go-ethereum/common"
	"github.com/sirupsen/logrus/hooks/test"
	"github.com/stretchr/testify/require"
)

func TestScanner_ProcessAssertionCreation(t *testing.T) {
	ctx := context.Background()
	t.Run("no fork detected", func(t *testing.T) {
		logsHook := test.NewGlobal()
		manager, _, mockStateProvider, cfg := setupChallengeManager(t)

		prev := &mocks.MockAssertion{
			MockPrevId:         mockId(1),
			MockId:             mockId(1),
			MockStateHash:      common.Hash{},
<<<<<<< HEAD
			MockHasSecondChild: true,
=======
			MockHasSecondChild: false,
>>>>>>> edf0a0ec
		}
		ev := &mocks.MockAssertion{
			MockPrevId:         mockId(1),
			MockId:             mockId(2),
			MockStateHash:      common.BytesToHash([]byte("bar")),
<<<<<<< HEAD
			MockHasSecondChild: true,
=======
			MockHasSecondChild: false,
>>>>>>> edf0a0ec
		}

		p := &mocks.MockProtocol{}
		p.On("SpecChallengeManager", ctx).Return(&mocks.MockSpecChallengeManager{}, nil)
		p.On("ReadAssertionCreationInfo", ctx, mockId(2)).Return(&protocol.AssertionCreatedInfo{
			ParentAssertionHash: common.Hash(mockId(1)),
			AfterState:          rollupgen.ExecutionState{},
		}, nil)
		p.On("GetAssertion", ctx, mockId(2)).Return(ev, nil)
		p.On("GetAssertion", ctx, mockId(1)).Return(prev, nil)
		scanner := assertions.NewScanner(p, mockStateProvider, cfg.Backend, manager, cfg.Addrs.Rollup, "", time.Second)

		err := scanner.ProcessAssertionCreation(ctx, ev.Id())
		require.NoError(t, err)
		logging.AssertLogsContain(t, logsHook, "Processed assertion creation event")
		logging.AssertLogsContain(t, logsHook, "No fork detected in assertion chain")
	})
	t.Run("fork leads validator to challenge leaf", func(t *testing.T) {
		logsHook := test.NewGlobal()
		ctx := context.Background()
		createdData, err := setup.CreateTwoValidatorFork(ctx, &setup.CreateForkConfig{
			DivergeBlockHeight: 5,
		})
		require.NoError(t, err)

		manager, err := challengemanager.New(
			ctx,
			createdData.Chains[1],
			createdData.Backend,
			createdData.HonestStateManager,
			createdData.Addrs.Rollup,
		)
		require.NoError(t, err)
		scanner := assertions.NewScanner(createdData.Chains[1], createdData.HonestStateManager, createdData.Backend, manager, createdData.Addrs.Rollup, "", time.Second)

		err = scanner.ProcessAssertionCreation(ctx, createdData.Leaf1.Id())
		require.NoError(t, err)

		otherManager, err := challengemanager.New(
			ctx,
			createdData.Chains[0],
			createdData.Backend,
			createdData.EvilStateManager,
			createdData.Addrs.Rollup,
		)
		require.NoError(t, err)

		otherScanner := assertions.NewScanner(createdData.Chains[0], createdData.EvilStateManager, createdData.Backend, otherManager, createdData.Addrs.Rollup, "", time.Second)

		err = otherScanner.ProcessAssertionCreation(ctx, createdData.Leaf2.Id())
		require.NoError(t, err)

		logging.AssertLogsContain(t, logsHook, "Processed assertion creation event")
		logging.AssertLogsContain(t, logsHook, "Successfully created level zero edge")

		err = otherScanner.ProcessAssertionCreation(ctx, createdData.Leaf2.Id())
		require.NoError(t, err)
	})
}

func setupChallengeManager(t *testing.T) (*challengemanager.Manager, *mocks.MockProtocol, *mocks.MockStateManager, *setup.ChainSetup) {
	t.Helper()
	p := &mocks.MockProtocol{}
	ctx := context.Background()
	p.On("CurrentChallengeManager", ctx).Return(&mocks.MockChallengeManager{}, nil)
	p.On("SpecChallengeManager", ctx).Return(&mocks.MockSpecChallengeManager{}, nil)
	s := &mocks.MockStateManager{}
	cfg, err := setup.ChainsWithEdgeChallengeManager()
	require.NoError(t, err)
	v, err := challengemanager.New(context.Background(), p, cfg.Backend, s, cfg.Addrs.Rollup)
	require.NoError(t, err)
	return v, p, s, cfg
}

func mockId(x uint64) protocol.AssertionId {
	return protocol.AssertionId(common.BytesToHash([]byte(fmt.Sprintf("%d", x))))
}<|MERGE_RESOLUTION|>--- conflicted
+++ resolved
@@ -28,21 +28,13 @@
 			MockPrevId:         mockId(1),
 			MockId:             mockId(1),
 			MockStateHash:      common.Hash{},
-<<<<<<< HEAD
-			MockHasSecondChild: true,
-=======
 			MockHasSecondChild: false,
->>>>>>> edf0a0ec
 		}
 		ev := &mocks.MockAssertion{
 			MockPrevId:         mockId(1),
 			MockId:             mockId(2),
 			MockStateHash:      common.BytesToHash([]byte("bar")),
-<<<<<<< HEAD
-			MockHasSecondChild: true,
-=======
 			MockHasSecondChild: false,
->>>>>>> edf0a0ec
 		}
 
 		p := &mocks.MockProtocol{}
