--- conflicted
+++ resolved
@@ -255,12 +255,6 @@
 	rollupOwner := accs[0].AccountAddr
 	chainId := big.NewInt(1337)
 	loserStakeEscrow := common.Address{}
-<<<<<<< HEAD
-	miniStakeValues := []*big.Int{
-		big.NewInt(1),
-		big.NewInt(2),
-		big.NewInt(3),
-=======
 	cfgOpts := &rollupgen.Config{}
 	for _, o := range setp.challengeTestingOpts {
 		o(cfgOpts)
@@ -272,7 +266,6 @@
 	miniStakeValues := make([]*big.Int, numLevels)
 	for i := 1; i <= int(numLevels); i++ {
 		miniStakeValues[i-1] = big.NewInt(int64(i))
->>>>>>> 6afb5c1f
 	}
 	genesisExecutionState := rollupgen.ExecutionState{
 		GlobalState:   rollupgen.GlobalState{},
