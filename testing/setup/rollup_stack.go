// Package setup prepares a simulated backend for testing.
//
// Copyright 2023, Offchain Labs, Inc.
// For license information, see https://github.com/offchainlabs/bold/blob/main/LICENSE
package setup

import (
	"context"
	"crypto/ecdsa"
	"math/big"
	"os"

	protocol "github.com/OffchainLabs/bold/chain-abstraction"
	solimpl "github.com/OffchainLabs/bold/chain-abstraction/sol-implementation"
	l2stateprovider "github.com/OffchainLabs/bold/layer2-state-provider"
	retry "github.com/OffchainLabs/bold/runtime"
	"github.com/OffchainLabs/bold/solgen/go/bridgegen"
	"github.com/OffchainLabs/bold/solgen/go/challengeV2gen"
	"github.com/OffchainLabs/bold/solgen/go/mocksgen"
	"github.com/OffchainLabs/bold/solgen/go/ospgen"
	"github.com/OffchainLabs/bold/solgen/go/rollupgen"
	challenge_testing "github.com/OffchainLabs/bold/testing"
	statemanager "github.com/OffchainLabs/bold/testing/mocks/state-provider"
	"github.com/OffchainLabs/bold/util"
	"github.com/ethereum/go-ethereum/accounts/abi/bind"
	"github.com/ethereum/go-ethereum/accounts/abi/bind/backends"
	"github.com/ethereum/go-ethereum/common"
	"github.com/ethereum/go-ethereum/core"
	"github.com/ethereum/go-ethereum/core/types"
	"github.com/ethereum/go-ethereum/crypto"
	"github.com/ethereum/go-ethereum/log"
	"github.com/pkg/errors"
)

var (
	srvlog = log.New("service", "setup")
)

func init() {
	srvlog.SetHandler(log.StreamHandler(os.Stdout, log.LogfmtFormat()))
}

type Backend interface {
	bind.DeployBackend
	bind.ContractBackend
}

type CreatedValidatorFork struct {
	Leaf1              protocol.Assertion
	Leaf2              protocol.Assertion
	Chains             []*solimpl.AssertionChain
	Accounts           []*TestAccount
	Backend            *backends.SimulatedBackend
	HonestStateManager l2stateprovider.Provider
	EvilStateManager   l2stateprovider.Provider
	Addrs              *RollupAddresses
}

type CreateForkConfig struct {
	DivergeBlockHeight    uint64
	BlockHeightDifference int64
	DivergeMachineHeight  uint64
}

func CreateTwoValidatorFork(
	ctx context.Context,
	cfg *CreateForkConfig,
	opts ...Opt,
) (*CreatedValidatorFork, error) {
	setup, err := ChainsWithEdgeChallengeManager(opts...)
	if err != nil {
		return nil, err
	}

	// Advance the backend by some blocks to get over time delta errors when
	// using the assertion chain.
	for i := 0; i < 100; i++ {
		setup.Backend.Commit()
	}

	genesisHash, err := setup.Chains[1].GenesisAssertionHash(ctx)
	if err != nil {
		return nil, err
	}
	genesisCreationInfo, err := setup.Chains[1].ReadAssertionCreationInfo(ctx, protocol.AssertionHash{Hash: genesisHash})
	if err != nil {
		return nil, err
	}

	honestStateManager, err := statemanager.NewForSimpleMachine(setup.StateManagerOpts...)
	if err != nil {
		return nil, err
	}

	// Set defaults (zeroes are not valid here)
	if cfg.DivergeBlockHeight == 0 {
		cfg.DivergeBlockHeight = 1
	}
	if cfg.DivergeMachineHeight == 0 {
		cfg.DivergeMachineHeight = 1
	}

	stateManagerOpts := setup.StateManagerOpts
	stateManagerOpts = append(
		stateManagerOpts,
		statemanager.WithBlockDivergenceHeight(cfg.DivergeBlockHeight),
		statemanager.WithDivergentBlockHeightOffset(cfg.BlockHeightDifference),
		statemanager.WithMachineDivergenceStep(cfg.DivergeMachineHeight),
	)
	evilStateManager, err := statemanager.NewForSimpleMachine(stateManagerOpts...)
	if err != nil {
		return nil, err
	}
<<<<<<< HEAD
	genesis, err := honestStateManager.ExecutionStateAfterPreviousState(ctx, 1, common.Hash{}, 1<<26)
	if err != nil {
		return nil, err
	}
	honestPostState, err := honestStateManager.ExecutionStateAfterPreviousState(ctx, 1, genesis.GlobalState.BlockHash, 1<<26)
=======
	genesis, err := honestStateManager.ExecutionStateAfterPreviousState(ctx, 1, nil, 1<<26)
	if err != nil {
		return nil, err
	}
	honestPostState, err := honestStateManager.ExecutionStateAfterPreviousState(ctx, 1, &genesis.GlobalState, 1<<26)
>>>>>>> 3917b21e
	if err != nil {
		return nil, err
	}
	assertion, err := setup.Chains[0].NewStakeOnNewAssertion(
		ctx,
		genesisCreationInfo,
		honestPostState,
	)
	if err != nil {
		return nil, err
	}

<<<<<<< HEAD
	genesis, err = evilStateManager.ExecutionStateAfterPreviousState(ctx, 1, common.Hash{}, 1<<26)
	if err != nil {
		return nil, err
	}
	evilPostState, err := evilStateManager.ExecutionStateAfterPreviousState(ctx, 1, genesis.GlobalState.BlockHash, 1<<26)
=======
	genesis, err = evilStateManager.ExecutionStateAfterPreviousState(ctx, 1, nil, 1<<26)
	if err != nil {
		return nil, err
	}
	evilPostState, err := evilStateManager.ExecutionStateAfterPreviousState(ctx, 1, &genesis.GlobalState, 1<<26)
>>>>>>> 3917b21e
	if err != nil {
		return nil, err
	}
	forkedAssertion, err := setup.Chains[1].NewStakeOnNewAssertion(
		ctx,
		genesisCreationInfo,
		evilPostState,
	)
	if err != nil {
		return nil, err
	}

	return &CreatedValidatorFork{
		Leaf1:              assertion,
		Leaf2:              forkedAssertion,
		Chains:             setup.Chains,
		Accounts:           setup.Accounts,
		Backend:            setup.Backend,
		Addrs:              setup.Addrs,
		HonestStateManager: honestStateManager,
		EvilStateManager:   evilStateManager,
	}, nil
}

type ChainSetup struct {
	Chains               []*solimpl.AssertionChain
	Accounts             []*TestAccount
	Addrs                *RollupAddresses
	Backend              *backends.SimulatedBackend
	RollupConfig         rollupgen.Config
	useMockBridge        bool
	useMockOneStepProver bool
	numAccountsToGen     uint64
	challengeTestingOpts []challenge_testing.Opt
	StateManagerOpts     []statemanager.Opt
}

type Opt func(setup *ChainSetup)

func WithMockBridge() Opt {
	return func(setup *ChainSetup) {
		setup.useMockBridge = true
	}
}

func WithMockOneStepProver() Opt {
	return func(setup *ChainSetup) {
		setup.useMockOneStepProver = true
	}
}

func WithChallengeTestingOpts(opts ...challenge_testing.Opt) Opt {
	return func(setup *ChainSetup) {
		setup.challengeTestingOpts = opts
	}
}

func WithStateManagerOpts(opts ...statemanager.Opt) Opt {
	return func(setup *ChainSetup) {
		setup.StateManagerOpts = opts
	}
}

func WithNumAccounts(n uint64) Opt {
	return func(setup *ChainSetup) {
		setup.numAccountsToGen = n
	}
}

func ChainsWithEdgeChallengeManager(opts ...Opt) (*ChainSetup, error) {
	ctx := context.Background()
	setp := &ChainSetup{
		numAccountsToGen: 4,
	}
	for _, o := range opts {
		o(setp)
	}
	if setp.numAccountsToGen < 3 {
		setp.numAccountsToGen = 3
	}
	accs, backend, err := Accounts(setp.numAccountsToGen)
	if err != nil {
		return nil, err
	}

	stakeToken, tx, tokenBindings, err := mocksgen.DeployTestWETH9(
		accs[0].TxOpts,
		backend,
		"Weth",
		"WETH",
	)
	if err != nil {
		return nil, err
	}
	if waitErr := challenge_testing.WaitForTx(ctx, backend, tx); waitErr != nil {
		return nil, errors.Wrap(waitErr, "errored waiting for transaction")
	}
	receipt, err := backend.TransactionReceipt(ctx, tx.Hash())
	if err != nil {
		return nil, err
	}
	if receipt.Status != types.ReceiptStatusSuccessful {
		return nil, errors.New("receipt not successful")
	}
	value, ok := new(big.Int).SetString("10000000000000000000000", 10)
	if !ok {
		return nil, errors.New("could not set value")
	}
	accs[0].TxOpts.Value = value
	mintTx, err := tokenBindings.Deposit(accs[0].TxOpts)
	if err != nil {
		return nil, err
	}
	if waitErr := challenge_testing.WaitForTx(ctx, backend, mintTx); waitErr != nil {
		return nil, errors.Wrap(waitErr, "errored waiting for transaction")
	}
	receipt, err = backend.TransactionReceipt(ctx, mintTx.Hash())
	if err != nil {
		return nil, err
	}
	if receipt.Status != types.ReceiptStatusSuccessful {
		return nil, errors.New("receipt not successful")
	}
	accs[0].TxOpts.Value = big.NewInt(0)

	prod := false
	wasmModuleRoot := common.Hash{}
	rollupOwner := accs[0].AccountAddr
	chainId := big.NewInt(1337)
	loserStakeEscrow := common.Address{}
	cfgOpts := &rollupgen.Config{}
	for _, o := range setp.challengeTestingOpts {
		o(cfgOpts)
	}
	numLevels := cfgOpts.NumBigStepLevel + 2
	if numLevels == 2 {
		numLevels = 3
	}
	miniStakeValues := make([]*big.Int, numLevels)
	for i := 1; i <= int(numLevels); i++ {
		miniStakeValues[i-1] = big.NewInt(int64(i))
	}
	genesisExecutionState := rollupgen.ExecutionState{
		GlobalState:   rollupgen.GlobalState{},
		MachineStatus: 1,
	}
	genesisInboxCount := big.NewInt(0)
	anyTrustFastConfirmer := common.Address{}
	cfg := challenge_testing.GenerateRollupConfig(
		prod,
		wasmModuleRoot,
		rollupOwner,
		chainId,
		loserStakeEscrow,
		miniStakeValues,
		stakeToken,
		genesisExecutionState,
		genesisInboxCount,
		anyTrustFastConfirmer,
		setp.challengeTestingOpts...,
	)
	addresses, err := DeployFullRollupStack(
		ctx,
		backend,
		accs[0].TxOpts,
		accs[0].TxOpts.From, // Sequencer addr.
		cfg,
		setp.useMockBridge,
		setp.useMockOneStepProver,
	)
	if err != nil {
		return nil, err
	}

	chains := make([]*solimpl.AssertionChain, 0)
	for _, acc := range accs[1:] {
		var assertionChainBinding *rollupgen.RollupUserLogic
		assertionChainBinding, err = rollupgen.NewRollupUserLogic(
			addresses.Rollup, backend,
		)
		if err != nil {
			return nil, err
		}
		var challengeManagerAddr common.Address
		challengeManagerAddr, err = assertionChainBinding.RollupUserLogicCaller.ChallengeManager(
			util.GetSafeCallOpts(&bind.CallOpts{Context: ctx}),
		)
		if err != nil {
			return nil, err
		}
		chain, chainErr := solimpl.NewAssertionChain(
			ctx,
			addresses.Rollup,
			challengeManagerAddr,
			acc.TxOpts,
			backend,
			solimpl.NewChainBackendTransactor(backend),
		)
		if chainErr != nil {
			return nil, chainErr
		}
		chains = append(chains, chain)
	}
	chalManager, err := chains[1].SpecChallengeManager(ctx)
	if err != nil {
		return nil, err
	}
	chalManagerAddr := chalManager.Address()
	seed, ok := new(big.Int).SetString("10000", 10)
	if !ok {
		return nil, errors.New("could not set big int")
	}
	for _, acc := range accs {
		transferTx, err := tokenBindings.TestWETH9Transactor.Transfer(accs[0].TxOpts, acc.TxOpts.From, seed)
		if err != nil {
			return nil, errors.Wrap(err, "could not approve account")
		}
		if waitErr := challenge_testing.WaitForTx(ctx, backend, transferTx); waitErr != nil {
			return nil, errors.Wrap(waitErr, "errored waiting for transfer transaction")
		}
		receipt, err := backend.TransactionReceipt(ctx, transferTx.Hash())
		if err != nil {
			return nil, errors.Wrap(err, "could not get tx receipt")
		}
		if receipt.Status != types.ReceiptStatusSuccessful {
			return nil, errors.New("receipt not successful")
		}
		approveTx, err := tokenBindings.TestWETH9Transactor.Approve(acc.TxOpts, addresses.Rollup, value)
		if err != nil {
			return nil, errors.Wrap(err, "could not approve account")
		}
		if waitErr := challenge_testing.WaitForTx(ctx, backend, approveTx); waitErr != nil {
			return nil, errors.Wrap(waitErr, "errored waiting for approval transaction")
		}
		receipt, err = backend.TransactionReceipt(ctx, approveTx.Hash())
		if err != nil {
			return nil, errors.Wrap(err, "could not get tx receipt")
		}
		if receipt.Status != types.ReceiptStatusSuccessful {
			return nil, errors.New("receipt not successful")
		}
		approveTx, err = tokenBindings.TestWETH9Transactor.Approve(acc.TxOpts, chalManagerAddr, value)
		if err != nil {
			return nil, errors.Wrap(err, "could not approve account")
		}
		if waitErr := challenge_testing.WaitForTx(ctx, backend, approveTx); waitErr != nil {
			return nil, errors.Wrap(waitErr, "errored waiting for approval transaction")
		}
		receipt, err = backend.TransactionReceipt(ctx, approveTx.Hash())
		if err != nil {
			return nil, errors.Wrap(err, "could not get tx receipt")
		}
		if receipt.Status != types.ReceiptStatusSuccessful {
			return nil, errors.New("receipt not successful")
		}
	}

	setp.Chains = chains
	setp.Accounts = accs
	setp.Addrs = addresses
	setp.Backend = backend
	setp.RollupConfig = cfg
	return setp, nil
}

type RollupAddresses struct {
	Bridge                 common.Address `json:"bridge"`
	Inbox                  common.Address `json:"inbox"`
	SequencerInbox         common.Address `json:"sequencer-inbox"`
	Rollup                 common.Address `json:"rollup"`
	RollupUserLogic        common.Address `json:"rollup-user-logic"`
	ValidatorUtils         common.Address `json:"validator-utils"`
	ValidatorWalletCreator common.Address `json:"validator-wallet-creator"`
	DeployedAt             uint64         `json:"deployed-at"`
}

func DeployFullRollupStack(
	ctx context.Context,
	backend Backend,
	deployAuth *bind.TransactOpts,
	sequencer common.Address,
	config rollupgen.Config,
	useMockBridge bool,
	useMockOneStepProver bool,
) (*RollupAddresses, error) {
	srvlog.Info("Deploying rollup creator")
	rollupCreator, rollupUserAddr, rollupCreatorAddress, validatorUtils, validatorWalletCreator, err := deployRollupCreator(ctx, backend, deployAuth, useMockBridge, useMockOneStepProver)
	if err != nil {
		return nil, err
	}

	srvlog.Info("Creating rollup")
	tx, err := retry.UntilSucceeds[*types.Transaction](ctx, func() (*types.Transaction, error) {
		creationTx, creationErr := rollupCreator.CreateRollup(
			deployAuth,
			config,
			common.Address{},
			[]common.Address{},
			true, // Permissionless validation.
			big.NewInt(challenge_testing.MaxDataSize),
		)
		if creationErr != nil {
			return nil, creationErr
		}
		err = challenge_testing.TxSucceeded(ctx, creationTx, rollupCreatorAddress, backend, err)
		if err != nil {
			return nil, err
		}
		return creationTx, nil
	})
	if err != nil {
		return nil, err
	}

	creationReceipt, err := backend.TransactionReceipt(ctx, tx.Hash())
	if err != nil {
		return nil, err
	}
	info, err := rollupCreator.ParseRollupCreated(*creationReceipt.Logs[len(creationReceipt.Logs)-1])
	if err != nil {
		return nil, err
	}

	sequencerInbox, err := bridgegen.NewSequencerInbox(info.SequencerInbox, backend)
	if err != nil {
		return nil, err
	}

	// if a zero sequencer address is specified, don't authorize any sequencers
	if sequencer != (common.Address{}) {
		srvlog.Info("Setting is batch poster")
		_, err = retry.UntilSucceeds[*types.Transaction](ctx, func() (*types.Transaction, error) {
			batchTx, err2 := sequencerInbox.SetIsBatchPoster(deployAuth, sequencer, true)
			if err2 != nil {
				return nil, err2
			}
			if waitErr := challenge_testing.WaitForTx(ctx, backend, batchTx); waitErr != nil {
				return nil, errors.Wrap(waitErr, "errored waiting for sequencerInbox.SetIsBatchPoster transaction")
			}
			return batchTx, nil
		})
		if err != nil {
			return nil, err
		}
	}

	rollup, err := rollupgen.NewRollupAdminLogic(info.RollupAddress, backend)
	if err != nil {
		return nil, err
	}

	srvlog.Info("Setting whitelist disabled")
	_, err = retry.UntilSucceeds[*types.Transaction](ctx, func() (*types.Transaction, error) {
		setTx, err2 := rollup.SetValidatorWhitelistDisabled(deployAuth, true)
		if err2 != nil {
			return nil, err2
		}
		if waitErr := challenge_testing.WaitForTx(ctx, backend, setTx); waitErr != nil {
			return nil, errors.Wrap(waitErr, "errored waiting for rollup.SetValidatorWhitelistDisabled transaction")
		}
		return setTx, nil
	})
	if err != nil {
		return nil, err
	}

	if !creationReceipt.BlockNumber.IsUint64() {
		return nil, errors.New("block number was not a uint64")
	}
	srvlog.Info("Done deploying")

	return &RollupAddresses{
		Bridge:                 info.Bridge,
		Inbox:                  info.InboxAddress,
		SequencerInbox:         info.SequencerInbox,
		DeployedAt:             creationReceipt.BlockNumber.Uint64(),
		Rollup:                 info.RollupAddress,
		RollupUserLogic:        rollupUserAddr,
		ValidatorUtils:         validatorUtils,
		ValidatorWalletCreator: validatorWalletCreator,
	}, nil
}

func deployBridgeCreator(
	ctx context.Context,
	auth *bind.TransactOpts,
	backend Backend,
	useMockBridge bool,
) (common.Address, error) {
	var bridgeTemplate common.Address
	var err error
	if useMockBridge {
		bridgeTemplate, _, _, err = mocksgen.DeployBridgeStub(auth, backend)
		if err != nil {
			return common.Address{}, err
		}
	} else {
		srvlog.Info("Deploying bridge template")
		bridgeTemplate, err = retry.UntilSucceeds[common.Address](ctx, func() (common.Address, error) {
			bridgeTemplateAddr, tx, _, err2 := bridgegen.DeployBridge(auth, backend)
			if err2 != nil {
				return common.Address{}, err2
			}
			err2 = challenge_testing.TxSucceeded(ctx, tx, bridgeTemplateAddr, backend, err2)
			if err2 != nil {
				return common.Address{}, errors.Wrap(err2, "bridgegen.DeployBridge")
			}
			return bridgeTemplateAddr, nil
		})
		if err != nil {
			return common.Address{}, err
		}
	}

	maxDataSize := big.NewInt(challenge_testing.MaxDataSize)

	srvlog.Info("Deploying seq inbox")
	seqInboxTemplate, err := retry.UntilSucceeds[common.Address](ctx, func() (common.Address, error) {
		seqInboxTemplateAddr, tx, _, err2 := bridgegen.DeploySequencerInbox(auth, backend, maxDataSize)
		if err2 != nil {
			return common.Address{}, err2
		}
		err2 = challenge_testing.TxSucceeded(ctx, tx, seqInboxTemplateAddr, backend, err2)
		if err2 != nil {
			return common.Address{}, errors.Wrap(err2, "bridgegen.DeploySequencerInbox")
		}
		return seqInboxTemplateAddr, nil
	})
	if err != nil {
		return common.Address{}, err
	}

	srvlog.Info("Deploying inbox")
	inboxTemplate, err := retry.UntilSucceeds[common.Address](ctx, func() (common.Address, error) {
		inboxTemplateAddr, tx, _, err2 := bridgegen.DeployInbox(auth, backend, maxDataSize)
		if err2 != nil {
			return common.Address{}, err2
		}
		err2 = challenge_testing.TxSucceeded(ctx, tx, inboxTemplateAddr, backend, err2)
		if err2 != nil {
			return common.Address{}, errors.Wrap(err2, "bridgegen.DeployInbox")
		}
		return inboxTemplateAddr, nil
	})
	if err != nil {
		return common.Address{}, err
	}

	srvlog.Info("Deploying event bridge")
	rollupEventBridgeTemplate, err := retry.UntilSucceeds[common.Address](ctx, func() (common.Address, error) {
		rollupEventBridgeTemplateAddr, tx, _, err2 := mocksgen.DeployMockRollupEventInbox(auth, backend)
		if err2 != nil {
			return common.Address{}, err2
		}
		err2 = challenge_testing.TxSucceeded(ctx, tx, rollupEventBridgeTemplateAddr, backend, err2)
		if err2 != nil {
			return common.Address{}, errors.Wrap(err2, "rollupgen.DeployRollupEventInbox")
		}
		return rollupEventBridgeTemplateAddr, nil
	})
	if err != nil {
		return common.Address{}, err
	}

	srvlog.Info("Deploying outbox")
	outboxTemplate, err := retry.UntilSucceeds[common.Address](ctx, func() (common.Address, error) {
		outboxTemplateAddr, tx, _, err2 := bridgegen.DeployOutbox(auth, backend)
		if err2 != nil {
			return common.Address{}, err
		}
		err2 = challenge_testing.TxSucceeded(ctx, tx, outboxTemplateAddr, backend, err2)
		if err2 != nil {
			return common.Address{}, errors.Wrap(err2, "bridgegen.DeployOutbox")
		}
		return outboxTemplateAddr, nil
	})
	if err != nil {
		return common.Address{}, err
	}

	type bridgeCreationResult struct {
		bridgeCreatorAddr common.Address
		bridgeCreator     *rollupgen.BridgeCreator
	}
	srvlog.Info("Deploying bridge creator itself")
	result, err := retry.UntilSucceeds[*bridgeCreationResult](ctx, func() (*bridgeCreationResult, error) {
		bridgeCreatorAddr, tx, bridgeCreator, err2 := rollupgen.DeployBridgeCreator(auth, backend, maxDataSize)
		if err2 != nil {
			return nil, err2
		}
		err2 = challenge_testing.TxSucceeded(ctx, tx, bridgeCreatorAddr, backend, err2)
		if err2 != nil {
			return nil, err2
		}
		return &bridgeCreationResult{
			bridgeCreatorAddr: bridgeCreatorAddr,
			bridgeCreator:     bridgeCreator,
		}, nil
	})
	if err != nil {
		return common.Address{}, err
	}

	srvlog.Info("Updating bridge creator templates")
	_, err = retry.UntilSucceeds[*types.Transaction](ctx, func() (*types.Transaction, error) {
		tx, err2 := result.bridgeCreator.UpdateTemplates(auth, bridgeTemplate, seqInboxTemplate, inboxTemplate, rollupEventBridgeTemplate, outboxTemplate)
		if err2 != nil {
			return nil, err2
		}
		err2 = challenge_testing.TxSucceeded(ctx, tx, result.bridgeCreatorAddr, backend, err2)
		if err2 != nil {
			return nil, err2
		}
		return tx, nil
	})
	if err != nil {
		return common.Address{}, err
	}
	return result.bridgeCreatorAddr, nil
}

func deployChallengeFactory(
	ctx context.Context,
	auth *bind.TransactOpts,
	backend Backend,
	useMockOneStepProver bool,
) (common.Address, common.Address, error) {
	var ospEntryAddr common.Address
	if useMockOneStepProver {
		ospEntry, tx, _, err := mocksgen.DeploySimpleOneStepProofEntry(auth, backend)
		if waitErr := challenge_testing.WaitForTx(ctx, backend, tx); waitErr != nil {
			return common.Address{}, common.Address{}, errors.Wrap(err, "mocksgen.DeployMockOneStepProofEntry")
		}
		ospEntryAddr = ospEntry
	} else {
		srvlog.Info("Deploying osp0")
		osp0, err := retry.UntilSucceeds[common.Address](ctx, func() (common.Address, error) {
			osp0Addr, _, _, err2 := ospgen.DeployOneStepProver0(auth, backend)
			if err2 != nil {
				return common.Address{}, err2
			}
			return osp0Addr, nil
		})
		if err != nil {
			return common.Address{}, common.Address{}, err
		}
		srvlog.Info("Deploying ospMem")
		ospMem, err := retry.UntilSucceeds[common.Address](ctx, func() (common.Address, error) {
			ospMemAddr, _, _, err2 := ospgen.DeployOneStepProverMemory(auth, backend)
			if err2 != nil {
				return common.Address{}, err2
			}
			return ospMemAddr, nil
		})
		if err != nil {
			return common.Address{}, common.Address{}, err
		}
		srvlog.Info("Deploying ospMath")
		ospMath, err := retry.UntilSucceeds[common.Address](ctx, func() (common.Address, error) {
			ospMathAddr, _, _, err2 := ospgen.DeployOneStepProverMath(auth, backend)
			if err2 != nil {
				return common.Address{}, err2
			}
			return ospMathAddr, nil
		})
		if err != nil {
			return common.Address{}, common.Address{}, err
		}
		srvlog.Info("Deploying ospHostIo")
		ospHostIo, err := retry.UntilSucceeds[common.Address](ctx, func() (common.Address, error) {
			ospHostIoAddr, _, _, err2 := ospgen.DeployOneStepProverHostIo(auth, backend)
			if err2 != nil {
				return common.Address{}, err2
			}
			return ospHostIoAddr, nil
		})
		if err != nil {
			return common.Address{}, common.Address{}, err
		}
		srvlog.Info("Deploying ospEntry")
		ospEntry, err := retry.UntilSucceeds[common.Address](ctx, func() (common.Address, error) {
			ospEntryAddr2, _, _, err2 := ospgen.DeployOneStepProofEntry(auth, backend, osp0, ospMem, ospMath, ospHostIo)
			if err2 != nil {
				return common.Address{}, err2
			}
			return ospEntryAddr2, nil
		})
		if err != nil {
			return common.Address{}, common.Address{}, err
		}
		ospEntryAddr = ospEntry
	}
	srvlog.Info("Deploying edge challenge manager")
	edgeChallengeManagerAddr, err := retry.UntilSucceeds[common.Address](ctx, func() (common.Address, error) {
		edgeChallengeManagerAddr2, _, _, err2 := challengeV2gen.DeployEdgeChallengeManager(
			auth,
			backend,
		)
		if err2 != nil {
			return common.Address{}, err2
		}
		return edgeChallengeManagerAddr2, nil
	})
	if err != nil {
		return common.Address{}, common.Address{}, err
	}
	return ospEntryAddr, edgeChallengeManagerAddr, nil
}

func deployRollupCreator(
	ctx context.Context,
	backend Backend,
	auth *bind.TransactOpts,
	useMockBridge bool,
	useMockOneStepProver bool,
) (*rollupgen.RollupCreator, common.Address, common.Address, common.Address, common.Address, error) {
	srvlog.Info("Deploying bridge creator contracts")
	bridgeCreator, err := deployBridgeCreator(ctx, auth, backend, useMockBridge)
	if err != nil {
		return nil, common.Address{}, common.Address{}, common.Address{}, common.Address{}, err
	}
	srvlog.Info("Deploying challenge factory contracts")
	ospEntryAddr, challengeManagerAddr, err := deployChallengeFactory(ctx, auth, backend, useMockOneStepProver)
	if err != nil {
		return nil, common.Address{}, common.Address{}, common.Address{}, common.Address{}, err
	}

	srvlog.Info("Deploying admin logic contracts")
	rollupAdminLogic, err := retry.UntilSucceeds[common.Address](ctx, func() (common.Address, error) {
		rollupAdminLogicAddr, tx, _, err2 := rollupgen.DeployRollupAdminLogic(auth, backend)
		if err2 != nil {
			return common.Address{}, err2
		}
		err2 = challenge_testing.TxSucceeded(ctx, tx, rollupAdminLogicAddr, backend, err2)
		if err2 != nil {
			return common.Address{}, err2
		}
		return rollupAdminLogicAddr, nil
	})
	if err != nil {
		return nil, common.Address{}, common.Address{}, common.Address{}, common.Address{}, err
	}

	srvlog.Info("Deploying user logic contracts")
	rollupUserLogic, err := retry.UntilSucceeds[common.Address](ctx, func() (common.Address, error) {
		rollupUserLogicAddr, tx, _, err2 := rollupgen.DeployRollupUserLogic(auth, backend)
		err2 = challenge_testing.TxSucceeded(ctx, tx, rollupUserLogicAddr, backend, err2)
		if err2 != nil {
			return common.Address{}, err2
		}
		return rollupUserLogicAddr, nil
	})
	if err != nil {
		return nil, common.Address{}, common.Address{}, common.Address{}, common.Address{}, err
	}

	type creatorResult struct {
		rollupCreatorAddress common.Address
		rollupCreator        *rollupgen.RollupCreator
	}

	srvlog.Info("Deploying rollup creator contract")
	result, err := retry.UntilSucceeds[*creatorResult](ctx, func() (*creatorResult, error) {
		rollupCreatorAddress, tx, rollupCreator, err2 := rollupgen.DeployRollupCreator(auth, backend)
		if err2 != nil {
			return nil, err2
		}
		err2 = challenge_testing.TxSucceeded(ctx, tx, rollupCreatorAddress, backend, err2)
		if err2 != nil {
			return nil, err2
		}
		return &creatorResult{rollupCreatorAddress: rollupCreatorAddress, rollupCreator: rollupCreator}, nil
	})
	if err != nil {
		return nil, common.Address{}, common.Address{}, common.Address{}, common.Address{}, err
	}

	srvlog.Info("Deploying validator wallet creator contract")
	validatorWalletCreator, err := retry.UntilSucceeds[common.Address](ctx, func() (common.Address, error) {
		validatorWalletCreatorAddr, tx, _, err2 := rollupgen.DeployValidatorWalletCreator(auth, backend)
		if err2 != nil {
			return common.Address{}, err2
		}
		err2 = challenge_testing.TxSucceeded(ctx, tx, validatorWalletCreatorAddr, backend, err2)
		if err2 != nil {
			return common.Address{}, err2
		}
		return validatorWalletCreatorAddr, nil
	})
	if err != nil {
		return nil, common.Address{}, common.Address{}, common.Address{}, common.Address{}, err
	}

	srvlog.Info("Setting rollup templates")
	_, err = retry.UntilSucceeds[*types.Transaction](ctx, func() (*types.Transaction, error) {
		tx, err2 := result.rollupCreator.SetTemplates(
			auth,
			bridgeCreator,
			ospEntryAddr,
			challengeManagerAddr,
			rollupAdminLogic,
			rollupUserLogic,
			validatorWalletCreator,
		)
		if err2 != nil {
			return nil, err2
		}
		if err2 := challenge_testing.WaitForTx(ctx, backend, tx); err2 != nil {
			return nil, err2
		}
		return tx, nil
	})
	if err != nil {
		return nil, common.Address{}, common.Address{}, common.Address{}, common.Address{}, err
	}
	return result.rollupCreator, rollupUserLogic, result.rollupCreatorAddress, common.Address{}, validatorWalletCreator, nil
}

// TestAccount represents a test EOA account in the simulated backend,
type TestAccount struct {
	AccountAddr common.Address
	TxOpts      *bind.TransactOpts
}

func Accounts(numAccounts uint64) ([]*TestAccount, *backends.SimulatedBackend, error) {
	genesis := make(core.GenesisAlloc)
	gasLimit := uint64(100000000)

	accs := make([]*TestAccount, numAccounts)
	for i := uint64(0); i < numAccounts; i++ {
		privKey, err := crypto.GenerateKey()
		if err != nil {
			return nil, nil, err
		}
		pubKeyECDSA, ok := privKey.Public().(*ecdsa.PublicKey)
		if !ok {
			return nil, nil, errors.New("not ecdsa")
		}

		// Strip off the 0x and the first 2 characters 04 which is always the
		// EC prefix and is not required.
		publicKeyBytes := crypto.FromECDSAPub(pubKeyECDSA)[4:]
		var pubKey = make([]byte, 48)
		copy(pubKey, publicKeyBytes)

		addr := crypto.PubkeyToAddress(privKey.PublicKey)
		chainID := big.NewInt(1337)
		txOpts, err := bind.NewKeyedTransactorWithChainID(privKey, chainID)
		if err != nil {
			return nil, nil, err
		}
		startingBalance, _ := new(big.Int).SetString(
			"100000000000000000000000000000000000000",
			10,
		)
		genesis[addr] = core.GenesisAccount{Balance: startingBalance}
		accs[i] = &TestAccount{
			AccountAddr: addr,
			TxOpts:      txOpts,
		}
	}
	backend := backends.NewSimulatedBackend(genesis, gasLimit)
	return accs, backend, nil
}<|MERGE_RESOLUTION|>--- conflicted
+++ resolved
@@ -111,19 +111,11 @@
 	if err != nil {
 		return nil, err
 	}
-<<<<<<< HEAD
-	genesis, err := honestStateManager.ExecutionStateAfterPreviousState(ctx, 1, common.Hash{}, 1<<26)
-	if err != nil {
-		return nil, err
-	}
-	honestPostState, err := honestStateManager.ExecutionStateAfterPreviousState(ctx, 1, genesis.GlobalState.BlockHash, 1<<26)
-=======
 	genesis, err := honestStateManager.ExecutionStateAfterPreviousState(ctx, 1, nil, 1<<26)
 	if err != nil {
 		return nil, err
 	}
 	honestPostState, err := honestStateManager.ExecutionStateAfterPreviousState(ctx, 1, &genesis.GlobalState, 1<<26)
->>>>>>> 3917b21e
 	if err != nil {
 		return nil, err
 	}
@@ -136,19 +128,11 @@
 		return nil, err
 	}
 
-<<<<<<< HEAD
-	genesis, err = evilStateManager.ExecutionStateAfterPreviousState(ctx, 1, common.Hash{}, 1<<26)
-	if err != nil {
-		return nil, err
-	}
-	evilPostState, err := evilStateManager.ExecutionStateAfterPreviousState(ctx, 1, genesis.GlobalState.BlockHash, 1<<26)
-=======
 	genesis, err = evilStateManager.ExecutionStateAfterPreviousState(ctx, 1, nil, 1<<26)
 	if err != nil {
 		return nil, err
 	}
 	evilPostState, err := evilStateManager.ExecutionStateAfterPreviousState(ctx, 1, &genesis.GlobalState, 1<<26)
->>>>>>> 3917b21e
 	if err != nil {
 		return nil, err
 	}
