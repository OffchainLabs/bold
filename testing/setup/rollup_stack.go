package setup

import (
	"context"
	"crypto/ecdsa"
	"math/big"

	protocol "github.com/OffchainLabs/challenge-protocol-v2/chain-abstraction"
	solimpl "github.com/OffchainLabs/challenge-protocol-v2/chain-abstraction/sol-implementation"
	l2stateprovider "github.com/OffchainLabs/challenge-protocol-v2/layer2-state-provider"
	"github.com/OffchainLabs/challenge-protocol-v2/solgen/go/bridgegen"
	"github.com/OffchainLabs/challenge-protocol-v2/solgen/go/challengeV2gen"
	"github.com/OffchainLabs/challenge-protocol-v2/solgen/go/mocksgen"
	"github.com/OffchainLabs/challenge-protocol-v2/solgen/go/rollupgen"
	challenge_testing "github.com/OffchainLabs/challenge-protocol-v2/testing"
	simulated_backend "github.com/OffchainLabs/challenge-protocol-v2/testing/setup/simulated-backend"
	statemanager "github.com/OffchainLabs/challenge-protocol-v2/testing/toys"
	"github.com/ethereum/go-ethereum/accounts/abi/bind"
	"github.com/ethereum/go-ethereum/accounts/abi/bind/backends"
	"github.com/ethereum/go-ethereum/common"
	"github.com/ethereum/go-ethereum/core"
	"github.com/ethereum/go-ethereum/core/types"
	"github.com/ethereum/go-ethereum/crypto"
	"github.com/offchainlabs/nitro/util/headerreader"
	"github.com/pkg/errors"
)

type SetupBackend interface {
	bind.DeployBackend
	bind.ContractBackend
}

type CreatedValidatorFork struct {
	Leaf1              protocol.Assertion
	Leaf2              protocol.Assertion
	Chains             []*solimpl.AssertionChain
	Accounts           []*TestAccount
	Backend            *backends.SimulatedBackend
	HonestStateManager l2stateprovider.Provider
	EvilStateManager   l2stateprovider.Provider
	Addrs              *RollupAddresses
}

type CreateForkConfig struct {
	DivergeBlockHeight    uint64
	BlockHeightDifference int64
	DivergeMachineHeight  uint64
}

func CreateTwoValidatorFork(
	ctx context.Context,
	cfg *CreateForkConfig,
) (*CreatedValidatorFork, error) {
	setup, err := SetupChainsWithEdgeChallengeManager()
	if err != nil {
		return nil, err
	}

	// Advance the backend by some blocks to get over time delta failures when
	// using the assertion chain.
	for i := 0; i < 100; i++ {
		setup.Backend.Commit()
	}

	genesisState := &protocol.ExecutionState{
		GlobalState: protocol.GoGlobalState{
			BlockHash: common.Hash{},
		},
		MachineStatus: protocol.MachineStatusFinished,
	}
	_ = genesisState

	honestStateManager, err := statemanager.NewForSimpleMachine()
	if err != nil {
		return nil, err
	}

	// Set defaults (zeroes are not valid here)
	if cfg.DivergeBlockHeight == 0 {
		cfg.DivergeBlockHeight = 1
	}
	if cfg.DivergeMachineHeight == 0 {
		cfg.DivergeMachineHeight = 1
	}

	evilStateManager, err := statemanager.NewForSimpleMachine(
		statemanager.WithBlockDivergenceHeight(cfg.DivergeBlockHeight),
		statemanager.WithDivergentBlockHeightOffset(cfg.BlockHeightDifference),
		statemanager.WithMachineDivergenceStep(cfg.DivergeMachineHeight),
	)
	if err != nil {
		return nil, err
	}
	genesisCreationInfo := &protocol.AssertionCreatedInfo{
		AfterState: (&protocol.ExecutionState{
			GlobalState:   protocol.GoGlobalState{},
			MachineStatus: protocol.MachineStatusFinished,
		}).AsSolidityStruct(),
	}

	honestPostState, err := honestStateManager.LatestExecutionState(ctx)
	if err != nil {
		return nil, err
	}
	assertion, err := setup.Chains[0].CreateAssertion(
		ctx,
<<<<<<< HEAD
		nil,
=======
		genesisCreationInfo,
>>>>>>> 567eeb6d
		honestPostState,
	)
	if err != nil {
		return nil, err
	}

	evilPostState, err := evilStateManager.LatestExecutionState(ctx)
	if err != nil {
		return nil, err
	}
	forkedAssertion, err := setup.Chains[1].CreateAssertion(
		ctx,
<<<<<<< HEAD
		nil,
=======
		genesisCreationInfo,
>>>>>>> 567eeb6d
		evilPostState,
	)
	if err != nil {
		return nil, err
	}

	return &CreatedValidatorFork{
		Leaf1:              assertion,
		Leaf2:              forkedAssertion,
		Chains:             setup.Chains,
		Accounts:           setup.Accounts,
		Backend:            setup.Backend,
		Addrs:              setup.Addrs,
		HonestStateManager: honestStateManager,
		EvilStateManager:   evilStateManager,
	}, nil
}

type ChainSetup struct {
	Chains   []*solimpl.AssertionChain
	Accounts []*TestAccount
	Addrs    *RollupAddresses
	Backend  *backends.SimulatedBackend
	L1Reader *headerreader.HeaderReader
}

func SetupChainsWithEdgeChallengeManager() (*ChainSetup, error) {
	ctx := context.Background()
	accs, backend, err := SetupAccounts(3)
	if err != nil {
		return nil, err
	}

	prod := false
	wasmModuleRoot := common.Hash{}
	rollupOwner := accs[0].AccountAddr
	chainId := big.NewInt(1337)
	loserStakeEscrow := common.Address{}
	miniStake := big.NewInt(1)
	cfg := challenge_testing.GenerateRollupConfig(
		prod,
		wasmModuleRoot,
		rollupOwner,
		chainId,
		loserStakeEscrow,
		miniStake,
	)
	addresses, err := DeployFullRollupStack(
		ctx,
		backend,
		accs[0].TxOpts,
		common.Address{}, // Sequencer addr.
		cfg,
	)
	if err != nil {
		return nil, err
	}

	headerReader := headerreader.New(simulated_backend.Wrapper{SimulatedBackend: backend}, func() *headerreader.Config { return &headerreader.TestConfig })
	headerReader.Start(ctx)
	chains := make([]*solimpl.AssertionChain, 2)
	chain1, err := solimpl.NewAssertionChain(
		ctx,
		addresses.Rollup,
		accs[1].TxOpts,
		backend,
		headerReader,
	)
	if err != nil {
		return nil, err
	}
	chains[0] = chain1
	chain2, err := solimpl.NewAssertionChain(
		ctx,
		addresses.Rollup,
		accs[2].TxOpts,
		backend,
		headerReader,
	)
	if err != nil {
		return nil, err
	}
	chains[1] = chain2
	return &ChainSetup{
		Chains:   chains,
		Accounts: accs,
		Addrs:    addresses,
		L1Reader: headerReader,
		Backend:  backend,
	}, nil
}

type RollupAddresses struct {
	Bridge                 common.Address `json:"bridge"`
	Inbox                  common.Address `json:"inbox"`
	SequencerInbox         common.Address `json:"sequencer-inbox"`
	Rollup                 common.Address `json:"rollup"`
	RollupUserLogic        common.Address `json:"rollup-user-logic"`
	ValidatorUtils         common.Address `json:"validator-utils"`
	ValidatorWalletCreator common.Address `json:"validator-wallet-creator"`
	DeployedAt             uint64         `json:"deployed-at"`
}

func DeployFullRollupStack(
	ctx context.Context,
	backend SetupBackend,
	deployAuth *bind.TransactOpts,
	sequencer common.Address,
	config rollupgen.Config,
) (*RollupAddresses, error) {
	rollupCreator, rollupUserAddr, rollupCreatorAddress, validatorUtils, validatorWalletCreator, err := deployRollupCreator(ctx, backend, deployAuth)
	if err != nil {
		return nil, err
	}

	nonce, err := backend.PendingNonceAt(ctx, rollupCreatorAddress)
	if err != nil {
		return nil, err
	}

	expectedRollupAddr := crypto.CreateAddress(rollupCreatorAddress, nonce+2)

	tx, err := rollupCreator.CreateRollup(
		deployAuth,
		config,
		expectedRollupAddr,
	)
	if err != nil {
		return nil, err
	}
	if waitErr := challenge_testing.WaitForTx(ctx, backend, tx); waitErr != nil {
		return nil, errors.Wrap(waitErr, "failed waiting for create rollup transaction")
	}

	receipt, err := backend.TransactionReceipt(ctx, tx.Hash())
	if err != nil {
		return nil, err
	}
	if receipt.Status != types.ReceiptStatusSuccessful {
		return nil, errors.New("receipt failed")
	}

	info, err := rollupCreator.ParseRollupCreated(*receipt.Logs[len(receipt.Logs)-1])
	if err != nil {
		return nil, err
	}

	sequencerInbox, err := bridgegen.NewSequencerInbox(info.SequencerInbox, backend)
	if err != nil {
		return nil, err
	}

	// if a zero sequencer address is specified, don't authorize any sequencers
	if sequencer != (common.Address{}) {
		tx, err = sequencerInbox.SetIsBatchPoster(deployAuth, sequencer, true)
		if err != nil {
			return nil, err
		}
		if waitErr := challenge_testing.WaitForTx(ctx, backend, tx); waitErr != nil {
			return nil, errors.Wrap(waitErr, "failed waiting for sequencerInbox.SetIsBatchPoster transaction")
		}
		receipt2, err2 := backend.TransactionReceipt(ctx, tx.Hash())
		if err2 != nil {
			return nil, err
		}
		if receipt2.Status != types.ReceiptStatusSuccessful {
			return nil, errors.New("receipt failed")
		}
	}

	rollup, err := rollupgen.NewRollupAdminLogic(info.RollupAddress, backend)
	if err != nil {
		return nil, err
	}

	tx, err = rollup.SetValidatorWhitelistDisabled(deployAuth, true)
	if err != nil {
		return nil, err
	}
	if waitErr := challenge_testing.WaitForTx(ctx, backend, tx); waitErr != nil {
		return nil, errors.Wrap(waitErr, "failed waiting for rollup.SetValidatorWhitelistDisabled transaction")
	}
	receipt2, err := backend.TransactionReceipt(ctx, tx.Hash())
	if err != nil {
		return nil, err
	}
	if receipt2.Status != types.ReceiptStatusSuccessful {
		return nil, errors.New("receipt failed")
	}

	return &RollupAddresses{
		Bridge:                 info.Bridge,
		Inbox:                  info.InboxAddress,
		SequencerInbox:         info.SequencerInbox,
		DeployedAt:             receipt.BlockNumber.Uint64(),
		Rollup:                 info.RollupAddress,
		RollupUserLogic:        rollupUserAddr,
		ValidatorUtils:         validatorUtils,
		ValidatorWalletCreator: validatorWalletCreator,
	}, nil
}

func deployBridgeCreator(
	ctx context.Context,
	auth *bind.TransactOpts,
	backend SetupBackend,
) (common.Address, error) {
	bridgeTemplate, tx, _, err := bridgegen.DeployBridge(auth, backend)
	if err != nil {
		return common.Address{}, err
	}
	err = challenge_testing.TxSucceeded(ctx, tx, bridgeTemplate, backend, err)
	if err != nil {
		return common.Address{}, errors.Wrap(err, "bridgegen.DeployBridge")
	}

	seqInboxTemplate, tx, _, err := bridgegen.DeploySequencerInbox(auth, backend)
	if err != nil {
		return common.Address{}, err
	}
	err = challenge_testing.TxSucceeded(ctx, tx, seqInboxTemplate, backend, err)
	if err != nil {
		return common.Address{}, errors.Wrap(err, "bridgegen.DeploySequencerInbox")
	}

	inboxTemplate, tx, _, err := bridgegen.DeployInbox(auth, backend)
	if err != nil {
		return common.Address{}, err
	}
	err = challenge_testing.TxSucceeded(ctx, tx, inboxTemplate, backend, err)
	if err != nil {
		return common.Address{}, errors.Wrap(err, "bridgegen.DeployInbox")
	}

	rollupEventBridgeTemplate, tx, _, err := rollupgen.DeployRollupEventInbox(auth, backend)
	if err != nil {
		return common.Address{}, err
	}
	err = challenge_testing.TxSucceeded(ctx, tx, rollupEventBridgeTemplate, backend, err)
	if err != nil {
		return common.Address{}, errors.Wrap(err, "rollupgen.DeployRollupEventInbox")
	}

	outboxTemplate, tx, _, err := bridgegen.DeployOutbox(auth, backend)
	if err != nil {
		return common.Address{}, err
	}
	err = challenge_testing.TxSucceeded(ctx, tx, outboxTemplate, backend, err)
	if err != nil {
		return common.Address{}, errors.Wrap(err, "bridgegen.DeployOutbox")
	}

	bridgeCreatorAddr, tx, bridgeCreator, err := rollupgen.DeployBridgeCreator(auth, backend)
	if err != nil {
		return common.Address{}, err
	}
	err = challenge_testing.TxSucceeded(ctx, tx, bridgeCreatorAddr, backend, err)
	if err != nil {
		return common.Address{}, errors.Wrap(err, "bridgegen.DeployBridgeCreator")
	}

	tx, err = bridgeCreator.UpdateTemplates(auth, bridgeTemplate, seqInboxTemplate, inboxTemplate, rollupEventBridgeTemplate, outboxTemplate)
	if err != nil {
		return common.Address{}, err
	}
	if waitErr := challenge_testing.WaitForTx(ctx, backend, tx); waitErr != nil {
		return common.Address{}, errors.Wrap(waitErr, "failed waiting for bridgeCreator.UpdateTemplates transaction")
	}
	receipt, err := backend.TransactionReceipt(ctx, tx.Hash())
	if err != nil {
		return common.Address{}, err
	}
	if receipt.Status != types.ReceiptStatusSuccessful {
		return common.Address{}, errors.New("receipt failed")
	}
	return bridgeCreatorAddr, nil
}

func deployChallengeFactory(
	ctx context.Context,
	auth *bind.TransactOpts,
	backend SetupBackend,
) (common.Address, common.Address, error) {
	ospEntryAddr, tx, _, err := mocksgen.DeploySimpleOneStepProofEntry(auth, backend)
	err = challenge_testing.TxSucceeded(ctx, tx, ospEntryAddr, backend, err)
	if err != nil {
		return common.Address{}, common.Address{}, errors.Wrap(err, "mocksgen.DeployMockOneStepProofEntry")
	}

	edgeChallengeManagerAddr, tx, _, err := challengeV2gen.DeployEdgeChallengeManager(
		auth,
		backend,
	)
	if err != nil {
		return common.Address{}, common.Address{}, err
	}
	err = challenge_testing.TxSucceeded(ctx, tx, edgeChallengeManagerAddr, backend, err)
	if err != nil {
		return common.Address{}, common.Address{}, errors.Wrap(err, "challengeV2gen.DeployEdgeChallengeManager")
	}
	return ospEntryAddr, edgeChallengeManagerAddr, nil
}

func deployRollupCreator(
	ctx context.Context,
	backend SetupBackend,
	auth *bind.TransactOpts,
) (*rollupgen.RollupCreator, common.Address, common.Address, common.Address, common.Address, error) {
	bridgeCreator, err := deployBridgeCreator(ctx, auth, backend)
	if err != nil {
		return nil, common.Address{}, common.Address{}, common.Address{}, common.Address{}, err
	}
	ospEntryAddr, challengeManagerAddr, err := deployChallengeFactory(ctx, auth, backend)
	if err != nil {
		return nil, common.Address{}, common.Address{}, common.Address{}, common.Address{}, err
	}

	rollupAdminLogic, tx, _, err := rollupgen.DeployRollupAdminLogic(auth, backend)
	if err != nil {
		return nil, common.Address{}, common.Address{}, common.Address{}, common.Address{}, err
	}
	err = challenge_testing.TxSucceeded(ctx, tx, rollupAdminLogic, backend, err)
	if err != nil {
		return nil, common.Address{}, common.Address{}, common.Address{}, common.Address{}, errors.Wrap(err, "rollupgen.DeployRollupAdminLogic")
	}

	rollupUserLogic, tx, _, err := rollupgen.DeployRollupUserLogic(auth, backend)
	if err != nil {
		return nil, common.Address{}, common.Address{}, common.Address{}, common.Address{}, err
	}
	err = challenge_testing.TxSucceeded(ctx, tx, rollupUserLogic, backend, err)
	if err != nil {
		return nil, common.Address{}, common.Address{}, common.Address{}, common.Address{}, errors.Wrap(err, "rollupgen.DeployRollupUserLogic")
	}

	rollupCreatorAddress, tx, rollupCreator, err := rollupgen.DeployRollupCreator(auth, backend)
	if err != nil {
		return nil, common.Address{}, common.Address{}, common.Address{}, common.Address{}, err
	}
	err = challenge_testing.TxSucceeded(ctx, tx, rollupCreatorAddress, backend, err)
	if err != nil {
		return nil, common.Address{}, common.Address{}, common.Address{}, common.Address{}, errors.Wrap(err, "rollupgen.DeployRollupCreator")
	}

	validatorWalletCreator, tx, _, err := rollupgen.DeployValidatorWalletCreator(auth, backend)
	if err != nil {
		return nil, common.Address{}, common.Address{}, common.Address{}, common.Address{}, err
	}
	err = challenge_testing.TxSucceeded(ctx, tx, validatorWalletCreator, backend, err)
	if err != nil {
		return nil, common.Address{}, common.Address{}, common.Address{}, common.Address{}, errors.Wrap(err, "rollupgen.DeployValidatorWalletCreator")
	}

	tx, err = rollupCreator.SetTemplates(
		auth,
		bridgeCreator,
		ospEntryAddr,
		challengeManagerAddr,
		rollupAdminLogic,
		rollupUserLogic,
		common.Address{},
		validatorWalletCreator,
	)
	if err != nil {
		return nil, common.Address{}, common.Address{}, common.Address{}, common.Address{}, err
	}
	if err := challenge_testing.WaitForTx(ctx, backend, tx); err != nil {
		return nil, common.Address{}, common.Address{}, common.Address{}, common.Address{}, errors.Wrap(err, "failed waiting for rollupCreator.SetTemplates transaction")
	}
	return rollupCreator, rollupUserLogic, rollupCreatorAddress, common.Address{}, validatorWalletCreator, nil
}

// Represents a test EOA account in the simulated backend,
type TestAccount struct {
	AccountAddr common.Address
	TxOpts      *bind.TransactOpts
}

func SetupAccounts(numAccounts uint64) ([]*TestAccount, *backends.SimulatedBackend, error) {
	genesis := make(core.GenesisAlloc)
	gasLimit := uint64(100000000)

	accs := make([]*TestAccount, numAccounts)
	for i := uint64(0); i < numAccounts; i++ {
		privKey, err := crypto.GenerateKey()
		if err != nil {
			return nil, nil, err
		}
		pubKeyECDSA, ok := privKey.Public().(*ecdsa.PublicKey)
		if !ok {
			return nil, nil, errors.New("not ecdsa")
		}

		// Strip off the 0x and the first 2 characters 04 which is always the
		// EC prefix and is not required.
		publicKeyBytes := crypto.FromECDSAPub(pubKeyECDSA)[4:]
		var pubKey = make([]byte, 48)
		copy(pubKey, publicKeyBytes)

		addr := crypto.PubkeyToAddress(privKey.PublicKey)
		chainID := big.NewInt(1337)
		txOpts, err := bind.NewKeyedTransactorWithChainID(privKey, chainID)
		if err != nil {
			return nil, nil, err
		}
		startingBalance, _ := new(big.Int).SetString(
			"100000000000000000000000000000000000000",
			10,
		)
		genesis[addr] = core.GenesisAccount{Balance: startingBalance}
		accs[i] = &TestAccount{
			AccountAddr: addr,
			TxOpts:      txOpts,
		}
	}
	backend := backends.NewSimulatedBackend(genesis, gasLimit)
	return accs, backend, nil
}<|MERGE_RESOLUTION|>--- conflicted
+++ resolved
@@ -104,11 +104,7 @@
 	}
 	assertion, err := setup.Chains[0].CreateAssertion(
 		ctx,
-<<<<<<< HEAD
-		nil,
-=======
 		genesisCreationInfo,
->>>>>>> 567eeb6d
 		honestPostState,
 	)
 	if err != nil {
@@ -121,11 +117,7 @@
 	}
 	forkedAssertion, err := setup.Chains[1].CreateAssertion(
 		ctx,
-<<<<<<< HEAD
-		nil,
-=======
 		genesisCreationInfo,
->>>>>>> 567eeb6d
 		evilPostState,
 	)
 	if err != nil {
