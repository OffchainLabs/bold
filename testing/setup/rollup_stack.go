package setup

import (
	"context"
	"crypto/ecdsa"
	"crypto/rand"
	"math/big"

	"github.com/OffchainLabs/challenge-protocol-v2/protocol"
	solimpl "github.com/OffchainLabs/challenge-protocol-v2/protocol/sol-implementation"
	"github.com/OffchainLabs/challenge-protocol-v2/solgen/go/bridgegen"
	"github.com/OffchainLabs/challenge-protocol-v2/solgen/go/challengeV2gen"
	"github.com/OffchainLabs/challenge-protocol-v2/solgen/go/mocksgen"
	"github.com/OffchainLabs/challenge-protocol-v2/solgen/go/rollupgen"
	challenge_testing "github.com/OffchainLabs/challenge-protocol-v2/testing"
	"github.com/OffchainLabs/challenge-protocol-v2/util"
	"github.com/ethereum/go-ethereum/accounts/abi/bind"
	"github.com/ethereum/go-ethereum/accounts/abi/bind/backends"
	"github.com/ethereum/go-ethereum/common"
	"github.com/ethereum/go-ethereum/core"
	"github.com/ethereum/go-ethereum/core/types"
	"github.com/ethereum/go-ethereum/crypto"
	"github.com/offchainlabs/nitro/util/headerreader"
	"github.com/pkg/errors"
)

type SetupBackend interface {
	bind.DeployBackend
	bind.ContractBackend
}

type CreatedValidatorFork struct {
	Leaf1                     protocol.Assertion
	Leaf2                     protocol.Assertion
	Chains                    []*solimpl.AssertionChain
	Accounts                  []*TestAccount
	Backend                   *backends.SimulatedBackend
	HonestValidatorStateRoots []common.Hash
	EvilValidatorStateRoots   []common.Hash
	HonestValidatorStates     []*protocol.ExecutionState
	EvilValidatorStates       []*protocol.ExecutionState
	Addrs                     *RollupAddresses
}

type CreateForkConfig struct {
	NumBlocks     uint64
	DivergeHeight uint64
}

func CreateTwoValidatorFork(
	ctx context.Context,
	cfg *CreateForkConfig,
) (*CreatedValidatorFork, error) {
	divergenceHeight := cfg.DivergeHeight
	numBlocks := cfg.NumBlocks

	setup, err := SetupChainsWithEdgeChallengeManager()
	if err != nil {
		return nil, err
	}
	prevInboxMaxCount := big.NewInt(1)

	// Advance the backend by some blocks to get over time delta failures when
	// using the assertion chain.
	for i := 0; i < 100; i++ {
		setup.Backend.Commit()
	}

	genesis, err := setup.Chains[0].AssertionBySequenceNum(ctx, 1)
	if err != nil {
		return nil, err
	}

	genesisState := &protocol.ExecutionState{
		GlobalState: protocol.GoGlobalState{
			BlockHash: common.Hash{},
		},
		MachineStatus: protocol.MachineStatusFinished,
	}
	genesisStateHash := protocol.ComputeSimpleMachineChallengeHash(genesisState)

	actualGenesisStateHash, err := genesis.ChallengeHash()
	if err != nil {
		return nil, err
	}
	if genesisStateHash != actualGenesisStateHash {
		return nil, errors.New("genesis state hash not equal")
	}

	height := uint64(0)
	honestValidatorStateRoots := []common.Hash{genesisStateHash}
	evilValidatorStateRoots := []common.Hash{genesisStateHash}
	honestValidatorStates := []*protocol.ExecutionState{genesisState}
	evilValidatorStates := []*protocol.ExecutionState{genesisState}

	var honestBlockHash common.Hash
	for i := uint64(1); i < numBlocks; i++ {
		height += 1
		honestBlockHash = setup.Backend.Commit()

		state := &protocol.ExecutionState{
			GlobalState: protocol.GoGlobalState{
				BlockHash:  honestBlockHash,
				Batch:      0,
				PosInBatch: i,
			},
			MachineStatus: protocol.MachineStatusFinished,
		}

		honestValidatorStateRoots = append(honestValidatorStateRoots, protocol.ComputeSimpleMachineChallengeHash(state))
		honestValidatorStates = append(honestValidatorStates, state)

		// Before the divergence height, the evil validator agrees.
		if i < divergenceHeight {
			evilValidatorStateRoots = append(evilValidatorStateRoots, protocol.ComputeSimpleMachineChallengeHash(state))
			evilValidatorStates = append(evilValidatorStates, state)
		} else {
			stateCopy := *state
			evilState := &stateCopy
			junkRoot := make([]byte, 32)
			_, err2 := rand.Read(junkRoot)
			if err2 != nil {
				return nil, err2
			}
			blockHash := crypto.Keccak256Hash(junkRoot)
			evilState.GlobalState.BlockHash = blockHash
			evilValidatorStateRoots = append(evilValidatorStateRoots, protocol.ComputeSimpleMachineChallengeHash(evilState))
			evilValidatorStates = append(evilValidatorStates, evilState)
		}
	}

	honestBlockHash = setup.Backend.Commit()
	honestPostState := &protocol.ExecutionState{
		GlobalState: protocol.GoGlobalState{
			BlockHash: honestBlockHash,
			Batch:     1,
		},
		MachineStatus: protocol.MachineStatusFinished,
	}
	assertion, err := setup.Chains[0].CreateAssertion(
		ctx,
		genesisState,
		honestPostState,
		prevInboxMaxCount,
	)
	if err != nil {
		return nil, err
	}

<<<<<<< HEAD
	assertionStateHash, err := assertion.ChallengeHash()
=======
	assertionStateHash, err := assertion.StateHash()
>>>>>>> db68e809
	if err != nil {
		return nil, err
	}
	honestValidatorStateRoots = append(honestValidatorStateRoots, assertionStateHash)
	honestValidatorStates = append(honestValidatorStates, honestPostState)
<<<<<<< HEAD
=======
	honestValidatorInboxMaxCounts = append(honestValidatorInboxMaxCounts, new(big.Int).SetUint64(2))
>>>>>>> db68e809

	evilPostState := &protocol.ExecutionState{
		GlobalState: protocol.GoGlobalState{
			BlockHash: common.BytesToHash([]byte("evilcommit")),
			Batch:     1,
		},
		MachineStatus: protocol.MachineStatusFinished,
	}
	forkedAssertion, err := setup.Chains[1].CreateAssertion(
		ctx,
		genesisState,
		evilPostState,
		prevInboxMaxCount,
	)
	if err != nil {
		return nil, err
	}

<<<<<<< HEAD
	forkedAssertionStateHash, err := forkedAssertion.ChallengeHash()
=======
	forkedAssertionStateHash, err := forkedAssertion.StateHash()
>>>>>>> db68e809
	if err != nil {
		return nil, err
	}
	evilValidatorStateRoots = append(evilValidatorStateRoots, forkedAssertionStateHash)
	evilValidatorStates = append(evilValidatorStates, evilPostState)
<<<<<<< HEAD
=======
	evilValidatorInboxMaxCounts = append(evilValidatorInboxMaxCounts, new(big.Int).SetUint64(2))
>>>>>>> db68e809

	return &CreatedValidatorFork{
		Leaf1:                     assertion,
		Leaf2:                     forkedAssertion,
		Chains:                    setup.Chains,
		Accounts:                  setup.Accounts,
		Backend:                   setup.Backend,
		Addrs:                     setup.Addrs,
		HonestValidatorStateRoots: honestValidatorStateRoots,
		EvilValidatorStateRoots:   evilValidatorStateRoots,
		HonestValidatorStates:     honestValidatorStates,
		EvilValidatorStates:       evilValidatorStates,
	}, nil
}

type ChainSetup struct {
	Chains   []*solimpl.AssertionChain
	Accounts []*TestAccount
	Addrs    *RollupAddresses
	Backend  *backends.SimulatedBackend
	L1Reader *headerreader.HeaderReader
}

func SetupChainsWithEdgeChallengeManager() (*ChainSetup, error) {
	ctx := context.Background()
	accs, backend, err := SetupAccounts(3)
	if err != nil {
		return nil, err
	}

	prod := false
	wasmModuleRoot := common.Hash{}
	rollupOwner := accs[0].AccountAddr
	chainId := big.NewInt(1337)
	loserStakeEscrow := common.Address{}
	miniStake := big.NewInt(1)
	cfg := challenge_testing.GenerateRollupConfig(
		prod,
		wasmModuleRoot,
		rollupOwner,
		chainId,
		loserStakeEscrow,
		miniStake,
	)
	addresses, err := DeployFullRollupStack(
		ctx,
		backend,
		accs[0].TxOpts,
		common.Address{}, // Sequencer addr.
		cfg,
	)
	if err != nil {
		return nil, err
	}

	headerReader := headerreader.New(util.SimulatedBackendWrapper{SimulatedBackend: backend}, func() *headerreader.Config { return &headerreader.TestConfig })
	headerReader.Start(ctx)
	chains := make([]*solimpl.AssertionChain, 2)
	chain1, err := solimpl.NewAssertionChain(
		ctx,
		addresses.Rollup,
		accs[1].TxOpts,
		backend,
		headerReader,
	)
	if err != nil {
		return nil, err
	}
	chains[0] = chain1
	chain2, err := solimpl.NewAssertionChain(
		ctx,
		addresses.Rollup,
		accs[2].TxOpts,
		backend,
		headerReader,
	)
	if err != nil {
		return nil, err
	}
	chains[1] = chain2
	return &ChainSetup{
		Chains:   chains,
		Accounts: accs,
		Addrs:    addresses,
		L1Reader: headerReader,
		Backend:  backend,
	}, nil
}

type RollupAddresses struct {
	Bridge                 common.Address `json:"bridge"`
	Inbox                  common.Address `json:"inbox"`
	SequencerInbox         common.Address `json:"sequencer-inbox"`
	Rollup                 common.Address `json:"rollup"`
	RollupUserLogic        common.Address `json:"rollup-user-logic"`
	ValidatorUtils         common.Address `json:"validator-utils"`
	ValidatorWalletCreator common.Address `json:"validator-wallet-creator"`
	DeployedAt             uint64         `json:"deployed-at"`
}

func DeployFullRollupStack(
	ctx context.Context,
	backend SetupBackend,
	deployAuth *bind.TransactOpts,
	sequencer common.Address,
	config rollupgen.Config,
) (*RollupAddresses, error) {
	rollupCreator, rollupUserAddr, rollupCreatorAddress, validatorUtils, validatorWalletCreator, err := deployRollupCreator(ctx, backend, deployAuth)
	if err != nil {
		return nil, err
	}

	nonce, err := backend.PendingNonceAt(ctx, rollupCreatorAddress)
	if err != nil {
		return nil, err
	}

	expectedRollupAddr := crypto.CreateAddress(rollupCreatorAddress, nonce+2)

	tx, err := rollupCreator.CreateRollup(
		deployAuth,
		config,
		expectedRollupAddr,
	)
	if err != nil {
		return nil, err
	}
	if waitErr := challenge_testing.WaitForTx(ctx, backend, tx); waitErr != nil {
		return nil, errors.Wrap(waitErr, "failed waiting for create rollup transaction")
	}

	receipt, err := backend.TransactionReceipt(ctx, tx.Hash())
	if err != nil {
		return nil, err
	}
	if receipt.Status != types.ReceiptStatusSuccessful {
		return nil, errors.New("receipt failed")
	}

	info, err := rollupCreator.ParseRollupCreated(*receipt.Logs[len(receipt.Logs)-1])
	if err != nil {
		return nil, err
	}

	sequencerInbox, err := bridgegen.NewSequencerInbox(info.SequencerInbox, backend)
	if err != nil {
		return nil, err
	}

	// if a zero sequencer address is specified, don't authorize any sequencers
	if sequencer != (common.Address{}) {
		tx, err = sequencerInbox.SetIsBatchPoster(deployAuth, sequencer, true)
		if err != nil {
			return nil, err
		}
		if waitErr := challenge_testing.WaitForTx(ctx, backend, tx); waitErr != nil {
			return nil, errors.Wrap(waitErr, "failed waiting for sequencerInbox.SetIsBatchPoster transaction")
		}
		receipt2, err2 := backend.TransactionReceipt(ctx, tx.Hash())
		if err2 != nil {
			return nil, err
		}
		if receipt2.Status != types.ReceiptStatusSuccessful {
			return nil, errors.New("receipt failed")
		}
	}

	rollup, err := rollupgen.NewRollupAdminLogic(info.RollupAddress, backend)
	if err != nil {
		return nil, err
	}

	tx, err = rollup.SetValidatorWhitelistDisabled(deployAuth, true)
	if err != nil {
		return nil, err
	}
	if waitErr := challenge_testing.WaitForTx(ctx, backend, tx); waitErr != nil {
		return nil, errors.Wrap(waitErr, "failed waiting for rollup.SetValidatorWhitelistDisabled transaction")
	}
	receipt2, err := backend.TransactionReceipt(ctx, tx.Hash())
	if err != nil {
		return nil, err
	}
	if receipt2.Status != types.ReceiptStatusSuccessful {
		return nil, errors.New("receipt failed")
	}

	return &RollupAddresses{
		Bridge:                 info.Bridge,
		Inbox:                  info.InboxAddress,
		SequencerInbox:         info.SequencerInbox,
		DeployedAt:             receipt.BlockNumber.Uint64(),
		Rollup:                 info.RollupAddress,
		RollupUserLogic:        rollupUserAddr,
		ValidatorUtils:         validatorUtils,
		ValidatorWalletCreator: validatorWalletCreator,
	}, nil
}

func deployBridgeCreator(
	ctx context.Context,
	auth *bind.TransactOpts,
	backend SetupBackend,
) (common.Address, error) {
	bridgeTemplate, tx, _, err := bridgegen.DeployBridge(auth, backend)
	if err != nil {
		return common.Address{}, err
	}
	err = challenge_testing.TxSucceeded(ctx, tx, bridgeTemplate, backend, err)
	if err != nil {
		return common.Address{}, errors.Wrap(err, "bridgegen.DeployBridge")
	}

	seqInboxTemplate, tx, _, err := bridgegen.DeploySequencerInbox(auth, backend)
	if err != nil {
		return common.Address{}, err
	}
	err = challenge_testing.TxSucceeded(ctx, tx, seqInboxTemplate, backend, err)
	if err != nil {
		return common.Address{}, errors.Wrap(err, "bridgegen.DeploySequencerInbox")
	}

	inboxTemplate, tx, _, err := bridgegen.DeployInbox(auth, backend)
	if err != nil {
		return common.Address{}, err
	}
	err = challenge_testing.TxSucceeded(ctx, tx, inboxTemplate, backend, err)
	if err != nil {
		return common.Address{}, errors.Wrap(err, "bridgegen.DeployInbox")
	}

	rollupEventBridgeTemplate, tx, _, err := rollupgen.DeployRollupEventInbox(auth, backend)
	if err != nil {
		return common.Address{}, err
	}
	err = challenge_testing.TxSucceeded(ctx, tx, rollupEventBridgeTemplate, backend, err)
	if err != nil {
		return common.Address{}, errors.Wrap(err, "rollupgen.DeployRollupEventInbox")
	}

	outboxTemplate, tx, _, err := bridgegen.DeployOutbox(auth, backend)
	if err != nil {
		return common.Address{}, err
	}
	err = challenge_testing.TxSucceeded(ctx, tx, outboxTemplate, backend, err)
	if err != nil {
		return common.Address{}, errors.Wrap(err, "bridgegen.DeployOutbox")
	}

	bridgeCreatorAddr, tx, bridgeCreator, err := rollupgen.DeployBridgeCreator(auth, backend)
	if err != nil {
		return common.Address{}, err
	}
	err = challenge_testing.TxSucceeded(ctx, tx, bridgeCreatorAddr, backend, err)
	if err != nil {
		return common.Address{}, errors.Wrap(err, "bridgegen.DeployBridgeCreator")
	}

	tx, err = bridgeCreator.UpdateTemplates(auth, bridgeTemplate, seqInboxTemplate, inboxTemplate, rollupEventBridgeTemplate, outboxTemplate)
	if err != nil {
		return common.Address{}, err
	}
	if waitErr := challenge_testing.WaitForTx(ctx, backend, tx); waitErr != nil {
		return common.Address{}, errors.Wrap(waitErr, "failed waiting for bridgeCreator.UpdateTemplates transaction")
	}
	receipt, err := backend.TransactionReceipt(ctx, tx.Hash())
	if err != nil {
		return common.Address{}, err
	}
	if receipt.Status != types.ReceiptStatusSuccessful {
		return common.Address{}, errors.New("receipt failed")
	}
	return bridgeCreatorAddr, nil
}

func deployChallengeFactory(
	ctx context.Context,
	auth *bind.TransactOpts,
	backend SetupBackend,
) (common.Address, common.Address, error) {
<<<<<<< HEAD
	ospEntryAddr, tx, _, err := mocksgen.DeploySimpleOneStepProofEntry(auth, backend)
	backend.Commit()
=======
	ospEntryAddr, tx, _, err := mocksgen.DeployMockOneStepProofEntry(auth, backend)
>>>>>>> db68e809
	err = challenge_testing.TxSucceeded(ctx, tx, ospEntryAddr, backend, err)
	if err != nil {
		return common.Address{}, common.Address{}, errors.Wrap(err, "mocksgen.DeployMockOneStepProofEntry")
	}

	// TODO(RJ): This assertion chain is not used, but still needed by challenge manager. Need to remove.
	genesisStateHash := common.BytesToHash([]byte("nyan"))

	assertionChainAddr, tx, _, err := challengeV2gen.DeployAssertionChain(auth, backend, genesisStateHash, big.NewInt(1))
	if err != nil {
		return common.Address{}, common.Address{}, err
	}
	err = challenge_testing.TxSucceeded(ctx, tx, assertionChainAddr, backend, err)
	if err != nil {
		return common.Address{}, common.Address{}, errors.Wrap(err, "challengeV2gen.DeployAssertionChain")
	}
	edgeChallengeManagerAddr, tx, _, err := challengeV2gen.DeployEdgeChallengeManager(
		auth,
		backend,
		assertionChainAddr,
		big.NewInt(10), // TODO: Challenge period length.
		ospEntryAddr,
	)
	if err != nil {
		return common.Address{}, common.Address{}, err
	}
	err = challenge_testing.TxSucceeded(ctx, tx, edgeChallengeManagerAddr, backend, err)
	if err != nil {
		return common.Address{}, common.Address{}, errors.Wrap(err, "challengeV2gen.DeployEdgeChallengeManager")
	}
	return ospEntryAddr, edgeChallengeManagerAddr, nil
}

func deployRollupCreator(
	ctx context.Context,
	backend SetupBackend,
	auth *bind.TransactOpts,
) (*rollupgen.RollupCreator, common.Address, common.Address, common.Address, common.Address, error) {
	bridgeCreator, err := deployBridgeCreator(ctx, auth, backend)
	if err != nil {
		return nil, common.Address{}, common.Address{}, common.Address{}, common.Address{}, err
	}
	ospEntryAddr, challengeManagerAddr, err := deployChallengeFactory(ctx, auth, backend)
	if err != nil {
		return nil, common.Address{}, common.Address{}, common.Address{}, common.Address{}, err
	}

	rollupAdminLogic, tx, _, err := rollupgen.DeployRollupAdminLogic(auth, backend)
	if err != nil {
		return nil, common.Address{}, common.Address{}, common.Address{}, common.Address{}, err
	}
	err = challenge_testing.TxSucceeded(ctx, tx, rollupAdminLogic, backend, err)
	if err != nil {
		return nil, common.Address{}, common.Address{}, common.Address{}, common.Address{}, errors.Wrap(err, "rollupgen.DeployRollupAdminLogic")
	}

	rollupUserLogic, tx, _, err := rollupgen.DeployRollupUserLogic(auth, backend)
	if err != nil {
		return nil, common.Address{}, common.Address{}, common.Address{}, common.Address{}, err
	}
	err = challenge_testing.TxSucceeded(ctx, tx, rollupUserLogic, backend, err)
	if err != nil {
		return nil, common.Address{}, common.Address{}, common.Address{}, common.Address{}, errors.Wrap(err, "rollupgen.DeployRollupUserLogic")
	}

	rollupCreatorAddress, tx, rollupCreator, err := rollupgen.DeployRollupCreator(auth, backend)
	if err != nil {
		return nil, common.Address{}, common.Address{}, common.Address{}, common.Address{}, err
	}
	err = challenge_testing.TxSucceeded(ctx, tx, rollupCreatorAddress, backend, err)
	if err != nil {
		return nil, common.Address{}, common.Address{}, common.Address{}, common.Address{}, errors.Wrap(err, "rollupgen.DeployRollupCreator")
	}

	validatorUtils, tx, _, err := rollupgen.DeployValidatorUtils(auth, backend)
	if err != nil {
		return nil, common.Address{}, common.Address{}, common.Address{}, common.Address{}, err
	}
	err = challenge_testing.TxSucceeded(ctx, tx, validatorUtils, backend, err)
	if err != nil {
		return nil, common.Address{}, common.Address{}, common.Address{}, common.Address{}, errors.Wrap(err, "rollupgen.DeployValidatorUtils")
	}

	validatorWalletCreator, tx, _, err := rollupgen.DeployValidatorWalletCreator(auth, backend)
	if err != nil {
		return nil, common.Address{}, common.Address{}, common.Address{}, common.Address{}, err
	}
	err = challenge_testing.TxSucceeded(ctx, tx, validatorWalletCreator, backend, err)
	if err != nil {
		return nil, common.Address{}, common.Address{}, common.Address{}, common.Address{}, errors.Wrap(err, "rollupgen.DeployValidatorWalletCreator")
	}

	tx, err = rollupCreator.SetTemplates(
		auth,
		bridgeCreator,
		ospEntryAddr,
		challengeManagerAddr,
		rollupAdminLogic,
		rollupUserLogic,
		validatorUtils,
		validatorWalletCreator,
	)
	if err != nil {
		return nil, common.Address{}, common.Address{}, common.Address{}, common.Address{}, err
	}
	if err := challenge_testing.WaitForTx(ctx, backend, tx); err != nil {
		return nil, common.Address{}, common.Address{}, common.Address{}, common.Address{}, errors.Wrap(err, "failed waiting for rollupCreator.SetTemplates transaction")
	}
	return rollupCreator, rollupUserLogic, rollupCreatorAddress, validatorUtils, validatorWalletCreator, nil
}

// Represents a test EOA account in the simulated backend,
type TestAccount struct {
	AccountAddr common.Address
	TxOpts      *bind.TransactOpts
}

func SetupAccounts(numAccounts uint64) ([]*TestAccount, *backends.SimulatedBackend, error) {
	genesis := make(core.GenesisAlloc)
	gasLimit := uint64(100000000)

	accs := make([]*TestAccount, numAccounts)
	for i := uint64(0); i < numAccounts; i++ {
		privKey, err := crypto.GenerateKey()
		if err != nil {
			return nil, nil, err
		}
		pubKeyECDSA, ok := privKey.Public().(*ecdsa.PublicKey)
		if !ok {
			return nil, nil, errors.New("not ecdsa")
		}

		// Strip off the 0x and the first 2 characters 04 which is always the
		// EC prefix and is not required.
		publicKeyBytes := crypto.FromECDSAPub(pubKeyECDSA)[4:]
		var pubKey = make([]byte, 48)
		copy(pubKey, publicKeyBytes)

		addr := crypto.PubkeyToAddress(privKey.PublicKey)
		chainID := big.NewInt(1337)
		txOpts, err := bind.NewKeyedTransactorWithChainID(privKey, chainID)
		if err != nil {
			return nil, nil, err
		}
		startingBalance, _ := new(big.Int).SetString(
			"100000000000000000000000000000000000000",
			10,
		)
		genesis[addr] = core.GenesisAccount{Balance: startingBalance}
		accs[i] = &TestAccount{
			AccountAddr: addr,
			TxOpts:      txOpts,
		}
	}
	backend := backends.NewSimulatedBackend(genesis, gasLimit)
	return accs, backend, nil
}
<|MERGE_RESOLUTION|>--- conflicted
+++ resolved
@@ -147,20 +147,12 @@
 		return nil, err
 	}
 
-<<<<<<< HEAD
 	assertionStateHash, err := assertion.ChallengeHash()
-=======
-	assertionStateHash, err := assertion.StateHash()
->>>>>>> db68e809
 	if err != nil {
 		return nil, err
 	}
 	honestValidatorStateRoots = append(honestValidatorStateRoots, assertionStateHash)
 	honestValidatorStates = append(honestValidatorStates, honestPostState)
-<<<<<<< HEAD
-=======
-	honestValidatorInboxMaxCounts = append(honestValidatorInboxMaxCounts, new(big.Int).SetUint64(2))
->>>>>>> db68e809
 
 	evilPostState := &protocol.ExecutionState{
 		GlobalState: protocol.GoGlobalState{
@@ -179,20 +171,12 @@
 		return nil, err
 	}
 
-<<<<<<< HEAD
 	forkedAssertionStateHash, err := forkedAssertion.ChallengeHash()
-=======
-	forkedAssertionStateHash, err := forkedAssertion.StateHash()
->>>>>>> db68e809
 	if err != nil {
 		return nil, err
 	}
 	evilValidatorStateRoots = append(evilValidatorStateRoots, forkedAssertionStateHash)
 	evilValidatorStates = append(evilValidatorStates, evilPostState)
-<<<<<<< HEAD
-=======
-	evilValidatorInboxMaxCounts = append(evilValidatorInboxMaxCounts, new(big.Int).SetUint64(2))
->>>>>>> db68e809
 
 	return &CreatedValidatorFork{
 		Leaf1:                     assertion,
@@ -473,12 +457,8 @@
 	auth *bind.TransactOpts,
 	backend SetupBackend,
 ) (common.Address, common.Address, error) {
-<<<<<<< HEAD
 	ospEntryAddr, tx, _, err := mocksgen.DeploySimpleOneStepProofEntry(auth, backend)
 	backend.Commit()
-=======
-	ospEntryAddr, tx, _, err := mocksgen.DeployMockOneStepProofEntry(auth, backend)
->>>>>>> db68e809
 	err = challenge_testing.TxSucceeded(ctx, tx, ospEntryAddr, backend, err)
 	if err != nil {
 		return common.Address{}, common.Address{}, errors.Wrap(err, "mocksgen.DeployMockOneStepProofEntry")
@@ -635,4 +615,4 @@
 	}
 	backend := backends.NewSimulatedBackend(genesis, gasLimit)
 	return accs, backend, nil
-}
+}