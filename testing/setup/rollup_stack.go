package setup

import (
	"context"
	"crypto/ecdsa"
	"crypto/rand"
	"math/big"

	"github.com/OffchainLabs/challenge-protocol-v2/protocol"
	solimpl "github.com/OffchainLabs/challenge-protocol-v2/protocol/sol-implementation"
	"github.com/OffchainLabs/challenge-protocol-v2/solgen/go/bridgegen"
	"github.com/OffchainLabs/challenge-protocol-v2/solgen/go/challengeV2gen"
	"github.com/OffchainLabs/challenge-protocol-v2/solgen/go/mocksgen"
	"github.com/OffchainLabs/challenge-protocol-v2/solgen/go/rollupgen"
	challenge_testing "github.com/OffchainLabs/challenge-protocol-v2/testing"
	"github.com/OffchainLabs/challenge-protocol-v2/util"
	"github.com/ethereum/go-ethereum/accounts/abi/bind"
	"github.com/ethereum/go-ethereum/accounts/abi/bind/backends"
	"github.com/ethereum/go-ethereum/common"
	"github.com/ethereum/go-ethereum/core"
	"github.com/ethereum/go-ethereum/core/types"
	"github.com/ethereum/go-ethereum/crypto"
	"github.com/offchainlabs/nitro/util/headerreader"
	"github.com/pkg/errors"
)

type SetupBackend interface {
	bind.DeployBackend
	bind.ContractBackend
}

type CreatedValidatorFork struct {
	Leaf1                      protocol.Assertion
	Leaf2                      protocol.Assertion
	Chains                     []*solimpl.AssertionChain
	Accounts                   []*TestAccount
	Backend                    *backends.SimulatedBackend
	HonestValidatorStateRoots  []common.Hash
	EvilValidatorStateRoots    []common.Hash
	HonestValidatorStates      []*protocol.ExecutionState
	EvilValidatorStates        []*protocol.ExecutionState
	HonestValidatorInboxCounts []*big.Int
	EvilValidatorInboxCounts   []*big.Int
	Addrs                      *RollupAddresses
}

type CreateForkConfig struct {
	NumBlocks     uint64
	DivergeHeight uint64
}

func CreateTwoValidatorFork(
	ctx context.Context,
	cfg *CreateForkConfig,
) (*CreatedValidatorFork, error) {
	divergenceHeight := cfg.DivergeHeight
	numBlocks := cfg.NumBlocks

	setup, err := SetupChainsWithEdgeChallengeManager()
	if err != nil {
		return nil, err
	}
	prevInboxMaxCount := big.NewInt(1)

	// Advance the backend by some blocks to get over time delta failures when
	// using the assertion chain.
	for i := 0; i < 100; i++ {
		setup.Backend.Commit()
	}

	genesis, err := setup.Chains[0].AssertionBySequenceNum(ctx, 1)
	if err != nil {
		return nil, err
	}

	genesisState := &protocol.ExecutionState{
		GlobalState: protocol.GoGlobalState{
			BlockHash: common.Hash{},
		},
		MachineStatus: protocol.MachineStatusFinished,
	}
	genesisStateHash := protocol.ComputeStateHash(genesisState, big.NewInt(1))

	actualGenesisStateHash, err := genesis.StateHash()
	if err != nil {
		return nil, err
	}
	if genesisStateHash != actualGenesisStateHash {
		return nil, errors.New("genesis state hash not equal")
	}

	height := uint64(0)
	honestValidatorStateRoots := []common.Hash{genesisStateHash}
	evilValidatorStateRoots := []common.Hash{genesisStateHash}
	honestValidatorStates := []*protocol.ExecutionState{genesisState}
	evilValidatorStates := []*protocol.ExecutionState{genesisState}
	honestValidatorInboxMaxCounts := []*big.Int{big.NewInt(1)}
	evilValidatorInboxMaxCounts := []*big.Int{big.NewInt(1)}

	var honestBlockHash common.Hash
	for i := uint64(1); i < numBlocks; i++ {
		height += 1
		honestBlockHash = setup.Backend.Commit()

		state := &protocol.ExecutionState{
			GlobalState: protocol.GoGlobalState{
				BlockHash:  honestBlockHash,
				Batch:      0,
				PosInBatch: i,
			},
			MachineStatus: protocol.MachineStatusFinished,
		}

		honestValidatorStateRoots = append(honestValidatorStateRoots, protocol.ComputeStateHash(state, big.NewInt(1)))
		honestValidatorStates = append(honestValidatorStates, state)
		honestValidatorInboxMaxCounts = append(honestValidatorInboxMaxCounts, big.NewInt(1))

		// Before the divergence height, the evil validator agrees.
		if i < divergenceHeight {
			evilValidatorStateRoots = append(evilValidatorStateRoots, protocol.ComputeStateHash(state, big.NewInt(1)))
			evilValidatorStates = append(evilValidatorStates, state)
			evilValidatorInboxMaxCounts = append(evilValidatorInboxMaxCounts, big.NewInt(1))
		} else {
			stateCopy := *state
			evilState := &stateCopy
			junkRoot := make([]byte, 32)
			_, err2 := rand.Read(junkRoot)
			if err2 != nil {
				return nil, err2
			}
			blockHash := crypto.Keccak256Hash(junkRoot)
			evilState.GlobalState.BlockHash = blockHash
			evilValidatorStateRoots = append(evilValidatorStateRoots, protocol.ComputeStateHash(evilState, big.NewInt(1)))
			evilValidatorStates = append(evilValidatorStates, evilState)
			evilValidatorInboxMaxCounts = append(evilValidatorInboxMaxCounts, big.NewInt(1))
		}
	}

	height += 1
	honestBlockHash = setup.Backend.Commit()
	honestPostState := &protocol.ExecutionState{
		GlobalState: protocol.GoGlobalState{
			BlockHash: honestBlockHash,
			Batch:     1,
		},
		MachineStatus: protocol.MachineStatusFinished,
	}
	assertion, err := setup.Chains[0].CreateAssertion(
		ctx,
		height,
		1,
		genesisState,
		honestPostState,
		prevInboxMaxCount,
	)
	if err != nil {
		return nil, err
	}

	assertionStateHash, err := assertion.StateHash()
	if err != nil {
		return nil, err
	}
	assertionInboxMaxCount, err := assertion.InboxMsgCountSeen()
	if err != nil {
		return nil, err
	}
	honestValidatorStateRoots = append(honestValidatorStateRoots, assertionStateHash)
	honestValidatorStates = append(honestValidatorStates, honestPostState)
	honestValidatorInboxMaxCounts = append(honestValidatorInboxMaxCounts, new(big.Int).SetUint64(assertionInboxMaxCount))

	evilPostState := &protocol.ExecutionState{
		GlobalState: protocol.GoGlobalState{
			BlockHash: common.BytesToHash([]byte("evilcommit")),
			Batch:     1,
		},
		MachineStatus: protocol.MachineStatusFinished,
	}
	forkedAssertion, err := setup.Chains[1].CreateAssertion(
		ctx,
		height,
		1,
		genesisState,
		evilPostState,
		prevInboxMaxCount,
	)
	if err != nil {
		return nil, err
	}

	forkedAssertionStateHash, err := forkedAssertion.StateHash()
	if err != nil {
		return nil, err
	}
	forkedAssertionInboxMaxCount, err := forkedAssertion.InboxMsgCountSeen()
	if err != nil {
		return nil, err
	}
	evilValidatorStateRoots = append(evilValidatorStateRoots, forkedAssertionStateHash)
	evilValidatorStates = append(evilValidatorStates, evilPostState)
	evilValidatorInboxMaxCounts = append(evilValidatorInboxMaxCounts, new(big.Int).SetUint64(forkedAssertionInboxMaxCount))

	return &CreatedValidatorFork{
		Leaf1:                      assertion,
		Leaf2:                      forkedAssertion,
		Chains:                     setup.Chains,
		Accounts:                   setup.Accounts,
		Backend:                    setup.Backend,
		Addrs:                      setup.Addrs,
		HonestValidatorStateRoots:  honestValidatorStateRoots,
		EvilValidatorStateRoots:    evilValidatorStateRoots,
		HonestValidatorStates:      honestValidatorStates,
		EvilValidatorStates:        evilValidatorStates,
		HonestValidatorInboxCounts: honestValidatorInboxMaxCounts,
		EvilValidatorInboxCounts:   evilValidatorInboxMaxCounts,
	}, nil
}

type ChainSetup struct {
	Chains   []*solimpl.AssertionChain
	Accounts []*TestAccount
	Addrs    *RollupAddresses
	Backend  *backends.SimulatedBackend
	L1Reader *headerreader.HeaderReader
}

func SetupChainsWithEdgeChallengeManager() (*ChainSetup, error) {
	ctx := context.Background()
	accs, backend, err := SetupAccounts(3)
	if err != nil {
		return nil, err
	}

	prod := false
	wasmModuleRoot := common.Hash{}
	rollupOwner := accs[0].AccountAddr
	chainId := big.NewInt(1337)
	loserStakeEscrow := common.Address{}
	challengePeriodSeconds := big.NewInt(200)
	miniStake := big.NewInt(1)
	cfg := challenge_testing.GenerateRollupConfig(
		prod,
		wasmModuleRoot,
		rollupOwner,
		chainId,
		loserStakeEscrow,
		challengePeriodSeconds,
		miniStake,
	)
	addresses, err := DeployFullRollupStack(
		ctx,
		backend,
		accs[0].TxOpts,
		common.Address{}, // Sequencer addr.
		cfg,
	)
	if err != nil {
		return nil, err
	}

	headerReader := headerreader.New(util.SimulatedBackendWrapper{SimulatedBackend: backend}, func() *headerreader.Config { return &headerreader.TestConfig })
	headerReader.Start(ctx)
	chains := make([]*solimpl.AssertionChain, 2)
	chain1, err := solimpl.NewAssertionChain(
		ctx,
		addresses.Rollup,
		accs[1].TxOpts,
		backend,
		headerReader,
	)
	if err != nil {
		return nil, err
	}
	chains[0] = chain1
	chain2, err := solimpl.NewAssertionChain(
		ctx,
		addresses.Rollup,
		accs[2].TxOpts,
		backend,
		headerReader,
	)
	if err != nil {
		return nil, err
	}
	chains[1] = chain2
	return &ChainSetup{
		Chains:   chains,
		Accounts: accs,
		Addrs:    addresses,
		L1Reader: headerReader,
		Backend:  backend,
	}, nil
}

type RollupAddresses struct {
	Bridge                 common.Address `json:"bridge"`
	Inbox                  common.Address `json:"inbox"`
	SequencerInbox         common.Address `json:"sequencer-inbox"`
	Rollup                 common.Address `json:"rollup"`
	RollupUserLogic        common.Address `json:"rollup-user-logic"`
	ValidatorUtils         common.Address `json:"validator-utils"`
	ValidatorWalletCreator common.Address `json:"validator-wallet-creator"`
	DeployedAt             uint64         `json:"deployed-at"`
}

func DeployFullRollupStack(
	ctx context.Context,
	backend SetupBackend,
	deployAuth *bind.TransactOpts,
	sequencer common.Address,
	config rollupgen.Config,
) (*RollupAddresses, error) {
	rollupCreator, rollupUserAddr, rollupCreatorAddress, validatorUtils, validatorWalletCreator, err := deployRollupCreator(ctx, backend, deployAuth)
	if err != nil {
		return nil, err
	}

	nonce, err := backend.PendingNonceAt(ctx, rollupCreatorAddress)
	if err != nil {
		return nil, err
	}

	expectedRollupAddr := crypto.CreateAddress(rollupCreatorAddress, nonce+2)

	tx, err := rollupCreator.CreateRollup(
		deployAuth,
		config,
		expectedRollupAddr,
	)
	if err != nil {
		return nil, err
	}
	if waitErr := challenge_testing.WaitForTx(ctx, backend, tx); waitErr != nil {
		return nil, errors.Wrap(waitErr, "failed waiting for create rollup transaction")
	}

	receipt, err := backend.TransactionReceipt(ctx, tx.Hash())
	if err != nil {
		return nil, err
	}
	if receipt.Status != types.ReceiptStatusSuccessful {
		return nil, errors.New("receipt failed")
	}

	info, err := rollupCreator.ParseRollupCreated(*receipt.Logs[len(receipt.Logs)-1])
	if err != nil {
		return nil, err
	}

	sequencerInbox, err := bridgegen.NewSequencerInbox(info.SequencerInbox, backend)
	if err != nil {
		return nil, err
	}

	// if a zero sequencer address is specified, don't authorize any sequencers
	if sequencer != (common.Address{}) {
		tx, err = sequencerInbox.SetIsBatchPoster(deployAuth, sequencer, true)
		if err != nil {
			return nil, err
		}
		if waitErr := challenge_testing.WaitForTx(ctx, backend, tx); waitErr != nil {
			return nil, errors.Wrap(waitErr, "failed waiting for sequencerInbox.SetIsBatchPoster transaction")
		}
		receipt2, err2 := backend.TransactionReceipt(ctx, tx.Hash())
		if err2 != nil {
			return nil, err
		}
		if receipt2.Status != types.ReceiptStatusSuccessful {
			return nil, errors.New("receipt failed")
		}
	}

	rollup, err := rollupgen.NewRollupAdminLogic(info.RollupAddress, backend)
	if err != nil {
		return nil, err
	}

	tx, err = rollup.SetValidatorWhitelistDisabled(deployAuth, true)
	if err != nil {
		return nil, err
	}
	if waitErr := challenge_testing.WaitForTx(ctx, backend, tx); waitErr != nil {
		return nil, errors.Wrap(waitErr, "failed waiting for rollup.SetValidatorWhitelistDisabled transaction")
	}
	receipt2, err := backend.TransactionReceipt(ctx, tx.Hash())
	if err != nil {
		return nil, err
	}
	if receipt2.Status != types.ReceiptStatusSuccessful {
		return nil, errors.New("receipt failed")
	}

	return &RollupAddresses{
		Bridge:                 info.Bridge,
		Inbox:                  info.InboxAddress,
		SequencerInbox:         info.SequencerInbox,
		DeployedAt:             receipt.BlockNumber.Uint64(),
		Rollup:                 info.RollupAddress,
		RollupUserLogic:        rollupUserAddr,
		ValidatorUtils:         validatorUtils,
		ValidatorWalletCreator: validatorWalletCreator,
	}, nil
}

func deployBridgeCreator(
	ctx context.Context,
	auth *bind.TransactOpts,
	backend SetupBackend,
) (common.Address, error) {
	bridgeTemplate, tx, _, err := bridgegen.DeployBridge(auth, backend)
	if err != nil {
		return common.Address{}, err
	}
	err = challenge_testing.TxSucceeded(ctx, tx, bridgeTemplate, backend, err)
	if err != nil {
		return common.Address{}, errors.Wrap(err, "bridgegen.DeployBridge")
	}

	seqInboxTemplate, tx, _, err := bridgegen.DeploySequencerInbox(auth, backend)
	if err != nil {
		return common.Address{}, err
	}
	err = challenge_testing.TxSucceeded(ctx, tx, seqInboxTemplate, backend, err)
	if err != nil {
		return common.Address{}, errors.Wrap(err, "bridgegen.DeploySequencerInbox")
	}

	inboxTemplate, tx, _, err := bridgegen.DeployInbox(auth, backend)
	if err != nil {
		return common.Address{}, err
	}
	err = challenge_testing.TxSucceeded(ctx, tx, inboxTemplate, backend, err)
	if err != nil {
		return common.Address{}, errors.Wrap(err, "bridgegen.DeployInbox")
	}

	rollupEventBridgeTemplate, tx, _, err := rollupgen.DeployRollupEventInbox(auth, backend)
	if err != nil {
		return common.Address{}, err
	}
	err = challenge_testing.TxSucceeded(ctx, tx, rollupEventBridgeTemplate, backend, err)
	if err != nil {
		return common.Address{}, errors.Wrap(err, "rollupgen.DeployRollupEventInbox")
	}

	outboxTemplate, tx, _, err := bridgegen.DeployOutbox(auth, backend)
	if err != nil {
		return common.Address{}, err
	}
	err = challenge_testing.TxSucceeded(ctx, tx, outboxTemplate, backend, err)
	if err != nil {
		return common.Address{}, errors.Wrap(err, "bridgegen.DeployOutbox")
	}

	bridgeCreatorAddr, tx, bridgeCreator, err := rollupgen.DeployBridgeCreator(auth, backend)
	if err != nil {
		return common.Address{}, err
	}
	err = challenge_testing.TxSucceeded(ctx, tx, bridgeCreatorAddr, backend, err)
	if err != nil {
		return common.Address{}, errors.Wrap(err, "bridgegen.DeployBridgeCreator")
	}

	tx, err = bridgeCreator.UpdateTemplates(auth, bridgeTemplate, seqInboxTemplate, inboxTemplate, rollupEventBridgeTemplate, outboxTemplate)
	if err != nil {
		return common.Address{}, err
	}
	if waitErr := challenge_testing.WaitForTx(ctx, backend, tx); waitErr != nil {
		return common.Address{}, errors.Wrap(waitErr, "failed waiting for bridgeCreator.UpdateTemplates transaction")
	}
	receipt, err := backend.TransactionReceipt(ctx, tx.Hash())
	if err != nil {
		return common.Address{}, err
	}
	if receipt.Status != types.ReceiptStatusSuccessful {
		return common.Address{}, errors.New("receipt failed")
	}
	return bridgeCreatorAddr, nil
}

func deployChallengeFactory(
	ctx context.Context,
	auth *bind.TransactOpts,
	backend SetupBackend,
) (common.Address, common.Address, error) {
<<<<<<< HEAD
	osp0, tx, _, err := ospgen.DeployOneStepProver0(auth, backend)
	if err != nil {
		return common.Address{}, common.Address{}, err
	}
	err = challenge_testing.TxSucceeded(ctx, tx, osp0, backend, err)
	if err != nil {
		return common.Address{}, common.Address{}, errors.Wrap(err, "ospgen.DeployOneStepProver0")
	}

	ospMem, tx, _, err := ospgen.DeployOneStepProverMemory(auth, backend)
	if err != nil {
		return common.Address{}, common.Address{}, err
	}
	err = challenge_testing.TxSucceeded(ctx, tx, ospMem, backend, err)
	if err != nil {
		return common.Address{}, common.Address{}, errors.Wrap(err, "ospgen.DeployOneStepProverMemory")
	}

	ospMath, tx, _, err := ospgen.DeployOneStepProverMath(auth, backend)
	if err != nil {
		return common.Address{}, common.Address{}, err
	}
	err = challenge_testing.TxSucceeded(ctx, tx, ospMath, backend, err)
	if err != nil {
		return common.Address{}, common.Address{}, errors.Wrap(err, "ospgen.DeployOneStepProverMath")
	}

	ospHostIo, tx, _, err := ospgen.DeployOneStepProverHostIo(auth, backend)
	if err != nil {
		return common.Address{}, common.Address{}, err
	}
	err = challenge_testing.TxSucceeded(ctx, tx, ospHostIo, backend, err)
	if err != nil {
		return common.Address{}, common.Address{}, errors.Wrap(err, "ospgen.DeployOneStepProverHostIo")
	}

	ospEntryAddr, tx, _, err := ospgen.DeployOneStepProofEntry(auth, backend, osp0, ospMem, ospMath, ospHostIo)
=======
	ospEntryAddr, tx, _, err := mocksgen.DeployMockOneStepProofEntry(auth, backend)
	backend.Commit()
	err = challenge_testing.TxSucceeded(ctx, tx, ospEntryAddr, backend, err)
>>>>>>> 777c1b69
	if err != nil {
		return common.Address{}, common.Address{}, err
	}
	err = challenge_testing.TxSucceeded(ctx, tx, ospEntryAddr, backend, err)
	if err != nil {
		return common.Address{}, common.Address{}, errors.Wrap(err, "ospgen.DeployOneStepProofEntry")
	}

	// TODO(RJ): This assertion chain is not used, but still needed by challenge manager. Need to remove.
	genesisStateHash := common.BytesToHash([]byte("nyan"))

	assertionChainAddr, tx, _, err := challengeV2gen.DeployAssertionChain(auth, backend, genesisStateHash, big.NewInt(1))
	if err != nil {
		return common.Address{}, common.Address{}, err
	}
	err = challenge_testing.TxSucceeded(ctx, tx, assertionChainAddr, backend, err)
	if err != nil {
		return common.Address{}, common.Address{}, errors.Wrap(err, "challengeV2gen.DeployAssertionChain")
	}
	edgeChallengeManagerAddr, tx, _, err := challengeV2gen.DeployEdgeChallengeManager(
		auth,
		backend,
		assertionChainAddr,
		big.NewInt(10), // TODO: Challenge period length.
		ospEntryAddr,
	)
	if err != nil {
		return common.Address{}, common.Address{}, err
	}
	err = challenge_testing.TxSucceeded(ctx, tx, edgeChallengeManagerAddr, backend, err)
	if err != nil {
		return common.Address{}, common.Address{}, errors.Wrap(err, "challengeV2gen.DeployEdgeChallengeManager")
	}
	return ospEntryAddr, edgeChallengeManagerAddr, nil
}

func deployRollupCreator(
	ctx context.Context,
	backend SetupBackend,
	auth *bind.TransactOpts,
) (*rollupgen.RollupCreator, common.Address, common.Address, common.Address, common.Address, error) {
	bridgeCreator, err := deployBridgeCreator(ctx, auth, backend)
	if err != nil {
		return nil, common.Address{}, common.Address{}, common.Address{}, common.Address{}, err
	}
	ospEntryAddr, challengeManagerAddr, err := deployChallengeFactory(ctx, auth, backend)
	if err != nil {
		return nil, common.Address{}, common.Address{}, common.Address{}, common.Address{}, err
	}

	rollupAdminLogic, tx, _, err := rollupgen.DeployRollupAdminLogic(auth, backend)
	if err != nil {
		return nil, common.Address{}, common.Address{}, common.Address{}, common.Address{}, err
	}
	err = challenge_testing.TxSucceeded(ctx, tx, rollupAdminLogic, backend, err)
	if err != nil {
		return nil, common.Address{}, common.Address{}, common.Address{}, common.Address{}, errors.Wrap(err, "rollupgen.DeployRollupAdminLogic")
	}

	rollupUserLogic, tx, _, err := rollupgen.DeployRollupUserLogic(auth, backend)
	if err != nil {
		return nil, common.Address{}, common.Address{}, common.Address{}, common.Address{}, err
	}
	err = challenge_testing.TxSucceeded(ctx, tx, rollupUserLogic, backend, err)
	if err != nil {
		return nil, common.Address{}, common.Address{}, common.Address{}, common.Address{}, errors.Wrap(err, "rollupgen.DeployRollupUserLogic")
	}

	rollupCreatorAddress, tx, rollupCreator, err := rollupgen.DeployRollupCreator(auth, backend)
	if err != nil {
		return nil, common.Address{}, common.Address{}, common.Address{}, common.Address{}, err
	}
	err = challenge_testing.TxSucceeded(ctx, tx, rollupCreatorAddress, backend, err)
	if err != nil {
		return nil, common.Address{}, common.Address{}, common.Address{}, common.Address{}, errors.Wrap(err, "rollupgen.DeployRollupCreator")
	}

	validatorUtils, tx, _, err := rollupgen.DeployValidatorUtils(auth, backend)
	if err != nil {
		return nil, common.Address{}, common.Address{}, common.Address{}, common.Address{}, err
	}
	err = challenge_testing.TxSucceeded(ctx, tx, validatorUtils, backend, err)
	if err != nil {
		return nil, common.Address{}, common.Address{}, common.Address{}, common.Address{}, errors.Wrap(err, "rollupgen.DeployValidatorUtils")
	}

	validatorWalletCreator, tx, _, err := rollupgen.DeployValidatorWalletCreator(auth, backend)
	if err != nil {
		return nil, common.Address{}, common.Address{}, common.Address{}, common.Address{}, err
	}
	err = challenge_testing.TxSucceeded(ctx, tx, validatorWalletCreator, backend, err)
	if err != nil {
		return nil, common.Address{}, common.Address{}, common.Address{}, common.Address{}, errors.Wrap(err, "rollupgen.DeployValidatorWalletCreator")
	}

	tx, err = rollupCreator.SetTemplates(
		auth,
		bridgeCreator,
		ospEntryAddr,
		challengeManagerAddr,
		rollupAdminLogic,
		rollupUserLogic,
		validatorUtils,
		validatorWalletCreator,
	)
	if err != nil {
		return nil, common.Address{}, common.Address{}, common.Address{}, common.Address{}, err
	}
	if err := challenge_testing.WaitForTx(ctx, backend, tx); err != nil {
		return nil, common.Address{}, common.Address{}, common.Address{}, common.Address{}, errors.Wrap(err, "failed waiting for rollupCreator.SetTemplates transaction")
	}
	return rollupCreator, rollupUserLogic, rollupCreatorAddress, validatorUtils, validatorWalletCreator, nil
}

// Represents a test EOA account in the simulated backend,
type TestAccount struct {
	AccountAddr common.Address
	TxOpts      *bind.TransactOpts
}

func SetupAccounts(numAccounts uint64) ([]*TestAccount, *backends.SimulatedBackend, error) {
	genesis := make(core.GenesisAlloc)
	gasLimit := uint64(100000000)

	accs := make([]*TestAccount, numAccounts)
	for i := uint64(0); i < numAccounts; i++ {
		privKey, err := crypto.GenerateKey()
		if err != nil {
			return nil, nil, err
		}
		pubKeyECDSA, ok := privKey.Public().(*ecdsa.PublicKey)
		if !ok {
			return nil, nil, errors.New("not ecdsa")
		}

		// Strip off the 0x and the first 2 characters 04 which is always the
		// EC prefix and is not required.
		publicKeyBytes := crypto.FromECDSAPub(pubKeyECDSA)[4:]
		var pubKey = make([]byte, 48)
		copy(pubKey, publicKeyBytes)

		addr := crypto.PubkeyToAddress(privKey.PublicKey)
		chainID := big.NewInt(1337)
		txOpts, err := bind.NewKeyedTransactorWithChainID(privKey, chainID)
		if err != nil {
			return nil, nil, err
		}
		startingBalance, _ := new(big.Int).SetString(
			"100000000000000000000000000000000000000",
			10,
		)
		genesis[addr] = core.GenesisAccount{Balance: startingBalance}
		accs[i] = &TestAccount{
			AccountAddr: addr,
			TxOpts:      txOpts,
		}
	}
	backend := backends.NewSimulatedBackend(genesis, gasLimit)
	return accs, backend, nil
}

// TODO: Put this inside of tx_succeeded?<|MERGE_RESOLUTION|>--- conflicted
+++ resolved
@@ -483,55 +483,10 @@
 	auth *bind.TransactOpts,
 	backend SetupBackend,
 ) (common.Address, common.Address, error) {
-<<<<<<< HEAD
-	osp0, tx, _, err := ospgen.DeployOneStepProver0(auth, backend)
-	if err != nil {
-		return common.Address{}, common.Address{}, err
-	}
-	err = challenge_testing.TxSucceeded(ctx, tx, osp0, backend, err)
-	if err != nil {
-		return common.Address{}, common.Address{}, errors.Wrap(err, "ospgen.DeployOneStepProver0")
-	}
-
-	ospMem, tx, _, err := ospgen.DeployOneStepProverMemory(auth, backend)
-	if err != nil {
-		return common.Address{}, common.Address{}, err
-	}
-	err = challenge_testing.TxSucceeded(ctx, tx, ospMem, backend, err)
-	if err != nil {
-		return common.Address{}, common.Address{}, errors.Wrap(err, "ospgen.DeployOneStepProverMemory")
-	}
-
-	ospMath, tx, _, err := ospgen.DeployOneStepProverMath(auth, backend)
-	if err != nil {
-		return common.Address{}, common.Address{}, err
-	}
-	err = challenge_testing.TxSucceeded(ctx, tx, ospMath, backend, err)
-	if err != nil {
-		return common.Address{}, common.Address{}, errors.Wrap(err, "ospgen.DeployOneStepProverMath")
-	}
-
-	ospHostIo, tx, _, err := ospgen.DeployOneStepProverHostIo(auth, backend)
-	if err != nil {
-		return common.Address{}, common.Address{}, err
-	}
-	err = challenge_testing.TxSucceeded(ctx, tx, ospHostIo, backend, err)
-	if err != nil {
-		return common.Address{}, common.Address{}, errors.Wrap(err, "ospgen.DeployOneStepProverHostIo")
-	}
-
-	ospEntryAddr, tx, _, err := ospgen.DeployOneStepProofEntry(auth, backend, osp0, ospMem, ospMath, ospHostIo)
-=======
 	ospEntryAddr, tx, _, err := mocksgen.DeployMockOneStepProofEntry(auth, backend)
-	backend.Commit()
 	err = challenge_testing.TxSucceeded(ctx, tx, ospEntryAddr, backend, err)
->>>>>>> 777c1b69
-	if err != nil {
-		return common.Address{}, common.Address{}, err
-	}
-	err = challenge_testing.TxSucceeded(ctx, tx, ospEntryAddr, backend, err)
-	if err != nil {
-		return common.Address{}, common.Address{}, errors.Wrap(err, "ospgen.DeployOneStepProofEntry")
+	if err != nil {
+		return common.Address{}, common.Address{}, errors.Wrap(err, "mocksgen.DeployMockOneStepProofEntry")
 	}
 
 	// TODO(RJ): This assertion chain is not used, but still needed by challenge manager. Need to remove.
