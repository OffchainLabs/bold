--- conflicted
+++ resolved
@@ -387,82 +387,9 @@
 	startCommit,
 	endCommit util.HistoryCommitment,
 ) (protocol.Agreement, error) {
-<<<<<<< HEAD
-	agreement := protocol.Agreement{}
-	var localStartCommit util.HistoryCommitment
-	var localEndCommit util.HistoryCommitment
-	var err error
-	switch edgeType {
-	case protocol.BlockChallengeEdge:
-		localStartCommit, err = s.HistoryCommitmentUpToBatch(ctx, 0, uint64(startCommit.Height), prevAssertionInboxMaxCount)
-		if err != nil {
-			return protocol.Agreement{}, err
-		}
-		localEndCommit, err = s.HistoryCommitmentUpToBatch(ctx, 0, uint64(endCommit.Height), prevAssertionInboxMaxCount)
-		if err != nil {
-			return protocol.Agreement{}, err
-		}
-	case protocol.BigStepChallengeEdge:
-		localStartCommit, err = s.BigStepCommitmentUpTo(
-			ctx,
-			uint64(heights.BlockChallengeOriginHeight),
-			uint64(heights.BlockChallengeOriginHeight)+1,
-			uint64(startCommit.Height),
-		)
-		if err != nil {
-			return protocol.Agreement{}, err
-		}
-		localEndCommit, err = s.BigStepCommitmentUpTo(
-			ctx,
-			uint64(heights.BlockChallengeOriginHeight),
-			uint64(heights.BlockChallengeOriginHeight)+1,
-			uint64(endCommit.Height),
-		)
-		if err != nil {
-			return protocol.Agreement{}, err
-		}
-	case protocol.SmallStepChallengeEdge:
-		localStartCommit, err = s.SmallStepCommitmentUpTo(
-			ctx,
-			uint64(heights.BlockChallengeOriginHeight),
-			uint64(heights.BlockChallengeOriginHeight)+1,
-			uint64(heights.BigStepChallengeOriginHeight),
-			uint64(heights.BigStepChallengeOriginHeight)+1,
-			startCommit.Height,
-		)
-		if err != nil {
-			return protocol.Agreement{}, err
-		}
-		localEndCommit, err = s.SmallStepCommitmentUpTo(
-			ctx,
-			uint64(heights.BlockChallengeOriginHeight),
-			uint64(heights.BlockChallengeOriginHeight)+1,
-			uint64(heights.BigStepChallengeOriginHeight),
-			uint64(heights.BigStepChallengeOriginHeight)+1,
-			endCommit.Height,
-		)
-		if err != nil {
-			return protocol.Agreement{}, err
-		}
-	default:
-		return agreement, errors.New("unsupported edge type")
-	}
-	if localStartCommit.Height == startCommit.Height && localStartCommit.Merkle == startCommit.Merkle {
-		agreement.AgreesWithStartCommit = true
-	}
-	if localEndCommit.Height == endCommit.Height && localEndCommit.Merkle == endCommit.Merkle {
-		agreement.IsHonestEdge = true
-	}
-	return agreement, nil
-}
-
-var log = logrus.WithField("prefix", "manager")
-
-=======
 	return protocol.Agreement{}, errors.New("unimplemented")
 }
 
->>>>>>> c842a7a0
 func (s *Simulated) BigStepLeafCommitment(
 	ctx context.Context,
 	fromAssertionHeight,
