--- conflicted
+++ resolved
@@ -37,11 +37,6 @@
 	require.NoError(t, err)
 	hiCommit, err := manager.HistoryCommitmentUpTo(ctx, endHeight)
 	require.NoError(t, err)
-<<<<<<< HEAD
-=======
-	_ = loCommit
-	_ = hiCommit
->>>>>>> 640e4d30
 	packedProof, err := manager.PrefixProof(ctx, startHeight, endHeight)
 	require.NoError(t, err)
 
@@ -69,48 +64,48 @@
 	})
 	require.NoError(t, err)
 
-	// from := uint64(2)
-	// to := uint64(3)
-	// bigFrom := uint64(3)
-	// bigTo := uint64(7)
-
-	// bigCommit, err := manager.BigStepLeafCommitment(ctx, from, to)
-	// require.NoError(t, err)
-
-	// bigBisectCommit, err := manager.BigStepCommitmentUpTo(ctx, from, to, bigFrom)
-	// require.NoError(t, err)
-	// require.Equal(t, bigFrom, bigBisectCommit.Height)
-
-	// bigProof, err := manager.BigStepPrefixProof(ctx, from, to, bigFrom, bigTo)
-	// require.NoError(t, err)
-
-	// data, err = ProofArgs.Unpack(bigProof)
-	// require.NoError(t, err)
-	// preExpansion = data[0].([][32]byte)
-	// proof = data[1].([][32]byte)
-
-	// preExpansionHashes = make([]common.Hash, len(preExpansion))
-	// for i := 0; i < len(preExpansion); i++ {
-	// 	preExpansionHashes[i] = preExpansion[i]
-	// }
-	// prefixProof = make([]common.Hash, len(proof))
-	// for i := 0; i < len(proof); i++ {
-	// 	prefixProof[i] = proof[i]
-	// }
-
-	// computed, err := prefixproofs.Root(preExpansionHashes)
-	// require.NoError(t, err)
-	// require.Equal(t, bigBisectCommit.Merkle, computed)
-
-	// err = prefixproofs.VerifyPrefixProof(&prefixproofs.VerifyPrefixProofConfig{
-	// 	PreRoot:      bigBisectCommit.Merkle,
-	// 	PreSize:      bigFrom + 1,
-	// 	PostRoot:     bigCommit.Merkle,
-	// 	PostSize:     bigTo + 1,
-	// 	PreExpansion: preExpansionHashes,
-	// 	PrefixProof:  prefixProof,
-	// })
-	// require.NoError(t, err)
+	from := uint64(2)
+	to := uint64(3)
+	bigFrom := uint64(3)
+	bigTo := uint64(7)
+
+	bigCommit, err := manager.BigStepLeafCommitment(ctx, from, to)
+	require.NoError(t, err)
+
+	bigBisectCommit, err := manager.BigStepCommitmentUpTo(ctx, from, to, bigFrom)
+	require.NoError(t, err)
+	require.Equal(t, bigFrom, bigBisectCommit.Height)
+
+	bigProof, err := manager.BigStepPrefixProof(ctx, from, to, bigFrom, bigTo)
+	require.NoError(t, err)
+
+	data, err = ProofArgs.Unpack(bigProof)
+	require.NoError(t, err)
+	preExpansion = data[0].([][32]byte)
+	proof = data[1].([][32]byte)
+
+	preExpansionHashes = make([]common.Hash, len(preExpansion))
+	for i := 0; i < len(preExpansion); i++ {
+		preExpansionHashes[i] = preExpansion[i]
+	}
+	prefixProof = make([]common.Hash, len(proof))
+	for i := 0; i < len(proof); i++ {
+		prefixProof[i] = proof[i]
+	}
+
+	computed, err := prefixproofs.Root(preExpansionHashes)
+	require.NoError(t, err)
+	require.Equal(t, bigBisectCommit.Merkle, computed)
+
+	err = prefixproofs.VerifyPrefixProof(&prefixproofs.VerifyPrefixProofConfig{
+		PreRoot:      bigBisectCommit.Merkle,
+		PreSize:      bigFrom + 1,
+		PostRoot:     bigCommit.Merkle,
+		PostSize:     bigTo + 1,
+		PreExpansion: preExpansionHashes,
+		PrefixProof:  prefixProof,
+	})
+	require.NoError(t, err)
 }
 
 func TestDivergenceGranularity(t *testing.T) {
