--- conflicted
+++ resolved
@@ -37,11 +37,7 @@
 	require.NoError(t, err)
 	hiCommit, err := manager.HistoryCommitmentUpTo(ctx, endHeight)
 	require.NoError(t, err)
-<<<<<<< HEAD
-=======
-	_ = loCommit
-	_ = hiCommit
->>>>>>> 640e4d30
+
 	packedProof, err := manager.PrefixProof(ctx, startHeight, endHeight)
 	require.NoError(t, err)
 
