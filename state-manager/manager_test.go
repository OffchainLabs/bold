package statemanager

import (
	"context"
	"encoding/binary"
	"fmt"
	"math/big"
	"math/rand"
	"testing"

	"github.com/OffchainLabs/challenge-protocol-v2/protocol"
	prefixproofs "github.com/OffchainLabs/challenge-protocol-v2/util/prefix-proofs"
	"github.com/ethereum/go-ethereum/common"
	"github.com/ethereum/go-ethereum/crypto"
	"github.com/stretchr/testify/require"
)

var _ = Manager(&Simulated{})

func TestPrefixProof(t *testing.T) {
	ctx := context.Background()
	hashes := make([]common.Hash, 10)
	for i := 0; i < len(hashes); i++ {
		hashes[i] = crypto.Keccak256Hash([]byte(fmt.Sprintf("%d", i)))
	}
	manager, err := New(
		hashes,
		WithMaxWavmOpcodesPerBlock(56),
		WithNumOpcodesPerBigStep(8),
	)
	require.NoError(t, err)

<<<<<<< HEAD
	loCommit, err := manager.HistoryCommitmentUpTo(ctx, 4)
=======
	startHeight := uint64(4)
	endHeight := uint64(7)

	loCommit, err := manager.HistoryCommitmentUpTo(ctx, startHeight)
>>>>>>> 6ee2c783
	require.NoError(t, err)
	hiCommit, err := manager.HistoryCommitmentUpTo(ctx, endHeight)
	require.NoError(t, err)
<<<<<<< HEAD
	packedProof, err := manager.PrefixProof(ctx, 4, 7)
=======
	_ = loCommit
	_ = hiCommit
	packedProof, err := manager.PrefixProof(ctx, startHeight, endHeight)
>>>>>>> 6ee2c783
	require.NoError(t, err)

	data, err := ProofArgs.Unpack(packedProof)
	require.NoError(t, err)
	preExpansion := data[0].([][32]byte)
	proof := data[1].([][32]byte)

	preExpansionHashes := make([]common.Hash, len(preExpansion))
	for i := 0; i < len(preExpansion); i++ {
		preExpansionHashes[i] = preExpansion[i]
	}
	prefixProof := make([]common.Hash, len(proof))
	for i := 0; i < len(proof); i++ {
		prefixProof[i] = proof[i]
	}

	err = prefixproofs.VerifyPrefixProof(&prefixproofs.VerifyPrefixProofConfig{
		PreRoot:      loCommit.Merkle,
<<<<<<< HEAD
		PreSize:      5,
=======
		PreSize:      startHeight + 1,
>>>>>>> 6ee2c783
		PostRoot:     hiCommit.Merkle,
		PostSize:     endHeight + 1,
		PreExpansion: preExpansionHashes,
		PrefixProof:  prefixProof,
	})
	require.NoError(t, err)

	// from := uint64(2)
	// to := uint64(3)
	// bigFrom := uint64(3)
	// bigTo := uint64(7)

	// bigCommit, err := manager.BigStepLeafCommitment(ctx, from, to)
	// require.NoError(t, err)

	// bigBisectCommit, err := manager.BigStepCommitmentUpTo(ctx, from, to, bigFrom)
	// require.NoError(t, err)
	// require.Equal(t, bigFrom, bigBisectCommit.Height)

	// bigProof, err := manager.BigStepPrefixProof(ctx, from, to, bigFrom, bigTo)
	// require.NoError(t, err)

	// data, err = ProofArgs.Unpack(bigProof)
	// require.NoError(t, err)
	// preExpansion = data[0].([][32]byte)
	// proof = data[1].([][32]byte)

	// preExpansionHashes = make([]common.Hash, len(preExpansion))
	// for i := 0; i < len(preExpansion); i++ {
	// 	preExpansionHashes[i] = preExpansion[i]
	// }
	// prefixProof = make([]common.Hash, len(proof))
	// for i := 0; i < len(proof); i++ {
	// 	prefixProof[i] = proof[i]
	// }

	// computed, err := prefixproofs.Root(preExpansionHashes)
	// require.NoError(t, err)
	// require.Equal(t, bigBisectCommit.Merkle, computed)

	// err = prefixproofs.VerifyPrefixProof(&prefixproofs.VerifyPrefixProofConfig{
	// 	PreRoot:      bigBisectCommit.Merkle,
	// 	PreSize:      bigFrom + 1,
	// 	PostRoot:     bigCommit.Merkle,
	// 	PostSize:     bigTo + 1,
	// 	PreExpansion: preExpansionHashes,
	// 	PrefixProof:  prefixProof,
	// })
	// require.NoError(t, err)
}

func TestDivergenceGranularity(t *testing.T) {
	ctx := context.Background()
	numStates := uint64(10)
	bigStepSize := uint64(10)
	maxOpcodesPerBlock := uint64(100)

	honestStates, _, honestCounts := setupStates(t, numStates, 0 /* honest */)
	honestManager, err := NewWithAssertionStates(
		honestStates,
		honestCounts,
		WithMaxWavmOpcodesPerBlock(maxOpcodesPerBlock),
		WithNumOpcodesPerBigStep(bigStepSize),
	)
	require.NoError(t, err)

	fromBlock := uint64(1)
	toBlock := uint64(2)
	honestCommit, err := honestManager.BigStepLeafCommitment(
		ctx,
		fromBlock,
		toBlock,
	)
	require.NoError(t, err)

	t.Log("Big step leaf commitment height", honestCommit.Height)

	divergenceHeight := uint64(3)
	evilStates, _, evilCounts := setupStates(t, numStates, divergenceHeight)

	evilManager, err := NewWithAssertionStates(
		evilStates,
		evilCounts,
		WithBigStepStateDivergenceHeight(divergenceHeight),   // Diverges at the 3rd big step.
		WithSmallStepStateDivergenceHeight(divergenceHeight), // Diverges at the 3rd small step, within the 3rd big step.
		WithMaxWavmOpcodesPerBlock(maxOpcodesPerBlock),
		WithNumOpcodesPerBigStep(bigStepSize),
	)
	require.NoError(t, err)

	// Big step challenge granularity.
	evilCommit, err := evilManager.BigStepLeafCommitment(
		ctx,
		fromBlock,
		toBlock,
	)
	require.NoError(t, err)

	require.Equal(t, honestCommit.Height, evilCommit.Height)
	require.Equal(t, honestCommit.FirstLeaf, evilCommit.FirstLeaf)
	require.NotEqual(t, honestCommit.Merkle, evilCommit.Merkle)

	// Check if big step commitments between the validators agree before the divergence height.
	checkHeight := divergenceHeight - 1
	honestCommit, err = honestManager.BigStepCommitmentUpTo(
		ctx,
		fromBlock,
		toBlock,
		checkHeight,
	)
	require.NoError(t, err)
	evilCommit, err = evilManager.BigStepCommitmentUpTo(
		ctx,
		fromBlock,
		toBlock,
		checkHeight,
	)
	require.NoError(t, err)
	require.Equal(t, honestCommit, evilCommit)

	// Check if big step commitments between the validators disagree starting at the divergence height.
	honestCommit, err = honestManager.BigStepCommitmentUpTo(
		ctx,
		fromBlock,
		toBlock,
		divergenceHeight,
	)
	require.NoError(t, err)
	evilCommit, err = evilManager.BigStepCommitmentUpTo(
		ctx,
		fromBlock,
		toBlock,
		divergenceHeight,
	)
	require.NoError(t, err)

	require.Equal(t, honestCommit.Height, evilCommit.Height)
	require.Equal(t, honestCommit.FirstLeaf, evilCommit.FirstLeaf)
	require.NotEqual(t, honestCommit.Merkle, evilCommit.Merkle)

	// Small step challenge granularity.
	honestCommit, err = honestManager.SmallStepLeafCommitment(
		ctx,
		fromBlock,
		toBlock,
	)
	require.NoError(t, err)

	evilCommit, err = evilManager.SmallStepLeafCommitment(
		ctx,
		fromBlock,
		toBlock,
	)
	require.NoError(t, err)

	t.Log("Small step leaf commitment height", honestCommit.Height)
	require.Equal(t, honestCommit.Height, evilCommit.Height)
	require.Equal(t, honestCommit.FirstLeaf, evilCommit.FirstLeaf)
	require.NotEqual(t, honestCommit.Merkle, evilCommit.Merkle)

	// Check if small step commitments between the validators agree before the divergence height.
	checkHeight = divergenceHeight - 1
	honestCommit, err = honestManager.SmallStepCommitmentUpTo(
		ctx,
		fromBlock,
		toBlock,
		checkHeight,
	)
	require.NoError(t, err)
	evilCommit, err = evilManager.SmallStepCommitmentUpTo(
		ctx,
		fromBlock,
		toBlock,
		checkHeight,
	)
	require.NoError(t, err)
	require.Equal(t, honestCommit, evilCommit)

	// Check if small step commitments between the validators disagree starting at the divergence height.
	honestCommit, err = honestManager.SmallStepCommitmentUpTo(
		ctx,
		fromBlock,
		toBlock,
		divergenceHeight,
	)
	require.NoError(t, err)
	evilCommit, err = evilManager.SmallStepCommitmentUpTo(
		ctx,
		fromBlock,
		toBlock,
		divergenceHeight,
	)
	require.NoError(t, err)

	require.Equal(t, honestCommit.Height, evilCommit.Height)
	require.Equal(t, honestCommit.FirstLeaf, evilCommit.FirstLeaf)
	require.NotEqual(t, honestCommit.Merkle, evilCommit.Merkle)
}

func setupStates(t *testing.T, numStates, divergenceHeight uint64) ([]*protocol.ExecutionState, []common.Hash, []*big.Int) {
	t.Helper()
	states := make([]*protocol.ExecutionState, numStates)
	roots := make([]common.Hash, numStates)
	inboxCounts := make([]*big.Int, numStates)
	for i := uint64(0); i < numStates; i++ {
		var blockHash common.Hash
		if divergenceHeight == 0 || i < divergenceHeight {
			blockHash = crypto.Keccak256Hash([]byte(fmt.Sprintf("%d", i)))
		} else {
			junkRoot := make([]byte, 32)
			_, err := rand.Read(junkRoot)
			require.NoError(t, err)
			blockHash = crypto.Keccak256Hash(junkRoot)
		}
		state := &protocol.ExecutionState{
			GlobalState: protocol.GoGlobalState{
				BlockHash: blockHash,
				Batch:     1,
			},
			MachineStatus: protocol.MachineStatusFinished,
		}
		states[i] = state
		roots[i] = protocol.ComputeStateHash(state, big.NewInt(1))
		inboxCounts[i] = big.NewInt(1)
	}
	return states, roots, inboxCounts
}

func TestPrefixProofs(t *testing.T) {
	ctx := context.Background()
	for _, c := range []struct {
		lo uint64
		hi uint64
	}{
		{0, 1},
		{0, 3},
		{1, 2},
		{1, 3},
		{1, 15},
		{17, 255},
		{23, 255},
		{20, 511},
	} {
		leaves := hashesForUints(0, c.hi+1)
		manager, err := New(leaves)
		require.NoError(t, err)

		packedProof, err := manager.PrefixProof(ctx, c.lo, c.hi)
		require.NoError(t, err)

		data, err := ProofArgs.Unpack(packedProof)
		require.NoError(t, err)
		preExpansion := data[0].([][32]byte)
		proof := data[1].([][32]byte)

		preExpansionHashes := make([]common.Hash, len(preExpansion))
		for i := 0; i < len(preExpansion); i++ {
			preExpansionHashes[i] = preExpansion[i]
		}
		prefixProof := make([]common.Hash, len(proof))
		for i := 0; i < len(proof); i++ {
			prefixProof[i] = proof[i]
		}

		postExpansion, err := manager.HistoryCommitmentUpTo(ctx, c.hi)
		require.NoError(t, err)

		root, err := prefixproofs.Root(preExpansionHashes)
		require.NoError(t, err)

		cfg := &prefixproofs.VerifyPrefixProofConfig{
			PreRoot:      root,
			PreSize:      c.lo + 1,
			PostRoot:     postExpansion.Merkle,
			PostSize:     c.hi + 1,
			PreExpansion: preExpansionHashes,
			PrefixProof:  prefixProof,
		}
		err = prefixproofs.VerifyPrefixProof(cfg)
		require.NoError(t, err)
	}
}

func hashesForUints(lo, hi uint64) []common.Hash {
	var ret []common.Hash
	for i := lo; i < hi; i++ {
		ret = append(ret, hashForUint(i))
	}
	return ret
}

func hashForUint(x uint64) common.Hash {
	return crypto.Keccak256Hash(binary.BigEndian.AppendUint64([]byte{}, x))
}<|MERGE_RESOLUTION|>--- conflicted
+++ resolved
@@ -30,24 +30,14 @@
 	)
 	require.NoError(t, err)
 
-<<<<<<< HEAD
-	loCommit, err := manager.HistoryCommitmentUpTo(ctx, 4)
-=======
 	startHeight := uint64(4)
 	endHeight := uint64(7)
 
 	loCommit, err := manager.HistoryCommitmentUpTo(ctx, startHeight)
->>>>>>> 6ee2c783
 	require.NoError(t, err)
 	hiCommit, err := manager.HistoryCommitmentUpTo(ctx, endHeight)
 	require.NoError(t, err)
-<<<<<<< HEAD
-	packedProof, err := manager.PrefixProof(ctx, 4, 7)
-=======
-	_ = loCommit
-	_ = hiCommit
 	packedProof, err := manager.PrefixProof(ctx, startHeight, endHeight)
->>>>>>> 6ee2c783
 	require.NoError(t, err)
 
 	data, err := ProofArgs.Unpack(packedProof)
@@ -66,11 +56,7 @@
 
 	err = prefixproofs.VerifyPrefixProof(&prefixproofs.VerifyPrefixProofConfig{
 		PreRoot:      loCommit.Merkle,
-<<<<<<< HEAD
-		PreSize:      5,
-=======
 		PreSize:      startHeight + 1,
->>>>>>> 6ee2c783
 		PostRoot:     hiCommit.Merkle,
 		PostSize:     endHeight + 1,
 		PreExpansion: preExpansionHashes,
